--- conflicted
+++ resolved
@@ -702,48 +702,6 @@
 SOCIALACCOUNT_ADAPTER = 'InvenTree.forms.CustomSocialAccountAdapter'
 ACCOUNT_ADAPTER = 'InvenTree.forms.CustomAccountAdapter'
 
-<<<<<<< HEAD
-# Plugins
-PLUGIN_URL = 'plugin'
-
-PLUGIN_DIRS = [
-    'plugin.builtin',
-    'plugins',
-]
-
-# load samples if in debug mode
-if DEBUG or TESTING:
-    PLUGIN_DIRS.append('plugin.samples')
-
-# collect all plugins from paths
-PLUGINS = []
-for plugin in PLUGIN_DIRS:
-    modules = inventree_plugins.get_plugins(importlib.import_module(plugin), IntegrationPluginBase, True)
-    if modules:
-        [PLUGINS.append(item) for item in modules]
-
-# collect integration plugins
-INTEGRATION_PLUGINS = []
-
-INTEGRATION_PLUGIN_SETTINGS = {}
-INTEGRATION_PLUGIN_SETTING = {}
-INTEGRATION_PLUGIN_LIST = {}
-
-for plugin in inventree_plugins.load_integration_plugins():
-    plugin = plugin()
-
-    INTEGRATION_PLUGINS.append(plugin)
-    INTEGRATION_PLUGIN_LIST[plugin.slug] = plugin
-    if plugin.mixin_enabled('settings'):
-        plugin_setting = plugin.settingspatterns
-
-        INTEGRATION_PLUGIN_SETTING[plugin.slug] = plugin_setting
-        INTEGRATION_PLUGIN_SETTINGS.update(plugin_setting)
-
-    if plugin.mixin_enabled('app'):
-        plugin_path = '.'.join(pathlib.Path(plugin.path).relative_to(BASE_DIR).parts)
-        INSTALLED_APPS += [plugin_path]
-=======
 # Markdownx configuration
 # Ref: https://neutronx.github.io/django-markdownx/customization/
 MARKDOWNX_MEDIA_PATH = datetime.now().strftime('markdownx/%Y/%m/%d')
@@ -774,4 +732,44 @@
 ]
 
 MARKDOWNIFY_BLEACH = False
->>>>>>> b54a948e
+
+# Plugins
+PLUGIN_URL = 'plugin'
+
+PLUGIN_DIRS = [
+    'plugin.builtin',
+    'plugins',
+]
+
+# load samples if in debug mode
+if DEBUG or TESTING:
+    PLUGIN_DIRS.append('plugin.samples')
+
+# collect all plugins from paths
+PLUGINS = []
+for plugin in PLUGIN_DIRS:
+    modules = inventree_plugins.get_plugins(importlib.import_module(plugin), IntegrationPluginBase, True)
+    if modules:
+        [PLUGINS.append(item) for item in modules]
+
+# collect integration plugins
+INTEGRATION_PLUGINS = []
+
+INTEGRATION_PLUGIN_SETTINGS = {}
+INTEGRATION_PLUGIN_SETTING = {}
+INTEGRATION_PLUGIN_LIST = {}
+
+for plugin in inventree_plugins.load_integration_plugins():
+    plugin = plugin()
+
+    INTEGRATION_PLUGINS.append(plugin)
+    INTEGRATION_PLUGIN_LIST[plugin.slug] = plugin
+    if plugin.mixin_enabled('settings'):
+        plugin_setting = plugin.settingspatterns
+
+        INTEGRATION_PLUGIN_SETTING[plugin.slug] = plugin_setting
+        INTEGRATION_PLUGIN_SETTINGS.update(plugin_setting)
+
+    if plugin.mixin_enabled('app'):
+        plugin_path = '.'.join(pathlib.Path(plugin.path).relative_to(BASE_DIR).parts)
+        INSTALLED_APPS += [plugin_path]