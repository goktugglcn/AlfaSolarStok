msgid ""
msgstr ""
"Project-Id-Version: inventree\n"
"Report-Msgid-Bugs-To: \n"
"POT-Creation-Date: 2021-07-12 13:57+0000\n"
<<<<<<< HEAD
"PO-Revision-Date: 2021-07-10 04:49\n"
=======
"PO-Revision-Date: 2021-07-12 14:31\n"
>>>>>>> 30b99f09
"Last-Translator: \n"
"Language-Team: German\n"
"Language: de_DE\n"
"MIME-Version: 1.0\n"
"Content-Type: text/plain; charset=UTF-8\n"
"Content-Transfer-Encoding: 8bit\n"
"Plural-Forms: nplurals=2; plural=(n != 1);\n"
"X-Crowdin-Project: inventree\n"
"X-Crowdin-Project-ID: 452300\n"
"X-Crowdin-Language: de\n"
"X-Crowdin-File: /[inventree.InvenTree] l10/InvenTree/locale/en/LC_MESSAGES/django.po\n"
"X-Crowdin-File-ID: 138\n"

#: InvenTree/api.py:64
msgid "API endpoint not found"
msgstr "API-Endpunkt nicht gefunden"

#: InvenTree/api.py:110
msgid "No action specified"
msgstr "Keine Aktion angegeben"

#: InvenTree/api.py:124
msgid "No matching action found"
msgstr "Keine passende Aktion gefunden"

#: InvenTree/fields.py:99
msgid "Enter date"
msgstr "Datum eingeben"

#: InvenTree/forms.py:112 build/forms.py:102 build/forms.py:123
#: build/forms.py:145 build/forms.py:169 build/forms.py:185 build/forms.py:227
#: order/forms.py:30 order/forms.py:41 order/forms.py:52 order/forms.py:63
#: order/forms.py:74 part/forms.py:109 templates/js/forms.js:510
msgid "Confirm"
msgstr "Bestätigen"

#: InvenTree/forms.py:128
msgid "Confirm delete"
msgstr "Löschung bestätigen"

#: InvenTree/forms.py:129
msgid "Confirm item deletion"
msgstr "Löschung von Position bestätigen"

#: InvenTree/forms.py:161 templates/registration/login.html:76
msgid "Enter password"
msgstr "Passwort eingeben"

#: InvenTree/forms.py:162
msgid "Enter new password"
msgstr "Neues Passwort eingeben"

#: InvenTree/forms.py:169
msgid "Confirm password"
msgstr "Passwort wiederholen"

#: InvenTree/forms.py:170
msgid "Confirm new password"
msgstr "Neues Passwort bestätigen"

#: InvenTree/forms.py:205
msgid "Apply Theme"
msgstr "Thema anwenden"

#: InvenTree/forms.py:235
msgid "Select Category"
msgstr "Kategorie auswählen"

#: InvenTree/helpers.py:396
#, python-brace-format
msgid "Duplicate serial: {n}"
msgstr "Doppelte Seriennummer: {n}"

#: InvenTree/helpers.py:403 order/models.py:315 order/models.py:425
#: stock/views.py:1311
msgid "Invalid quantity provided"
msgstr "Keine gültige Menge"

#: InvenTree/helpers.py:406
msgid "Empty serial number string"
msgstr "Keine Seriennummer angegeben"

#: InvenTree/helpers.py:428 InvenTree/helpers.py:431 InvenTree/helpers.py:434
#: InvenTree/helpers.py:459
#, python-brace-format
msgid "Invalid group: {g}"
msgstr "Ungültige Gruppe: {g}"

#: InvenTree/helpers.py:464
#, python-brace-format
msgid "Duplicate serial: {g}"
msgstr "Doppelte Seriennummer: {g}"

#: InvenTree/helpers.py:472
msgid "No serial numbers found"
msgstr "Keine Seriennummern gefunden"

#: InvenTree/helpers.py:476
#, python-brace-format
msgid "Number of unique serial number ({s}) must match quantity ({q})"
msgstr "Anzahl der eindeutigen Seriennummern ({s}) muss mit der Anzahl ({q}) übereinstimmen"

#: InvenTree/models.py:61 stock/models.py:1778
msgid "Attachment"
msgstr "Anhang"

#: InvenTree/models.py:62
msgid "Select file to attach"
msgstr "Datei zum Anhängen auswählen"

#: InvenTree/models.py:64 templates/js/attachment.js:52
msgid "Comment"
msgstr "Kommentar"

#: InvenTree/models.py:64
msgid "File comment"
msgstr "Datei-Kommentar"

#: InvenTree/models.py:70 InvenTree/models.py:71 part/models.py:2042
#: report/templates/report/inventree_test_report_base.html:91
#: templates/js/stock.js:1489
msgid "User"
msgstr "Benutzer"

#: InvenTree/models.py:74
msgid "upload date"
msgstr "Hochladedatum"

#: InvenTree/models.py:102
msgid "Invalid choice"
msgstr ""

#: InvenTree/models.py:118 InvenTree/models.py:119 company/models.py:414
#: label/models.py:112 part/models.py:680 part/models.py:2191
#: report/models.py:181 templates/InvenTree/search.html:137
#: templates/InvenTree/search.html:289 templates/js/company.js:365
#: templates/js/part.js:118 templates/js/part.js:251 templates/js/part.js:743
#: templates/js/stock.js:1282
msgid "Name"
msgstr "Name"

#: InvenTree/models.py:125 build/models.py:179
#: build/templates/build/detail.html:21 company/models.py:353
#: company/models.py:554 company/templates/company/detail.html:27
#: company/templates/company/manufacturer_part_base.html:72
#: company/templates/company/supplier_part_base.html:71
#: company/templates/company/supplier_part_detail.html:31 label/models.py:119
#: order/models.py:158 order/templates/order/purchase_order_detail.html:174
#: part/models.py:703 part/templates/part/detail.html:55
#: part/templates/part/set_category.html:14 report/models.py:194
#: report/models.py:551 report/models.py:590
#: report/templates/report/inventree_build_order_base.html:118
#: templates/InvenTree/search.html:144 templates/InvenTree/search.html:224
#: templates/InvenTree/search.html:296
#: templates/InvenTree/settings/header.html:9 templates/js/bom.js:190
#: templates/js/build.js:868 templates/js/build.js:1162
#: templates/js/company.js:125 templates/js/company.js:323
#: templates/js/company.js:561 templates/js/order.js:245
#: templates/js/order.js:347 templates/js/part.js:177 templates/js/part.js:361
#: templates/js/part.js:538 templates/js/part.js:755 templates/js/part.js:823
#: templates/js/stock.js:868 templates/js/stock.js:1294
#: templates/js/stock.js:1339
msgid "Description"
msgstr "Beschreibung"

#: InvenTree/models.py:126
msgid "Description (optional)"
msgstr "Beschreibung (optional)"

#: InvenTree/models.py:134
msgid "parent"
msgstr "Eltern"

#: InvenTree/serializers.py:52 part/models.py:2427
msgid "Must be a valid number"
msgstr ""

#: InvenTree/settings.py:505
msgid "English"
msgstr "Englisch"

#: InvenTree/settings.py:506
msgid "French"
msgstr "Französisch"

#: InvenTree/settings.py:507
msgid "German"
msgstr "Deutsch"

#: InvenTree/settings.py:508
msgid "Polish"
msgstr "Polnisch"

#: InvenTree/settings.py:509
msgid "Turkish"
msgstr "Türkisch"

#: InvenTree/status.py:94
msgid "Background worker check failed"
msgstr "Hintergrund-Prozess-Kontrolle fehlgeschlagen"

#: InvenTree/status.py:98
msgid "Email backend not configured"
msgstr "E-Mail-Backend nicht konfiguriert"

#: InvenTree/status.py:101
msgid "InvenTree system health checks failed"
msgstr "InvenTree Status-Überprüfung fehlgeschlagen"

#: InvenTree/status_codes.py:104 InvenTree/status_codes.py:145
#: InvenTree/status_codes.py:314
msgid "Pending"
msgstr "Ausstehend"

#: InvenTree/status_codes.py:105
msgid "Placed"
msgstr "Platziert"

#: InvenTree/status_codes.py:106 InvenTree/status_codes.py:317
msgid "Complete"
msgstr "Fertig"

#: InvenTree/status_codes.py:107 InvenTree/status_codes.py:147
#: InvenTree/status_codes.py:316
msgid "Cancelled"
msgstr "Storniert"

#: InvenTree/status_codes.py:108 InvenTree/status_codes.py:148
#: InvenTree/status_codes.py:190
msgid "Lost"
msgstr "Verloren"

#: InvenTree/status_codes.py:109 InvenTree/status_codes.py:149
#: InvenTree/status_codes.py:192
msgid "Returned"
msgstr "Zurückgegeben"

#: InvenTree/status_codes.py:146
#: order/templates/order/sales_order_base.html:126
msgid "Shipped"
msgstr "Versendet"

#: InvenTree/status_codes.py:186
msgid "OK"
msgstr "OK"

#: InvenTree/status_codes.py:187
msgid "Attention needed"
msgstr "erfordert Eingriff"

#: InvenTree/status_codes.py:188
msgid "Damaged"
msgstr "Beschädigt"

#: InvenTree/status_codes.py:189
msgid "Destroyed"
msgstr "Zerstört"

#: InvenTree/status_codes.py:191
msgid "Rejected"
msgstr "Zurückgewiesen"

#: InvenTree/status_codes.py:272
msgid "Legacy stock tracking entry"
msgstr "Alter Lagerbestands-Tracking-Eintrag"

#: InvenTree/status_codes.py:274
msgid "Stock item created"
msgstr "Lagerbestand erstellt"

#: InvenTree/status_codes.py:276
msgid "Edited stock item"
msgstr "Lagerbestand bearbeitet"

#: InvenTree/status_codes.py:277
msgid "Assigned serial number"
msgstr "Seriennummer hinzugefügt"

#: InvenTree/status_codes.py:279
msgid "Stock counted"
msgstr "Lagerbestand gezählt"

#: InvenTree/status_codes.py:280
msgid "Stock manually added"
msgstr "Lagerbestand manuell hinzugefügt"

#: InvenTree/status_codes.py:281
msgid "Stock manually removed"
msgstr "Lagerbestand manuell entfernt"

#: InvenTree/status_codes.py:283
msgid "Location changed"
msgstr "Standort geändert"

#: InvenTree/status_codes.py:285
msgid "Installed into assembly"
msgstr "In Baugruppe installiert"

#: InvenTree/status_codes.py:286
msgid "Removed from assembly"
msgstr "Aus Baugruppe entfernt"

#: InvenTree/status_codes.py:288
msgid "Installed component item"
msgstr "Komponente installiert"

#: InvenTree/status_codes.py:289
msgid "Removed component item"
msgstr "Komponente entfernt"

#: InvenTree/status_codes.py:291
msgid "Split from parent item"
msgstr "Vom übergeordneten Element geteilt"

#: InvenTree/status_codes.py:292
msgid "Split child item"
msgstr "Unterobjekt geteilt"

#: InvenTree/status_codes.py:294 templates/js/table_filters.js:185
msgid "Sent to customer"
msgstr "Zum Kunden geschickt"

#: InvenTree/status_codes.py:295
msgid "Returned from customer"
msgstr "Rücksendung vom Kunden"

#: InvenTree/status_codes.py:297
msgid "Build order output created"
msgstr "Endprodukt erstellt"

#: InvenTree/status_codes.py:298
msgid "Build order output completed"
msgstr "Endprodukt fertiggestellt"

#: InvenTree/status_codes.py:300
msgid "Received against purchase order"
msgstr "Gegen Bestellung empfangen"

#: InvenTree/status_codes.py:315
msgid "Production"
msgstr "in Arbeit"

#: InvenTree/validators.py:22
msgid "Not a valid currency code"
msgstr "Kein gültiger Währungscode"

#: InvenTree/validators.py:50
msgid "Invalid character in part name"
msgstr "Ungültiger Buchstabe im Teilenamen"

#: InvenTree/validators.py:63
#, python-brace-format
msgid "IPN must match regex pattern {pat}"
msgstr "IPN muss zu Regex-Muster  {pat} passen"

#: InvenTree/validators.py:77 InvenTree/validators.py:91
#: InvenTree/validators.py:105
#, python-brace-format
msgid "Reference must match pattern {pattern}"
msgstr "Referenz muss zu Regex-Muster {pattern} passen"

#: InvenTree/validators.py:113
#, python-brace-format
msgid "Illegal character in name ({x})"
msgstr "Ungültiges Zeichen im Namen ({x})"

#: InvenTree/validators.py:132 InvenTree/validators.py:148
msgid "Overage value must not be negative"
msgstr "Überschuss-Wert darf nicht negativ sein"

#: InvenTree/validators.py:150
msgid "Overage must not exceed 100%"
msgstr "Überschuss darf 100% nicht überschreiten"

#: InvenTree/validators.py:157
msgid "Overage must be an integer value or a percentage"
msgstr "Überschuss muss eine Ganzzahl oder ein Prozentwert sein"

#: InvenTree/views.py:608
msgid "Delete Item"
msgstr "Element löschen"

#: InvenTree/views.py:657
msgid "Check box to confirm item deletion"
msgstr "Häkchen setzen um Löschung von Objekt zu bestätigen"

#: InvenTree/views.py:672 templates/InvenTree/settings/user.html:18
msgid "Edit User Information"
msgstr "Benutzerinformationen bearbeiten"

#: InvenTree/views.py:683 templates/InvenTree/settings/user.html:22
msgid "Set Password"
msgstr "Passwort eingeben"

#: InvenTree/views.py:702
msgid "Password fields must match"
msgstr "Passwörter stimmen nicht überein"

#: InvenTree/views.py:953 templates/navbar.html:95
msgid "System Information"
msgstr "Systeminformationen"

#: barcodes/api.py:53 barcodes/api.py:150
msgid "Must provide barcode_data parameter"
msgstr "barcode_data Parameter angeben"

#: barcodes/api.py:126
msgid "No match found for barcode data"
msgstr "Keine Treffer für Barcode"

#: barcodes/api.py:128
msgid "Match found for barcode data"
msgstr "Treffer für Barcode gefunden"

#: barcodes/api.py:153
msgid "Must provide stockitem parameter"
msgstr "BestandsObjekt-Parameter muss angegeben werden"

#: barcodes/api.py:160
msgid "No matching stock item found"
msgstr "Keine passende BestandsObjekt gefunden"

#: barcodes/api.py:190
msgid "Barcode already matches StockItem object"
msgstr "Barcode entspricht bereits BestandsObjekt"

#: barcodes/api.py:194
msgid "Barcode already matches StockLocation object"
msgstr "Barcode entspricht bereits Bestandslagerort"

#: barcodes/api.py:198
msgid "Barcode already matches Part object"
msgstr "Barcode entspricht bereits Teil"

#: barcodes/api.py:204 barcodes/api.py:216
msgid "Barcode hash already matches StockItem object"
msgstr "Barcode ist bereits BestandsObjekt zugeordnet"

#: barcodes/api.py:222
msgid "Barcode associated with StockItem"
msgstr "Barcode zugeordnet zu BestandsObjekt"

#: build/forms.py:37
msgid "Build Order reference"
msgstr "Bauauftrags-Referenz"

#: build/forms.py:38
msgid "Order target date"
msgstr "geplantes Bestelldatum"

#: build/forms.py:42 build/templates/build/build_base.html:146
#: build/templates/build/detail.html:121
#: order/templates/order/order_base.html:124
#: order/templates/order/sales_order_base.html:119
#: report/templates/report/inventree_build_order_base.html:126
#: templates/js/build.js:945 templates/js/order.js:262
#: templates/js/order.js:365
msgid "Target Date"
msgstr "Zieldatum"

#: build/forms.py:43 build/models.py:269
msgid "Target date for build completion. Build will be overdue after this date."
msgstr "Zieldatum für Bauauftrag-Fertigstellung."

#: build/forms.py:48 build/forms.py:90 build/forms.py:266 build/models.py:1394
#: build/templates/build/allocation_card.html:23
#: build/templates/build/auto_allocate.html:17
#: build/templates/build/build_base.html:133
#: build/templates/build/detail.html:31 common/models.py:741
#: company/forms.py:104 company/templates/company/supplier_part_pricing.html:79
#: order/forms.py:120 order/forms.py:142 order/forms.py:159 order/models.py:706
#: order/models.py:952 order/templates/order/order_wizard/match_parts.html:30
#: order/templates/order/order_wizard/select_parts.html:34
#: order/templates/order/purchase_order_detail.html:210
#: order/templates/order/sales_order_detail.html:80
#: order/templates/order/sales_order_detail.html:87
#: order/templates/order/sales_order_detail.html:172
#: order/templates/order/sales_order_detail.html:244 part/forms.py:317
#: part/forms.py:347 part/forms.py:363 part/forms.py:379 part/models.py:2329
#: part/templates/part/bom_upload/match_parts.html:31
#: part/templates/part/part_pricing.html:16 part/templates/part/prices.html:377
#: part/templates/part/prices.html:474
#: report/templates/report/inventree_build_order_base.html:114
#: report/templates/report/inventree_po_report.html:91
#: report/templates/report/inventree_so_report.html:91
#: report/templates/report/inventree_test_report_base.html:77
#: stock/forms.py:142 stock/forms.py:275
#: stock/templates/stock/item_base.html:267
#: stock/templates/stock/stock_adjust.html:18 templates/js/barcode.js:364
#: templates/js/bom.js:205 templates/js/build.js:271 templates/js/build.js:606
#: templates/js/build.js:1172 templates/js/model_renderers.js:56
#: templates/js/order.js:460 templates/js/part.js:928 templates/js/part.js:1050
#: templates/js/part.js:1106 templates/js/stock.js:1474
#: templates/js/stock.js:1693
msgid "Quantity"
msgstr "Anzahl"

#: build/forms.py:49
msgid "Number of items to build"
msgstr "Anzahl der zu bauenden Teile"

#: build/forms.py:91
msgid "Enter quantity for build output"
msgstr "Menge der Endprodukte angeben"

#: build/forms.py:95 order/forms.py:114 stock/forms.py:85
msgid "Serial Numbers"
msgstr "Seriennummer"

#: build/forms.py:97
msgid "Enter serial numbers for build outputs"
msgstr "Seriennummer für dieses Endprodukt eingeben"

#: build/forms.py:103
msgid "Confirm creation of build output"
msgstr "Anlage von Endprodukt(en) bestätigen"

#: build/forms.py:124
msgid "Confirm deletion of build output"
msgstr "Löschen des Endprodukt bestätigen"

#: build/forms.py:145
msgid "Confirm unallocation of stock"
msgstr "Aufhebung der BestandsZuordnung bestätigen"

#: build/forms.py:169
msgid "Confirm stock allocation"
msgstr "Bestandszuordnung bestätigen"

#: build/forms.py:186
msgid "Mark build as complete"
msgstr "Bauauftrag als vollständig markieren"

#: build/forms.py:210 build/templates/build/auto_allocate.html:18
#: stock/forms.py:314 stock/templates/stock/item_base.html:297
#: stock/templates/stock/stock_adjust.html:17
#: templates/InvenTree/search.html:260 templates/js/barcode.js:363
#: templates/js/barcode.js:531 templates/js/build.js:256
#: templates/js/build.js:620 templates/js/order.js:445 templates/js/stock.js:75
#: templates/js/stock.js:201 templates/js/stock.js:954
#: templates/js/stock.js:1366
msgid "Location"
msgstr "Lagerort"

#: build/forms.py:211
msgid "Location of completed parts"
msgstr "Lagerort der Endprodukte"

#: build/forms.py:215 build/templates/build/build_base.html:138
#: build/templates/build/detail.html:59 order/models.py:549
#: order/templates/order/receive_parts.html:24
#: stock/templates/stock/item_base.html:420 templates/InvenTree/search.html:252
#: templates/js/barcode.js:119 templates/js/build.js:902
#: templates/js/order.js:249 templates/js/order.js:352
#: templates/js/stock.js:941 templates/js/stock.js:1443
#: templates/js/stock.js:1709
msgid "Status"
msgstr "Status"

#: build/forms.py:216
msgid "Build output stock status"
msgstr "Bestands-Status der Endprodukte"

#: build/forms.py:223
msgid "Confirm incomplete"
msgstr "Bauauftrag nicht fertiggestellt"

#: build/forms.py:224
msgid "Confirm completion with incomplete stock allocation"
msgstr "Fertigstellung mit nicht kompletter Bestandszuordnung bestätigen"

#: build/forms.py:227
msgid "Confirm build completion"
msgstr "Bauauftrag-Fertigstellung bestätigen"

#: build/forms.py:252
msgid "Confirm cancel"
msgstr "Abbruch bestätigen"

#: build/forms.py:252 build/views.py:66
msgid "Confirm build cancellation"
msgstr "Bauabbruch bestätigen"

#: build/forms.py:266
msgid "Select quantity of stock to allocate"
msgstr "Menge der BestandsObjekte für Zuordnung auswählen"

#: build/models.py:105
msgid "Invalid choice for parent build"
msgstr ""

#: build/models.py:109 build/templates/build/build_base.html:9
#: build/templates/build/build_base.html:73
#: report/templates/report/inventree_build_order_base.html:106
#: templates/js/build.js:233
msgid "Build Order"
msgstr "Bauauftrag"

#: build/models.py:110 build/templates/build/index.html:8
#: build/templates/build/index.html:15 order/templates/order/so_builds.html:12
#: order/templates/order/so_navbar.html:19
#: order/templates/order/so_navbar.html:22 part/templates/part/navbar.html:52
#: part/templates/part/navbar.html:55 templates/InvenTree/index.html:191
#: templates/InvenTree/search.html:185
#: templates/InvenTree/settings/tabs.html:34 users/models.py:44
msgid "Build Orders"
msgstr "Bauaufträge"

#: build/models.py:170
msgid "Build Order Reference"
msgstr "Bauauftragsreferenz"

#: build/models.py:171 order/models.py:246 order/models.py:533
#: order/models.py:713 order/templates/order/purchase_order_detail.html:205
#: order/templates/order/sales_order_detail.html:239 part/models.py:2338
#: part/templates/part/bom_upload/match_parts.html:30
#: report/templates/report/inventree_po_report.html:92
#: report/templates/report/inventree_so_report.html:92 templates/js/bom.js:197
#: templates/js/build.js:695 templates/js/build.js:1166
msgid "Reference"
msgstr "Referenz"

#: build/models.py:182
msgid "Brief description of the build"
msgstr "Kurze Beschreibung des Baus"

#: build/models.py:191 build/templates/build/build_base.html:163
#: build/templates/build/detail.html:77
msgid "Parent Build"
msgstr "Eltern-Bauauftrag"

#: build/models.py:192
msgid "BuildOrder to which this build is allocated"
msgstr "Bauauftrag, zu dem dieser Bauauftrag zugwiesen ist"

#: build/models.py:197 build/templates/build/auto_allocate.html:16
#: build/templates/build/build_base.html:128
#: build/templates/build/detail.html:26 company/models.py:689
#: order/models.py:766 order/models.py:825
#: order/templates/order/order_wizard/select_parts.html:32
#: order/templates/order/purchase_order_detail.html:159
#: order/templates/order/receive_parts.html:19
#: order/templates/order/sales_order_detail.html:224 part/models.py:325
#: part/models.py:1987 part/models.py:2003 part/models.py:2022
#: part/models.py:2040 part/models.py:2119 part/models.py:2223
#: part/models.py:2313 part/templates/part/part_app_base.html:8
#: part/templates/part/part_pricing.html:12 part/templates/part/related.html:29
#: part/templates/part/set_category.html:13
#: report/templates/report/inventree_build_order_base.html:110
#: report/templates/report/inventree_po_report.html:90
#: report/templates/report/inventree_so_report.html:90
#: templates/InvenTree/search.html:112 templates/InvenTree/search.html:210
#: templates/js/barcode.js:362 templates/js/bom.js:163
#: templates/js/build.js:586 templates/js/build.js:873
#: templates/js/build.js:1139 templates/js/company.js:264
#: templates/js/company.js:470 templates/js/part.js:342
#: templates/js/part.js:505 templates/js/stock.js:73 templates/js/stock.js:837
#: templates/js/stock.js:1681
msgid "Part"
msgstr "Teil"

#: build/models.py:205
msgid "Select part to build"
msgstr "Teil für den Bauauftrag wählen"

#: build/models.py:210
msgid "Sales Order Reference"
msgstr "Auftrag Referenz"

#: build/models.py:214
msgid "SalesOrder to which this build is allocated"
msgstr "Bestellung, die diesem Bauauftrag zugewiesen ist"

#: build/models.py:219
msgid "Source Location"
msgstr "Quell-Lagerort"

#: build/models.py:223
msgid "Select location to take stock from for this build (leave blank to take from any stock location)"
msgstr "Entnahme-Lagerort für diesen Bauauftrag wählen (oder leer lassen für einen beliebigen Lagerort)"

#: build/models.py:228
msgid "Destination Location"
msgstr "Ziel-Lagerort"

#: build/models.py:232
msgid "Select location where the completed items will be stored"
msgstr "Lagerort an dem fertige Objekte gelagert werden auswählen"

#: build/models.py:236
msgid "Build Quantity"
msgstr "Bau-Anzahl"

#: build/models.py:239
msgid "Number of stock items to build"
msgstr "Anzahl der zu bauenden BestandsObjekt"

#: build/models.py:243
msgid "Completed items"
msgstr "Fertiggestellte Teile"

#: build/models.py:245
msgid "Number of stock items which have been completed"
msgstr "Anzahl der fertigen BestandsObjekte"

#: build/models.py:249 part/templates/part/part_base.html:183
msgid "Build Status"
msgstr "Bauauftrags-Status"

#: build/models.py:253
msgid "Build status code"
msgstr "Bau-Statuscode"

#: build/models.py:257 stock/models.py:470
msgid "Batch Code"
msgstr "Losnummer"

#: build/models.py:261
msgid "Batch code for this build output"
msgstr "Losnummer für dieses Endprodukt"

#: build/models.py:264 order/models.py:162 part/models.py:875
#: part/templates/part/detail.html:127 templates/js/order.js:360
msgid "Creation Date"
msgstr "Erstelldatum"

#: build/models.py:268 order/models.py:555
msgid "Target completion date"
msgstr "geplantes Fertigstellungsdatum"

#: build/models.py:272 order/models.py:288 templates/js/build.js:950
msgid "Completion Date"
msgstr "Fertigstellungsdatum"

#: build/models.py:278
msgid "completed by"
msgstr "Fertiggestellt von"

#: build/models.py:286 templates/js/build.js:915
msgid "Issued by"
msgstr "Aufgegeben von"

#: build/models.py:287
msgid "User who issued this build order"
msgstr "Nutzer der diesen Bauauftrag erstellt hat"

#: build/models.py:295 build/templates/build/build_base.html:184
#: build/templates/build/detail.html:105 order/models.py:176
#: order/templates/order/order_base.html:138
#: order/templates/order/sales_order_base.html:140 part/models.py:879
#: report/templates/report/inventree_build_order_base.html:159
msgid "Responsible"
msgstr "Verantwortlicher Benutzer"

#: build/models.py:296
msgid "User responsible for this build order"
msgstr "Nutzer der für diesen Bauauftrag zuständig ist"

#: build/models.py:301 build/templates/build/detail.html:91
#: company/templates/company/manufacturer_part_base.html:79
#: company/templates/company/manufacturer_part_detail.html:28
#: company/templates/company/supplier_part_base.html:78
#: company/templates/company/supplier_part_detail.html:28
#: part/templates/part/detail.html:84 part/templates/part/part_base.html:110
#: stock/models.py:464 stock/templates/stock/item_base.html:357
msgid "External Link"
msgstr "Externer Link"

#: build/models.py:302 part/models.py:737 stock/models.py:466
msgid "Link to external URL"
msgstr "Link zu einer externen URL"

#: build/models.py:306 build/templates/build/navbar.html:53
#: company/models.py:141 company/models.py:561
#: company/templates/company/navbar.html:70
#: company/templates/company/navbar.html:73 order/models.py:180
#: order/models.py:715 order/templates/order/po_navbar.html:38
#: order/templates/order/po_navbar.html:41
#: order/templates/order/purchase_order_detail.html:274
#: order/templates/order/sales_order_detail.html:319
#: order/templates/order/so_navbar.html:33
#: order/templates/order/so_navbar.html:36 part/models.py:864
#: part/templates/part/detail.html:150
#: report/templates/report/inventree_build_order_base.html:173
#: stock/forms.py:140 stock/forms.py:284 stock/forms.py:316 stock/models.py:536
#: stock/models.py:1678 stock/models.py:1784
#: stock/templates/stock/navbar.html:57 templates/js/barcode.js:37
#: templates/js/bom.js:349 templates/js/company.js:566
#: templates/js/stock.js:209 templates/js/stock.js:450
#: templates/js/stock.js:1033
msgid "Notes"
msgstr "Notizen"

#: build/models.py:307
msgid "Extra build notes"
msgstr "Extranotizen für den Bauauftrag"

#: build/models.py:784
msgid "No build output specified"
msgstr "kein Endprodukt angegeben"

#: build/models.py:787
msgid "Build output is already completed"
msgstr "Endprodukt bereits hergstellt"

#: build/models.py:790
msgid "Build output does not match Build Order"
msgstr "Endprodukt stimmt nicht mit dem Bauauftrag überein"

#: build/models.py:1200
msgid "BuildItem must be unique for build, stock_item and install_into"
msgstr "Bauauftrags-Objekt muss für Bauauftrag, Lager-Objekt und installiert_in eindeutig sein"

#: build/models.py:1225
msgid "Build item must specify a build output, as master part is marked as trackable"
msgstr "Bauauftragsposition muss ein Endprodukt festlegen, da der übergeordnete Teil verfolgbar ist"

#: build/models.py:1229
#, python-brace-format
msgid "Allocated quantity ({n}) must not exceed available quantity ({q})"
msgstr "Reserviermenge ({n}) muss kleiner Bestandsmenge ({q}) sein. Zugewiesene Anzahl ({n}) darf nicht die verfügbare ({q}) Anzahl überschreiten"

#: build/models.py:1236 order/models.py:926
msgid "StockItem is over-allocated"
msgstr "Zu viele BestandsObjekt zugewiesen"

#: build/models.py:1240 order/models.py:929
msgid "Allocation quantity must be greater than zero"
msgstr "Reserviermenge muss größer null sein"

#: build/models.py:1244
msgid "Quantity must be 1 for serialized stock"
msgstr "Anzahl muss 1 für Objekte mit Seriennummer sein"

#: build/models.py:1304
#, python-brace-format
msgid "Selected stock item not found in BOM for part '{p}'"
msgstr "Ausgewähltes BestandsObjekt nicht Stückliste für Teil '{p}' gefunden"

#: build/models.py:1364 stock/templates/stock/item_base.html:329
#: templates/InvenTree/search.html:183 templates/js/build.js:846
#: templates/navbar.html:29
msgid "Build"
msgstr "Bauauftrag"

#: build/models.py:1365
msgid "Build to allocate parts"
msgstr "Bauauftrag starten um Teile zuzuweisen"

#: build/models.py:1381 stock/templates/stock/item_base.html:8
#: stock/templates/stock/item_base.html:31
#: stock/templates/stock/item_base.html:351
#: stock/templates/stock/stock_adjust.html:16 templates/js/build.js:244
#: templates/js/build.js:249 templates/js/build.js:993
#: templates/js/order.js:433 templates/js/order.js:438
#: templates/js/stock.js:1425
msgid "Stock Item"
msgstr "BestandsObjekt"

#: build/models.py:1382
msgid "Source stock item"
msgstr "Quell-BestandsObjekt"

#: build/models.py:1395
msgid "Stock quantity to allocate to build"
msgstr "BestandsObjekt-Anzahl dem Bauauftrag zuweisen"

#: build/models.py:1403
msgid "Install into"
msgstr "Installiere in"

#: build/models.py:1404
msgid "Destination stock item"
msgstr "Ziel-BestandsObjekt"

#: build/templates/build/allocate.html:7
msgid "Allocate Parts"
msgstr "Teile zuweisen"

#: build/templates/build/allocate.html:15
msgid "Allocate Stock to Build"
msgstr "Lagerbestand Bauauftrag zuweisen"

#: build/templates/build/allocate.html:22
msgid "Allocate stock to build"
msgstr "Lagerbestand Bauauftrag zuweisen"

#: build/templates/build/allocate.html:23
msgid "Auto Allocate"
msgstr "Automatisch zuweisen"

#: build/templates/build/allocate.html:25 templates/js/build.js:778
msgid "Unallocate stock"
msgstr "Bestandszuordnung aufheben"

#: build/templates/build/allocate.html:26 build/views.py:319 build/views.py:685
msgid "Unallocate Stock"
msgstr "Bestandszuordnung aufheben"

#: build/templates/build/allocate.html:29
msgid "Order required parts"
msgstr "Benötigte Teile bestellen"

#: build/templates/build/allocate.html:30
#: company/templates/company/detail_manufacturer_part.html:33
#: company/templates/company/detail_supplier_part.html:32 order/views.py:724
#: part/templates/part/category.html:136
msgid "Order Parts"
msgstr "Teile bestellen"

#: build/templates/build/allocate.html:36
msgid "Untracked stock has been fully allocated for this Build Order"
msgstr "Nicht verfolgter Lagerbestand wurde Bauauftrag vollständig zugewiesen"

#: build/templates/build/allocate.html:40
msgid "Untracked stock has not been fully allocated for this Build Order"
msgstr "Nicht verfolgter Lagerbestand wurde Bauauftrag noch nicht vollständig zugewiesen"

#: build/templates/build/allocate.html:47
msgid "This Build Order does not have any associated untracked BOM items"
msgstr "Dieser Bauauftrag hat keine zugeordneten Stücklisten-Einträge"

#: build/templates/build/allocation_card.html:21
#: build/templates/build/complete_output.html:46
#: order/templates/order/sales_order_detail.html:85
#: order/templates/order/sales_order_detail.html:170
#: report/templates/report/inventree_test_report_base.html:75
#: stock/models.py:458 stock/templates/stock/item_base.html:249
#: templates/js/build.js:604 templates/js/model_renderers.js:54
msgid "Serial Number"
msgstr "Seriennummer"

#: build/templates/build/attachments.html:12
#: build/templates/build/navbar.html:43 build/templates/build/navbar.html:46
#: order/templates/order/po_navbar.html:35
#: order/templates/order/so_navbar.html:29 part/templates/part/detail.html:294
#: stock/templates/stock/navbar.html:47 stock/templates/stock/navbar.html:50
msgid "Attachments"
msgstr "Anhänge"

#: build/templates/build/attachments.html:51
#: order/templates/order/po_attachments.html:79
#: order/templates/order/so_attachments.html:79
#: part/templates/part/detail.html:451
#: stock/templates/stock/item_attachments.html:81
#: templates/attachment_table.html:6
msgid "Add Attachment"
msgstr "Anhang hinzufügen"

#: build/templates/build/attachments.html:69
#: order/templates/order/po_attachments.html:51
#: order/templates/order/so_attachments.html:52
#: part/templates/part/detail.html:405
#: stock/templates/stock/item_attachments.html:49
msgid "Edit Attachment"
msgstr "Anhang bearbeiten"

#: build/templates/build/attachments.html:76
#: order/templates/order/po_attachments.html:58
#: order/templates/order/so_attachments.html:58
#: part/templates/part/detail.html:414
#: stock/templates/stock/item_attachments.html:58
msgid "Confirm Delete Operation"
msgstr ""

#: build/templates/build/attachments.html:77
#: order/templates/order/po_attachments.html:59
#: order/templates/order/so_attachments.html:59
#: part/templates/part/detail.html:415
#: stock/templates/stock/item_attachments.html:59
msgid "Delete Attachment"
msgstr "Anhang löschen"

#: build/templates/build/auto_allocate.html:9
msgid "Automatically Allocate Stock"
msgstr "Lagerbestand automatisch zuweisen"

#: build/templates/build/auto_allocate.html:10
msgid "The following stock items will be allocated to the specified build output"
msgstr "Die folgenden BestandsObjekte werden den ausgewählten Endprodukten zugeordnet"

#: build/templates/build/auto_allocate.html:37
msgid "No stock items found that can be automatically allocated to this build"
msgstr "Keine BestandsObjekte gefunden, die diesem Endprodukt automatisch zugewiesen werden können"

#: build/templates/build/auto_allocate.html:39
msgid "Stock items will have to be manually allocated"
msgstr "BestandsObjekte müssen manuell zugewiesen werden"

#: build/templates/build/build_base.html:18
#, python-format
msgid "This Build Order is allocated to Sales Order %(link)s"
msgstr "Dieser Bauauftrag ist dem Auftrag %(link)s zugeordnet"

#: build/templates/build/build_base.html:25
#, python-format
msgid "This Build Order is a child of Build Order %(link)s"
msgstr "Dieser Bauauftrag ist dem Bauauftrag %(link)s untergeordnet"

#: build/templates/build/build_base.html:32
msgid "Build Order is ready to mark as completed"
msgstr "Bauauftrag ist bereit abgeschlossen zu werden"

#: build/templates/build/build_base.html:37
msgid "Build Order cannot be completed as outstanding outputs remain"
msgstr "Bauauftrag kann nicht abgeschlossen werden, da es noch ausstehende Endprodukte gibt"

#: build/templates/build/build_base.html:42
msgid "Required build quantity has not yet been completed"
msgstr "Benötigte Teil-Anzahl wurde noch nicht fertiggestellt"

#: build/templates/build/build_base.html:47
msgid "Stock has not been fully allocated to this Build Order"
msgstr "Lagerbestand wurde Bauauftrag noch nicht vollständig zugewiesen"

#: build/templates/build/build_base.html:75
#: company/templates/company/company_base.html:40
#: company/templates/company/manufacturer_part_base.html:25
#: company/templates/company/supplier_part_base.html:26
#: order/templates/order/order_base.html:26
#: order/templates/order/sales_order_base.html:37
#: part/templates/part/category.html:27 part/templates/part/part_base.html:22
#: stock/templates/stock/item_base.html:62
#: stock/templates/stock/location.html:31
msgid "Admin view"
msgstr "Admin"

#: build/templates/build/build_base.html:81
#: build/templates/build/build_base.html:150
#: order/templates/order/order_base.html:32
#: order/templates/order/order_base.html:86
#: order/templates/order/sales_order_base.html:43
#: order/templates/order/sales_order_base.html:88
#: templates/js/table_filters.js:254 templates/js/table_filters.js:273
#: templates/js/table_filters.js:290
msgid "Overdue"
msgstr "Überfällig"

#: build/templates/build/build_base.html:90
msgid "Print actions"
msgstr "Aktionen drucken"

#: build/templates/build/build_base.html:94
msgid "Print Build Order"
msgstr "Bauauftrag drucken"

#: build/templates/build/build_base.html:100
#: build/templates/build/build_base.html:222
msgid "Complete Build"
msgstr "Bauauftrag fertigstellen"

#: build/templates/build/build_base.html:105
msgid "Build actions"
msgstr "Bau-Auftrag Aktionen"

#: build/templates/build/build_base.html:109
msgid "Edit Build"
msgstr "Bauauftrag bearbeiten"

#: build/templates/build/build_base.html:111
#: build/templates/build/build_base.html:206 build/views.py:57
msgid "Cancel Build"
msgstr "Bauauftrag abbrechen"

#: build/templates/build/build_base.html:124
#: build/templates/build/detail.html:11
msgid "Build Details"
msgstr "Bau-Status"

#: build/templates/build/build_base.html:150
#, python-format
msgid "This build was due on %(target)s"
msgstr "Bauauftrag war fällig am %(target)s"

#: build/templates/build/build_base.html:157
#: build/templates/build/detail.html:64
msgid "Progress"
msgstr "Fortschritt"

#: build/templates/build/build_base.html:170
#: build/templates/build/detail.html:84 order/models.py:823
#: order/templates/order/sales_order_base.html:9
#: order/templates/order/sales_order_base.html:35
#: order/templates/order/sales_order_ship.html:25
#: report/templates/report/inventree_build_order_base.html:136
#: report/templates/report/inventree_so_report.html:77
#: stock/templates/stock/item_base.html:291 templates/js/order.js:307
msgid "Sales Order"
msgstr "Auftrag"

#: build/templates/build/build_base.html:177
#: build/templates/build/detail.html:98
#: report/templates/report/inventree_build_order_base.html:153
msgid "Issued By"
msgstr "Aufgegeben von"

#: build/templates/build/build_base.html:214
msgid "Incomplete Outputs"
msgstr "Unfertige Endprodukte"

#: build/templates/build/build_base.html:215
msgid "Build Order cannot be completed as incomplete build outputs remain"
msgstr "Bauauftrag kann nicht abgeschlossen werden, da es noch unvollständige Endprodukte gibt"

#: build/templates/build/build_children.html:10
#: build/templates/build/navbar.html:36
msgid "Child Build Orders"
msgstr "Unter-Bauaufträge"

#: build/templates/build/build_output.html:15
msgid "Incomplete Build Outputs"
msgstr "Unfertige Endprodukte"

#: build/templates/build/build_output.html:22
msgid "Create new build output"
msgstr "Neues Endprodukt anlegen"

#: build/templates/build/build_output.html:23
msgid "Create New Output"
msgstr "Neues Endprodukt anlegen"

#: build/templates/build/build_output.html:36
msgid "Create a new build output"
msgstr "Neues Endprodukt anlegen"

#: build/templates/build/build_output.html:37
msgid "No incomplete build outputs remain."
msgstr "Keine unfertigen Endprodukte verbleibend."

#: build/templates/build/build_output.html:38
msgid "Create a new build output using the button above"
msgstr "Neues Endprodukt mit der Schaltfläche oberhalb anlegen"

#: build/templates/build/build_output.html:49
msgid "Completed Build Outputs"
msgstr "Fertiggestellte Endprodukte"

#: build/templates/build/build_output_create.html:7
msgid "The Bill of Materials contains trackable parts"
msgstr "Die Stückliste enthält verfolgbare Teile"

#: build/templates/build/build_output_create.html:8
msgid "Build outputs must be generated individually."
msgstr "Endprodukte müssen individuell angelegt werden."

#: build/templates/build/build_output_create.html:9
msgid "Multiple build outputs will be created based on the quantity specified."
msgstr "Mehrere Endprodukte werden anhand der gegebenen Anzahl angelegt werden."

#: build/templates/build/build_output_create.html:15
msgid "Trackable parts can have serial numbers specified"
msgstr "Nachverfolgbare Teile können Seriennummern haben"

#: build/templates/build/build_output_create.html:16
msgid "Enter serial numbers to generate multiple single build outputs"
msgstr "Seriennummeren für mehrere einzelne Endprodukte angeben"

#: build/templates/build/cancel.html:5
msgid "Are you sure you wish to cancel this build?"
msgstr "Sind Sie sicher, dass sie diesen Bauauftrag abbrechen möchten?"

#: build/templates/build/complete.html:8
msgid "Build Order is complete"
msgstr "Bauauftrag ist vollständig"

#: build/templates/build/complete.html:12
msgid "Build Order is incomplete"
msgstr "Bauauftrag ist unvollständig"

#: build/templates/build/complete.html:15
msgid "Incompleted build outputs remain"
msgstr "unfertige Endprodukte vorhanden"

#: build/templates/build/complete.html:18
msgid "Required build quantity has not been completed"
msgstr "Benötigte Teil-Anzahl wurde noch nicht fertiggestellt"

#: build/templates/build/complete.html:21
msgid "Required stock has not been fully allocated"
msgstr "Benötigter Bestand wurde nicht vollständig zugewiesen"

#: build/templates/build/complete_output.html:10
msgid "Stock allocation is complete for this output"
msgstr "Lagerzuordnung für dieses Endprodukt ist vollständig"

#: build/templates/build/complete_output.html:14
msgid "Stock allocation is incomplete"
msgstr "Bestandszuordnung ist nicht vollständig"

#: build/templates/build/complete_output.html:20
msgid "tracked parts have not been fully allocated"
msgstr "verfolgte Teile wurden nicht vollständig zugewiesen"

#: build/templates/build/complete_output.html:41
msgid "The following items will be created"
msgstr "Die folgenden Objekte werden erstellt"

#: build/templates/build/create_build_item.html:7
msgid "Select a stock item to allocate to the selected build output"
msgstr "BestandsObjekt zur Zuordnung zum ausgewählten Endprodukt auswählen"

#: build/templates/build/create_build_item.html:11
#, python-format
msgid "The allocated stock will be installed into the following build output:<br><i>%(output)s</i>"
msgstr "Der zugeordnete Bestand wird in den folgenden Endprodukten verbaut werden:<br><i>%(output)s</i>"

#: build/templates/build/create_build_item.html:17
#, python-format
msgid "No stock available for %(part)s"
msgstr "Kein Bestand verfügbar für %(part)s"

#: build/templates/build/delete_build_item.html:8
msgid "Are you sure you want to unallocate this stock?"
msgstr "Sind Sie sicher, dass sie die folgenden Bestands-Zuordnung entfernen möchten?"

#: build/templates/build/delete_build_item.html:11
msgid "The selected stock will be unallocated from the build output"
msgstr "Der ausgeählte Bestand wird von den Endprodukten zurückgenommen werden"

#: build/templates/build/detail.html:35
msgid "Stock Source"
msgstr "Ausgangs-Lager"

#: build/templates/build/detail.html:40
msgid "Stock can be taken from any available location."
msgstr "Bestand kann jedem verfügbaren Lagerort entnommen werden."

#: build/templates/build/detail.html:46 order/forms.py:88 order/models.py:782
#: order/templates/order/purchase_order_detail.html:270
#: order/templates/order/receive_parts.html:25 stock/forms.py:136
msgid "Destination"
msgstr "Ziel-Lager"

#: build/templates/build/detail.html:53
msgid "Destination location not specified"
msgstr "Ziel-Lagerort nicht angegeben"

#: build/templates/build/detail.html:70
#: stock/templates/stock/item_base.html:315 templates/js/stock.js:949
#: templates/js/stock.js:1716 templates/js/table_filters.js:116
#: templates/js/table_filters.js:210
msgid "Batch"
msgstr "Losnummer"

#: build/templates/build/detail.html:116
#: order/templates/order/order_base.html:111
#: order/templates/order/sales_order_base.html:113 templates/js/build.js:910
msgid "Created"
msgstr "Erstellt"

#: build/templates/build/detail.html:127
msgid "No target date set"
msgstr "Kein Ziel-Datum gesetzt"

#: build/templates/build/detail.html:132 templates/js/build.js:888
msgid "Completed"
msgstr "Fertig"

#: build/templates/build/detail.html:136
msgid "Build not complete"
msgstr "Bauauftrag ist nicht vollständig"

#: build/templates/build/edit_build_item.html:7
msgid "Alter the quantity of stock allocated to the build output"
msgstr "Anzahl des zugeordneten Bestands für die Endprodukte ändern"

#: build/templates/build/index.html:28
msgid "New Build Order"
msgstr "Neuer Bauauftrag"

#: build/templates/build/index.html:37 build/templates/build/index.html:38
msgid "Print Build Orders"
msgstr "Bauaufträge ausdrucken"

#: build/templates/build/index.html:43
#: order/templates/order/purchase_orders.html:27
#: order/templates/order/sales_orders.html:27
msgid "Display calendar view"
msgstr "Kalender-Ansicht"

#: build/templates/build/index.html:46
#: order/templates/order/purchase_orders.html:30
#: order/templates/order/sales_orders.html:30
msgid "Display list view"
msgstr "Listen-Ansicht"

#: build/templates/build/navbar.html:12
msgid "Build Order Details"
msgstr "Bauauftrag-details"

#: build/templates/build/navbar.html:15
#: company/templates/company/navbar.html:15
#: order/templates/order/po_navbar.html:15
#: order/templates/order/so_navbar.html:15 part/templates/part/navbar.html:18
#: templates/js/stock.js:1354
msgid "Details"
msgstr "Details"

#: build/templates/build/navbar.html:21 build/templates/build/navbar.html:24
#: build/views.py:91
msgid "Allocate Stock"
msgstr "Lagerbestand zuweisen"

#: build/templates/build/navbar.html:29 build/templates/build/navbar.html:32
msgid "Build Outputs"
msgstr "Endprodukte"

#: build/templates/build/navbar.html:39
msgid "Child Builds"
msgstr "Unter-Endprodukte"

#: build/templates/build/navbar.html:50
msgid "Build Order Notes"
msgstr "Bauauftrag-Notizen"

#: build/templates/build/notes.html:12
msgid "Build Notes"
msgstr "Bauauftrags-Notizen"

#: build/templates/build/notes.html:14 company/templates/company/notes.html:13
#: order/templates/order/order_notes.html:15
#: order/templates/order/sales_order_notes.html:16
#: stock/templates/stock/item_notes.html:15
msgid "Edit notes"
msgstr "Bermerkungen bearbeiten"

#: build/templates/build/notes.html:26 company/templates/company/notes.html:24
#: order/templates/order/order_notes.html:27
#: order/templates/order/sales_order_notes.html:29
#: stock/templates/stock/item_base.html:499
#: stock/templates/stock/item_notes.html:26
msgid "Save"
msgstr "Speichern"

#: build/templates/build/unallocate.html:10
msgid "Are you sure you wish to unallocate all stock for this build?"
msgstr "Sind Sie sicher, dass sie alle BestandsObjekt von diesem Bauauftrag entfernen möchten?"

#: build/templates/build/unallocate.html:12
msgid "All incomplete stock allocations will be removed from the build"
msgstr "Alle unvollständigen Bestandszuordnungen werden vom Endprodukt entfernt"

#: build/views.py:77
msgid "Build was cancelled"
msgstr "Bauauftrag wurde abgebrochen"

#: build/views.py:138
msgid "Allocated stock to build output"
msgstr "Bestand dem Endprodukt zuweisen"

#: build/views.py:150
msgid "Create Build Output"
msgstr "Endprodukt anlegen"

#: build/views.py:168
msgid "Maximum output quantity is "
msgstr "Maximale Endproduktmenge ist "

#: build/views.py:184 stock/views.py:1337
msgid "Serial numbers already exist"
msgstr "Seriennummern existieren bereits"

#: build/views.py:193
msgid "Serial numbers required for trackable build output"
msgstr "Seriennummern für verfolgbare Endprodukte benötigt"

#: build/views.py:259
msgid "Delete Build Output"
msgstr "Endprodukt entfernen"

#: build/views.py:280 build/views.py:370
msgid "Confirm unallocation of build stock"
msgstr "Entfernung von Bestands-Zuordnung bestätigen"

#: build/views.py:281 build/views.py:371 stock/views.py:369
msgid "Check the confirmation box"
msgstr "Bestätigungsbox bestätigen"

#: build/views.py:293
msgid "Build output does not match build"
msgstr "Endprodukt stimmt nicht mit Bauauftrag überein"

#: build/views.py:295 build/views.py:496
msgid "Build output must be specified"
msgstr "Endprodukt muss angegeben sein"

#: build/views.py:307
msgid "Build output deleted"
msgstr "Endprodukt gelöscht"

#: build/views.py:405
msgid "Complete Build Order"
msgstr "Bauauftrag fertigstellen"

#: build/views.py:411
msgid "Build order cannot be completed - incomplete outputs remain"
msgstr "Bauauftrag kann nicht abgeschlossen werden, es gibt noch unvollständige Endprodukte"

#: build/views.py:422
msgid "Completed build order"
msgstr "Bauauftrag fertiggestellt"

#: build/views.py:438
msgid "Complete Build Output"
msgstr "Endprodukt fertigstellen"

#: build/views.py:480
msgid "Invalid stock status value selected"
msgstr "Ungültiger Lagerbestands-Status ausgewählt"

#: build/views.py:487
msgid "Quantity to complete cannot exceed build output quantity"
msgstr "Fertigzustellende Anzahl darf nicht die geplante Endprodukt-Anzahl überschreiten"

#: build/views.py:493
msgid "Confirm completion of incomplete build"
msgstr "Endprodukt-Fertigstellung bestätigen"

#: build/views.py:592
msgid "Build output completed"
msgstr "Endprodukt fertiggestellt"

#: build/views.py:675
msgid "Delete Build Order"
msgstr "Bauauftrag löschen"

#: build/views.py:690
msgid "Removed parts from build allocation"
msgstr "Teile von Bauzuordnung entfernt"

#: build/views.py:702
msgid "Allocate stock to build output"
msgstr "Bestand dem Endprodukt zuweisen"

#: build/views.py:745
msgid "Item must be currently in stock"
msgstr "Teil muss aktuell im Bestand sein"

#: build/views.py:751
msgid "Stock item is over-allocated"
msgstr "BestandObjekt ist zu oft zugewiesen"

#: build/views.py:752 templates/js/bom.js:230 templates/js/build.js:705
#: templates/js/build.js:1000 templates/js/build.js:1179
msgid "Available"
msgstr "Verfügbar"

#: build/views.py:754
msgid "Stock item must be selected"
msgstr "BestandsObjekt muss ausgewählt sein"

#: build/views.py:917
msgid "Edit Stock Allocation"
msgstr "Bestandszuordnung bearbeiten"

#: build/views.py:921
msgid "Updated Build Item"
msgstr "Bauobjekt aktualisiert"

#: common/files.py:66
msgid "Unsupported file format: {ext.upper()}"
msgstr "Dateiformat nicht unterstützt: {ext.upper()}"

#: common/files.py:71
msgid "Error reading file (invalid format)"
msgstr "Fehler beim Lesen der Datei (ungültiges Format)"

#: common/files.py:73
msgid "Error reading file (incorrect dimension)"
msgstr "Fehler beim Lesen der Datei (falsche Größe)"

#: common/files.py:75
msgid "Error reading file (data could be corrupted)"
msgstr "Fehler beim Lesen der Datei (Daten könnten beschädigt sein)"

#: common/forms.py:34 templates/js/attachment.js:42
msgid "File"
msgstr "Datei"

#: common/forms.py:35
msgid "Select file to upload"
msgstr "Datei zum Hochladen auswählen"

#: common/forms.py:50
msgid "{name.title()} File"
msgstr "{name.title()} Datei"

#: common/forms.py:51
#, python-brace-format
msgid "Select {name} file to upload"
msgstr "{name} Datei zum Hochladen auswählen"

#: common/models.py:59
msgid "InvenTree Instance Name"
msgstr "InvenTree Instanzname"

#: common/models.py:61
msgid "String descriptor for the server instance"
msgstr "Kurze Beschreibung der Instanz"

#: common/models.py:65
msgid "Use instance name"
msgstr "Name der Instanz verwenden"

#: common/models.py:66
msgid "Use the instance name in the title-bar"
msgstr "Den Namen der Instanz in der Titelleiste verwenden"

#: common/models.py:72 company/models.py:99 company/models.py:100
msgid "Company name"
msgstr "Firmenname"

#: common/models.py:73
msgid "Internal company name"
msgstr "interner Firmenname"

#: common/models.py:78
msgid "Base URL"
msgstr "Basis-URL"

#: common/models.py:79
msgid "Base URL for server instance"
msgstr "Basis-URL für dieses Instanz"

#: common/models.py:85
msgid "Default Currency"
msgstr ""

#: common/models.py:86
msgid "Default currency"
msgstr ""

#: common/models.py:92
msgid "Download from URL"
msgstr "Von URL herunterladen"

#: common/models.py:93
msgid "Allow download of remote images and files from external URL"
msgstr "Herunterladen von externen Bildern und Dateien von URLs erlaubt"

#: common/models.py:99
msgid "Barcode Support"
msgstr "Bacode-Feature verwenden"

#: common/models.py:100
msgid "Enable barcode scanner support"
msgstr "Barcode-Scanner Unterstützung"

#: common/models.py:106
msgid "IPN Regex"
msgstr "IPN Regex"

#: common/models.py:107
msgid "Regular expression pattern for matching Part IPN"
msgstr "RegEx Muster für die Zuordnung von Teil-IPN"

#: common/models.py:111
msgid "Allow Duplicate IPN"
msgstr "Mehrere Artikel mit gleicher IPN erlaubt"

#: common/models.py:112
msgid "Allow multiple parts to share the same IPN"
msgstr "Mehrere Artikel mit gleicher IPN erlaubt"

#: common/models.py:118
msgid "Allow Editing IPN"
msgstr "Ändern von IPN erlaubt"

#: common/models.py:119
msgid "Allow changing the IPN value while editing a part"
msgstr "Ändern der IPN während des Bearbeiten eines Teils erlaubt"

#: common/models.py:125
msgid "Copy Part BOM Data"
msgstr "Teil-Stückliste kopieren"

#: common/models.py:126
msgid "Copy BOM data by default when duplicating a part"
msgstr "Stückliste von Teil kopieren wenn das Teil dupliziert wird "

#: common/models.py:132
msgid "Copy Part Parameter Data"
msgstr "Teil-Parameter kopieren"

#: common/models.py:133
msgid "Copy parameter data by default when duplicating a part"
msgstr "Parameter-Daten für dieses Teil kopieren wenn das Teil dupliziert wird"

#: common/models.py:139
msgid "Copy Part Test Data"
msgstr "Teil-Testdaten kopieren"

#: common/models.py:140
msgid "Copy test data by default when duplicating a part"
msgstr "Test-Daten für dieses Teil kopieren wenn das Teil dupliziert wird"

#: common/models.py:146
msgid "Copy Category Parameter Templates"
msgstr "Kategorie-Parametervorlage kopieren"

#: common/models.py:147
msgid "Copy category parameter templates when creating a part"
msgstr "Kategorie-Parameter Vorlagen kopieren wenn ein Teil angelegt wird"

#: common/models.py:153
msgid "Recent Part Count"
msgstr "Aktuelle Teile-Stände"

#: common/models.py:154
msgid "Number of recent parts to display on index page"
msgstr "Anzahl der neusten Teile auf der Startseite"

#: common/models.py:160 part/models.py:2225 part/templates/part/detail.html:188
#: report/models.py:187 stock/forms.py:226 templates/js/table_filters.js:25
#: templates/js/table_filters.js:324
msgid "Template"
msgstr "Vorlage"

#: common/models.py:161
msgid "Parts are templates by default"
msgstr "Teile sind standardmäßig Vorlagen"

#: common/models.py:167 part/models.py:827 part/templates/part/detail.html:198
#: templates/js/table_filters.js:132 templates/js/table_filters.js:336
msgid "Assembly"
msgstr "Baugruppe"

#: common/models.py:168
msgid "Parts can be assembled from other components by default"
msgstr "Teile können standardmäßig aus anderen Teilen angefertigt werden"

#: common/models.py:174 part/models.py:833 part/templates/part/detail.html:208
#: templates/js/table_filters.js:340
msgid "Component"
msgstr "Komponente"

#: common/models.py:175
msgid "Parts can be used as sub-components by default"
msgstr "Teile können standardmäßig in Baugruppen benutzt werden"

#: common/models.py:181 part/models.py:844 part/templates/part/detail.html:228
msgid "Purchaseable"
msgstr "Kaufbar"

#: common/models.py:182
msgid "Parts are purchaseable by default"
msgstr "Artikel sind grundsätzlich kaufbar"

#: common/models.py:188 part/models.py:849 part/templates/part/detail.html:238
#: templates/js/table_filters.js:348
msgid "Salable"
msgstr "Verkäuflich"

#: common/models.py:189
msgid "Parts are salable by default"
msgstr "Artikel sind grundsätzlich verkaufbar"

#: common/models.py:195 part/models.py:839 part/templates/part/detail.html:218
#: templates/js/table_filters.js:33 templates/js/table_filters.js:352
msgid "Trackable"
msgstr "Nachverfolgbar"

#: common/models.py:196
msgid "Parts are trackable by default"
msgstr "Artikel sind grundsätzlich verfolgbar"

#: common/models.py:202 part/models.py:859 part/templates/part/detail.html:178
#: templates/js/table_filters.js:29
msgid "Virtual"
msgstr "Virtuell"

#: common/models.py:203
msgid "Parts are virtual by default"
msgstr "Teile sind grundsätzlich virtuell"

#: common/models.py:209
msgid "Show Quantity in Forms"
msgstr "zeige Bestand in Eingabemasken"

#: common/models.py:210
msgid "Display available part quantity in some forms"
msgstr "Zeige den verfügbaren Bestand in einigen Eingabemasken"

#: common/models.py:216
msgid "Show Import in Views"
msgstr ""

#: common/models.py:217
msgid "Display the import wizard in some part views"
msgstr ""

#: common/models.py:223
msgid "Show Price in Forms"
msgstr ""

#: common/models.py:224
msgid "Display part price in some forms"
msgstr ""

#: common/models.py:230
msgid "Show related parts"
msgstr ""

#: common/models.py:231
msgid "Display related parts for a part"
msgstr ""

#: common/models.py:237
msgid "Internal Prices"
msgstr ""

#: common/models.py:238
msgid "Enable internal prices for parts"
msgstr ""

#: common/models.py:244
msgid "Internal Price as BOM-Price"
msgstr ""

#: common/models.py:245
msgid "Use the internal price (if set) in BOM-price calculations"
msgstr ""

#: common/models.py:251 templates/stats.html:25
msgid "Debug Mode"
msgstr "Entwickler-Modus"

#: common/models.py:252
msgid "Generate reports in debug mode (HTML output)"
msgstr "Berichte im Entwickler-Modus generieren (als HTML)"

#: common/models.py:258
msgid "Page Size"
msgstr "Seitengröße"

#: common/models.py:259
msgid "Default page size for PDF reports"
msgstr "Standardseitenformat für PDF-Bericht"

#: common/models.py:269
msgid "Test Reports"
msgstr "Test-Berichte"

#: common/models.py:270
msgid "Enable generation of test reports"
msgstr "Erstellung von Test-Berichten aktivieren"

#: common/models.py:276
msgid "Stock Expiry"
msgstr "Bestands-Ablauf"

#: common/models.py:277
msgid "Enable stock expiry functionality"
msgstr "Ablaufen von Bestand ermöglichen"

#: common/models.py:283
msgid "Sell Expired Stock"
msgstr "Abgelaufenen Bestand verkaufen"

#: common/models.py:284
msgid "Allow sale of expired stock"
msgstr "Verkauf von abgelaufenem Bestand erlaubt"

#: common/models.py:290
msgid "Stock Stale Time"
msgstr "Bestands-Stehzeit"

#: common/models.py:291
msgid "Number of days stock items are considered stale before expiring"
msgstr "Anzahl an Tagen, an denen Bestand als abgestanden markiert wird, bevor sie ablaufen"

#: common/models.py:293 part/templates/part/detail.html:122
msgid "days"
msgstr "Tage"

#: common/models.py:298
msgid "Build Expired Stock"
msgstr "Abgelaufenen Bestand verbauen"

#: common/models.py:299
msgid "Allow building with expired stock"
msgstr "Verbauen von abgelaufenen Bestand erlaubt"

#: common/models.py:305
msgid "Stock Ownership Control"
msgstr "Bestands-Eigentümerkontrolle"

#: common/models.py:306
msgid "Enable ownership control over stock locations and items"
msgstr "Eigentümerkontrolle für Lagerorte und Teile aktivieren"

#: common/models.py:312
msgid "Group by Part"
msgstr "Gruppieren nach Teil"

#: common/models.py:313
msgid "Group stock items by part reference in table views"
msgstr "Bestand in Tabellen anhand von Teil-Referenz gruppieren"

#: common/models.py:319
msgid "Recent Stock Count"
msgstr "aktueller Bestand"

#: common/models.py:320
msgid "Number of recent stock items to display on index page"
msgstr "Anzahl des geänderten Bestands auf der Startseite"

#: common/models.py:326
msgid "Build Order Reference Prefix"
msgstr "Bauauftrag-Referenz Präfix"

#: common/models.py:327
msgid "Prefix value for build order reference"
msgstr "Präfix für Bauauftrag-Referenz"

#: common/models.py:332
msgid "Build Order Reference Regex"
msgstr "Bauauftrag-Referenz RegEx"

#: common/models.py:333
msgid "Regular expression pattern for matching build order reference"
msgstr "RegEx Muster für die Zuordnung von Bauauftrag-Referenzen"

#: common/models.py:337
msgid "Sales Order Reference Prefix"
msgstr "Auftrags-Referenz Präfix"

#: common/models.py:338
msgid "Prefix value for sales order reference"
msgstr "Präfix für Auftrags-Referenz"

#: common/models.py:343
msgid "Purchase Order Reference Prefix"
msgstr "Bestellungs-Referenz Präfix"

#: common/models.py:344
msgid "Prefix value for purchase order reference"
msgstr "Präfix für Bestellungs-Referenz"

#: common/models.py:567
msgid "Settings key (must be unique - case insensitive"
msgstr "Einstellungs-Schlüssel (muss einzigartig sein, Groß-/ Kleinschreibung wird nicht beachtet)"

#: common/models.py:569
msgid "Settings value"
msgstr "Einstellungs-Wert"

#: common/models.py:604
msgid "Must be an integer value"
msgstr "Nur Ganzzahl eingeben"

#: common/models.py:627
msgid "Value must be a boolean value"
msgstr "Wahrheitswert erforderlich"

#: common/models.py:638
msgid "Value must be an integer value"
msgstr "Nur Ganzzahl eingeben"

#: common/models.py:661
msgid "Key string must be unique"
msgstr "Schlüsseltext muss eindeutig sein"

#: common/models.py:742 company/forms.py:105
msgid "Price break quantity"
msgstr "Preisstaffelungs Anzahl"

#: common/models.py:749 company/templates/company/supplier_part_pricing.html:84
#: templates/js/part.js:933
msgid "Price"
msgstr "Preis"

#: common/models.py:750
msgid "Unit price at specified quantity"
msgstr "Stückpreis für die angegebene Anzahl"

#: common/models.py:842
msgid "Default"
msgstr "Standard"

#: common/templates/common/edit_setting.html:11
msgid "Current value"
msgstr "Aktueller Wert"

#: common/views.py:33
msgid "Change Setting"
msgstr "Einstellungen ändern"

#: common/views.py:102
msgid "Supplied value is not allowed"
msgstr "Angegebener Wert nicht erlaubt"

#: common/views.py:111
msgid "Supplied value must be a boolean"
msgstr "Angegebener Wert muss ein Wahrheitswert sein"

#: common/views.py:184 order/templates/order/order_wizard/po_upload.html:42
#: order/templates/order/po_navbar.html:19
#: order/templates/order/po_navbar.html:22 order/views.py:337
#: part/templates/part/bom_upload/upload_file.html:47
#: part/templates/part/import_wizard/part_upload.html:45 part/views.py:622
#: part/views.py:1282
msgid "Upload File"
msgstr "Datei hochgeladen"

#: common/views.py:185 order/templates/order/order_wizard/match_fields.html:52
#: order/views.py:338 part/templates/part/bom_upload/match_fields.html:52
#: part/templates/part/import_wizard/ajax_match_fields.html:45
#: part/templates/part/import_wizard/match_fields.html:52 part/views.py:623
#: part/views.py:1283
msgid "Match Fields"
msgstr "Übereinstimmende Felder"

#: common/views.py:186
msgid "Match Items"
msgstr "Positionen zuordnen"

#: common/views.py:531
msgid "Fields matching failed"
msgstr "Felder zuteilen fehlgeschlagen"

#: common/views.py:586
msgid "Parts imported"
msgstr ""

#: common/views.py:608 order/templates/order/order_wizard/match_fields.html:27
#: order/templates/order/order_wizard/match_parts.html:19
#: order/templates/order/order_wizard/po_upload.html:40
#: part/templates/part/bom_upload/match_fields.html:27
#: part/templates/part/bom_upload/match_parts.html:19
#: part/templates/part/bom_upload/upload_file.html:45
#: part/templates/part/import_wizard/match_fields.html:27
#: part/templates/part/import_wizard/match_references.html:19
#: part/templates/part/import_wizard/part_upload.html:43
msgid "Previous Step"
msgstr "Vorheriger Schritt"

#: company/forms.py:25 part/forms.py:47
msgid "URL"
msgstr "URL"

#: company/forms.py:26 part/forms.py:48
msgid "Image URL"
msgstr "Bild-URL"

#: company/forms.py:47 templates/js/part.js:1041
msgid "Single Price"
msgstr "Einzelpreis"

#: company/forms.py:48
msgid "Single quantity price"
msgstr "Preis für eine Einheit"

#: company/forms.py:56 company/models.py:335
msgid "Select manufacturer"
msgstr "Hersteller auswählen"

#: company/forms.py:62 company/models.py:342
msgid "Manufacturer Part Number"
msgstr "Hersteller-Teilenummer"

#: company/forms.py:64 company/models.py:341
#: company/templates/company/manufacturer_part_base.html:89
#: company/templates/company/manufacturer_part_detail.html:26
#: company/templates/company/supplier_part_base.html:102
#: company/templates/company/supplier_part_detail.html:35
#: order/templates/order/purchase_order_detail.html:193 part/bom.py:171
#: part/bom.py:242 templates/js/company.js:305 templates/js/company.js:539
msgid "MPN"
msgstr "MPN"

#: company/models.py:104
msgid "Company description"
msgstr "Firmenbeschreibung"

#: company/models.py:105
msgid "Description of the company"
msgstr "Firmenbeschreibung"

#: company/models.py:111 company/templates/company/company_base.html:70
#: company/templates/company/detail.html:33 templates/js/company.js:129
msgid "Website"
msgstr "Website"

#: company/models.py:112
msgid "Company website URL"
msgstr "Firmenwebsite Adresse/URL"

#: company/models.py:116 company/templates/company/company_base.html:77
msgid "Address"
msgstr "Adresse"

#: company/models.py:117
msgid "Company address"
msgstr "Firmenadresse"

#: company/models.py:120
msgid "Phone number"
msgstr "Kontakt-Tel."

#: company/models.py:121
msgid "Contact phone number"
msgstr "Kontakt-Telefon"

#: company/models.py:124 company/templates/company/company_base.html:91
msgid "Email"
msgstr "Email"

#: company/models.py:124
msgid "Contact email address"
msgstr "Kontakt-Email"

#: company/models.py:127 company/templates/company/company_base.html:98
msgid "Contact"
msgstr "Kontakt"

#: company/models.py:128
msgid "Point of contact"
msgstr "Anlaufstelle"

#: company/models.py:130 company/models.py:347 company/models.py:548
#: order/models.py:160 part/models.py:736
#: report/templates/report/inventree_build_order_base.html:165
#: templates/js/company.js:312 templates/js/company.js:550
#: templates/js/part.js:599
msgid "Link"
msgstr "Link"

#: company/models.py:130
msgid "Link to external company information"
msgstr "Link auf externe Firmeninformation"

#: company/models.py:138 part/models.py:746
msgid "Image"
msgstr "Bild"

#: company/models.py:143
msgid "is customer"
msgstr "ist Kunde"

#: company/models.py:143
msgid "Do you sell items to this company?"
msgstr "Verkaufen Sie Teile an diese Firma?"

#: company/models.py:145
msgid "is supplier"
msgstr "ist Zulieferer"

#: company/models.py:145
msgid "Do you purchase items from this company?"
msgstr "Kaufen Sie Teile von dieser Firma?"

#: company/models.py:147
msgid "is manufacturer"
msgstr "ist Hersteller"

#: company/models.py:147
msgid "Does this company manufacture parts?"
msgstr "Produziert diese Firma Teile?"

#: company/models.py:151 company/serializers.py:262
#: company/templates/company/detail.html:42
msgid "Currency"
msgstr "Währung"

#: company/models.py:154
msgid "Default currency used for this company"
msgstr "Standard-Währung für diese Firma"

#: company/models.py:319 company/models.py:519 stock/models.py:411
#: stock/templates/stock/item_base.html:235
msgid "Base Part"
msgstr "Basisteil"

#: company/models.py:323 company/models.py:523 order/views.py:1127
msgid "Select part"
msgstr "Teil auswählen"

#: company/models.py:334 company/templates/company/detail.html:57
#: company/templates/company/manufacturer_part_base.html:85
#: company/templates/company/manufacturer_part_detail.html:25
#: company/templates/company/supplier_part_base.html:94
#: company/templates/company/supplier_part_detail.html:34 part/bom.py:170
#: part/bom.py:241 stock/templates/stock/item_base.html:364
#: templates/js/company.js:113 templates/js/company.js:289
#: templates/js/company.js:521
msgid "Manufacturer"
msgstr "Hersteller"

#: company/models.py:348
msgid "URL for external manufacturer part link"
msgstr "Externe URL für das Herstellerteil"

#: company/models.py:354
msgid "Manufacturer part description"
msgstr "Teilbeschreibung des Herstellers"

#: company/models.py:408 company/models.py:542
#: company/templates/company/manufacturer_part_base.html:6
#: company/templates/company/manufacturer_part_base.html:19
#: stock/templates/stock/item_base.html:374
msgid "Manufacturer Part"
msgstr "Herstellerteil"

#: company/models.py:415
msgid "Parameter name"
msgstr ""

#: company/models.py:421
#: report/templates/report/inventree_test_report_base.html:90
#: stock/models.py:1771 templates/InvenTree/settings/header.html:8
#: templates/js/company.js:371 templates/js/part.js:260
#: templates/js/stock.js:446
msgid "Value"
msgstr "Wert"

#: company/models.py:422
msgid "Parameter value"
msgstr ""

#: company/models.py:428 part/models.py:821 part/models.py:2193
#: part/templates/part/detail.html:107 templates/js/company.js:377
#: templates/js/part.js:266
msgid "Units"
msgstr "Einheiten"

#: company/models.py:429
msgid "Parameter units"
msgstr ""

#: company/models.py:529 company/templates/company/detail.html:62
#: company/templates/company/supplier_part_base.html:84
#: company/templates/company/supplier_part_detail.html:25 order/models.py:260
#: order/templates/order/order_base.html:92
#: order/templates/order/order_wizard/select_pos.html:30 part/bom.py:175
#: part/bom.py:286 stock/templates/stock/item_base.html:381
#: templates/js/company.js:117 templates/js/company.js:495
#: templates/js/order.js:232
msgid "Supplier"
msgstr "Zulieferer"

#: company/models.py:530
msgid "Select supplier"
msgstr "Zulieferer auswählen"

#: company/models.py:535 company/templates/company/supplier_part_base.html:88
#: company/templates/company/supplier_part_detail.html:26
#: order/templates/order/purchase_order_detail.html:180 part/bom.py:176
#: part/bom.py:287
msgid "SKU"
msgstr "SKU (Lagerbestandseinheit)"

#: company/models.py:536
msgid "Supplier stock keeping unit"
msgstr "Lagerbestandseinheit (SKU) des Zulieferers"

#: company/models.py:543
msgid "Select manufacturer part"
msgstr "Herstellerteil auswählen"

#: company/models.py:549
msgid "URL for external supplier part link"
msgstr "Teil-URL des Zulieferers"

#: company/models.py:555
msgid "Supplier part description"
msgstr "Zuliefererbeschreibung des Teils"

#: company/models.py:560 company/templates/company/supplier_part_base.html:116
#: company/templates/company/supplier_part_detail.html:38 part/models.py:2341
#: report/templates/report/inventree_po_report.html:93
#: report/templates/report/inventree_so_report.html:93
msgid "Note"
msgstr "Notiz"

#: company/models.py:564 part/models.py:1614
msgid "base cost"
msgstr "Basiskosten"

#: company/models.py:564 part/models.py:1614
msgid "Minimum charge (e.g. stocking fee)"
msgstr "Mindestpreis"

#: company/models.py:566 company/templates/company/supplier_part_base.html:109
#: stock/models.py:435 stock/templates/stock/item_base.html:322
#: templates/js/company.js:571 templates/js/stock.js:1029
msgid "Packaging"
msgstr "Verpackungen"

#: company/models.py:566
msgid "Part packaging"
msgstr "Teile-Verpackungen"

#: company/models.py:568 part/models.py:1616
msgid "multiple"
msgstr "Vielfache"

#: company/models.py:568
msgid "Order multiple"
msgstr "Mehrere bestellen"

#: company/serializers.py:68
msgid "Default currency used for this supplier"
msgstr ""

#: company/serializers.py:69
msgid "Currency Code"
msgstr ""

#: company/templates/company/assigned_stock.html:10
#: company/templates/company/navbar.html:62
#: company/templates/company/navbar.html:65 templates/js/build.js:597
msgid "Assigned Stock"
msgstr "Zugeordneter Bestand"

#: company/templates/company/company_base.html:9
#: company/templates/company/company_base.html:35
#: templates/InvenTree/search.html:304 templates/js/company.js:102
msgid "Company"
msgstr "Firma"

#: company/templates/company/company_base.html:25
#: part/templates/part/part_thumb.html:21
msgid "Upload new image"
msgstr "Neues Bild hochladen"

#: company/templates/company/company_base.html:27
#: part/templates/part/part_thumb.html:23
msgid "Download image from URL"
msgstr "Bild von URL herunterladen"

#: company/templates/company/company_base.html:46 templates/js/order.js:61
msgid "Create Purchase Order"
msgstr "Bestellung anlegen"

#: company/templates/company/company_base.html:51
msgid "Edit company information"
msgstr "Firmeninformation bearbeiten"

#: company/templates/company/company_base.html:56
#: company/templates/company/company_base.html:126
msgid "Delete Company"
msgstr "Firma löschen"

#: company/templates/company/company_base.html:64
#: company/templates/company/detail.html:10
#: company/templates/company/navbar.html:12
msgid "Company Details"
msgstr "Firmendetails"

#: company/templates/company/company_base.html:84
msgid "Phone"
msgstr "Telefon"

#: company/templates/company/company_base.html:166
#: part/templates/part/part_base.html:347
msgid "Upload Image"
msgstr ""

#: company/templates/company/detail.html:21
msgid "Company Name"
msgstr "Firmenname"

#: company/templates/company/detail.html:36
msgid "No website specified"
msgstr "Keine Website angegeben"

#: company/templates/company/detail.html:45
msgid "Uses default currency"
msgstr "verwendet Standard-Währung"

#: company/templates/company/detail.html:67 order/models.py:544
#: order/templates/order/sales_order_base.html:94 stock/models.py:453
#: stock/models.py:454 stock/templates/stock/item_base.html:274
#: templates/js/company.js:109 templates/js/order.js:329
#: templates/js/stock.js:1407
msgid "Customer"
msgstr "Kunde"

#: company/templates/company/detail_manufacturer_part.html:11
#: templates/InvenTree/search.html:149
msgid "Manufacturer Parts"
msgstr "Herstellerteile"

#: company/templates/company/detail_manufacturer_part.html:22
msgid "Create new manufacturer part"
msgstr "Neues Herstellerteil anlegen"

#: company/templates/company/detail_manufacturer_part.html:23
#: part/templates/part/supplier.html:47
msgid "New Manufacturer Part"
msgstr "Neues Herstellerteil"

#: company/templates/company/detail_manufacturer_part.html:28
#: company/templates/company/detail_supplier_part.html:27
#: company/templates/company/manufacturer_part_suppliers.html:20
#: company/templates/company/manufacturer_part_suppliers.html:46
#: part/templates/part/category.html:131 part/templates/part/supplier.html:21
#: part/templates/part/supplier.html:50
msgid "Options"
msgstr "Optionen"

#: company/templates/company/detail_manufacturer_part.html:33
#: company/templates/company/detail_supplier_part.html:32
#: part/templates/part/category.html:136
msgid "Order parts"
msgstr "Teile bestellen"

#: company/templates/company/detail_manufacturer_part.html:36
#: company/templates/company/detail_supplier_part.html:35
msgid "Delete parts"
msgstr "Teile löschen"

#: company/templates/company/detail_manufacturer_part.html:36
#: company/templates/company/detail_supplier_part.html:35
msgid "Delete Parts"
msgstr "Teile löschen"

#: company/templates/company/detail_manufacturer_part.html:72
#: part/templates/part/supplier.html:164
<<<<<<< HEAD
#, fuzzy
#| msgid "Manufacturer Part"
msgid "Add Manufacturer Part"
msgstr "Herstellerteil"
=======
msgid "Add Manufacturer Part"
msgstr ""
>>>>>>> 30b99f09

#: company/templates/company/detail_stock.html:10
msgid "Supplier Stock"
msgstr "Zulieferer-Bestand"

#: company/templates/company/detail_stock.html:37
#: company/templates/company/supplier_part_stock.html:34
#: part/templates/part/category.html:123 part/templates/part/category.html:137
#: part/templates/part/stock.html:55 stock/templates/stock/location.html:175
msgid "Export"
msgstr "Exportieren"

#: company/templates/company/detail_supplier_part.html:11
#: company/templates/company/manufacturer_part_navbar.html:11
#: templates/InvenTree/search.html:164
msgid "Supplier Parts"
msgstr "Zuliefererteile"

#: company/templates/company/detail_supplier_part.html:21
#: order/templates/order/order_wizard/select_parts.html:44
#: part/templates/part/part_base.html:469
msgid "Create new supplier part"
msgstr "Neues Zuliefererteil anlegen"

#: company/templates/company/detail_supplier_part.html:22
#: company/templates/company/manufacturer_part_suppliers.html:17
#: part/templates/part/part_base.html:468 part/templates/part/supplier.html:18
#: templates/js/stock.js:1628
msgid "New Supplier Part"
msgstr "Neues Zuliefererteil"

#: company/templates/company/detail_supplier_part.html:66
#: part/templates/part/bom.html:166 part/templates/part/category.html:127
#: templates/js/stock.js:1622
msgid "New Part"
msgstr "Neues Teil"

#: company/templates/company/detail_supplier_part.html:67
msgid "Create new Part"
msgstr "Neues Teil hinzufügen"

#: company/templates/company/detail_supplier_part.html:72
#: company/templates/company/manufacturer_part_suppliers.html:96
#: company/views.py:59 part/templates/part/supplier.html:80
msgid "New Supplier"
msgstr "Neuer Zulieferer"

#: company/templates/company/detail_supplier_part.html:73
msgid "Create new Supplier"
msgstr "Neuen Zulieferer anlegen"

#: company/templates/company/index.html:8
msgid "Supplier List"
msgstr "Zulieferer-Liste"

#: company/templates/company/manufacturer_part_base.html:36
#: company/templates/company/supplier_part_base.html:36
#: company/templates/company/supplier_part_orders.html:17
#: part/templates/part/orders.html:17 part/templates/part/part_base.html:74
msgid "Order part"
msgstr "Teil bestellen"

#: company/templates/company/manufacturer_part_base.html:41
msgid "Edit manufacturer part"
msgstr "Herstellerteil bearbeiten"

#: company/templates/company/manufacturer_part_base.html:45
msgid "Delete manufacturer part"
msgstr "Herstellerteil löschen"

#: company/templates/company/manufacturer_part_base.html:57
#: company/templates/company/manufacturer_part_detail.html:10
msgid "Manufacturer Part Details"
msgstr "Herstellerteil-Details"

#: company/templates/company/manufacturer_part_base.html:62
#: company/templates/company/manufacturer_part_detail.html:18
#: company/templates/company/supplier_part_base.html:61
#: company/templates/company/supplier_part_detail.html:18
msgid "Internal Part"
msgstr "Internes Teil"

#: company/templates/company/manufacturer_part_base.html:129
msgid "Edit Manufacturer Part"
msgstr "Herstellerteil ändern"

#: company/templates/company/manufacturer_part_base.html:138
msgid "Delete Manufacturer Part"
msgstr "Herstellerteil löschen"

#: company/templates/company/manufacturer_part_navbar.html:14
#: company/templates/company/manufacturer_part_suppliers.html:10
#: company/views.py:58 part/templates/part/navbar.html:75
#: part/templates/part/navbar.html:78 part/templates/part/prices.html:153
#: templates/InvenTree/search.html:316 templates/navbar.html:35
msgid "Suppliers"
msgstr "Zulieferer"

#: company/templates/company/manufacturer_part_navbar.html:19
msgid "Manufacturer Part Stock"
msgstr "Herstellerteil-Bestand"

#: company/templates/company/manufacturer_part_navbar.html:22
#: company/templates/company/navbar.html:41
#: company/templates/company/supplier_part_navbar.html:15
#: part/templates/part/navbar.html:33 stock/api.py:53
#: stock/templates/stock/loc_link.html:7 stock/templates/stock/location.html:36
#: stock/templates/stock/stock_app_base.html:10
#: templates/InvenTree/index.html:128 templates/InvenTree/search.html:196
#: templates/InvenTree/search.html:232
#: templates/InvenTree/settings/tabs.html:31 templates/js/part.js:181
#: templates/js/part.js:406 templates/js/part.js:566 templates/js/stock.js:74
#: templates/js/stock.js:877 templates/navbar.html:26
msgid "Stock"
msgstr "Lagerbestand"

#: company/templates/company/manufacturer_part_navbar.html:26
msgid "Manufacturer Part Orders"
msgstr "Herstellerteil-Bestellungen"

#: company/templates/company/manufacturer_part_navbar.html:29
#: company/templates/company/supplier_part_navbar.html:22
msgid "Orders"
msgstr "Bestellungen"

#: company/templates/company/manufacturer_part_suppliers.html:22
#: part/templates/part/supplier.html:23
msgid "Delete supplier parts"
msgstr "Zuliefererteil entfernen"

#: company/templates/company/manufacturer_part_suppliers.html:22
#: company/templates/company/manufacturer_part_suppliers.html:48
#: company/templates/company/manufacturer_part_suppliers.html:142
#: part/templates/part/related.html:44 part/templates/part/supplier.html:23
#: part/templates/part/supplier.html:52 templates/js/company.js:203
#: users/models.py:193
msgid "Delete"
msgstr "Löschen"

#: company/templates/company/manufacturer_part_suppliers.html:37
#: part/templates/part/category_navbar.html:46
#: part/templates/part/category_navbar.html:49
#: part/templates/part/detail.html:275
msgid "Parameters"
msgstr "Parameter"

#: company/templates/company/manufacturer_part_suppliers.html:43
#: part/templates/part/detail.html:282
#: templates/InvenTree/settings/category.html:29
#: templates/InvenTree/settings/part.html:65
msgid "New Parameter"
msgstr "Neuer Parameter"

#: company/templates/company/manufacturer_part_suppliers.html:48
msgid "Delete parameters"
msgstr ""

#: company/templates/company/manufacturer_part_suppliers.html:80
#: part/templates/part/detail.html:368
msgid "Add Parameter"
msgstr ""

#: company/templates/company/manufacturer_part_suppliers.html:97
#: part/templates/part/supplier.html:81
msgid "Create new supplier"
msgstr "Neuen Zulieferer anlegen"

#: company/templates/company/manufacturer_part_suppliers.html:127
msgid "Selected parameters will be deleted"
msgstr ""

#: company/templates/company/manufacturer_part_suppliers.html:139
msgid "Delete Parameters"
msgstr ""

#: company/templates/company/navbar.html:20
#: company/templates/company/navbar.html:23
msgid "Manufactured Parts"
msgstr "Hergestellte Teile"

#: company/templates/company/navbar.html:29
#: company/templates/company/navbar.html:32
msgid "Supplied Parts"
msgstr "Zuliefererteile"

#: company/templates/company/navbar.html:38 part/templates/part/navbar.html:30
#: stock/templates/stock/location.html:119
#: stock/templates/stock/location.html:134
#: stock/templates/stock/location.html:148
#: stock/templates/stock/location_navbar.html:22
#: stock/templates/stock/location_navbar.html:29
#: templates/InvenTree/search.html:198 templates/js/stock.js:1306
#: templates/stats.html:93 templates/stats.html:102 users/models.py:43
msgid "Stock Items"
msgstr "Teilbestand"

#: company/templates/company/navbar.html:47
#: company/templates/company/navbar.html:56
#: company/templates/company/navbar.html:59
#: company/templates/company/sales_orders.html:11
#: order/templates/order/sales_orders.html:8
#: order/templates/order/sales_orders.html:13
#: part/templates/part/navbar.html:89 part/templates/part/navbar.html:92
#: part/templates/part/sales_orders.html:10 templates/InvenTree/index.html:236
#: templates/InvenTree/search.html:345
#: templates/InvenTree/settings/tabs.html:40 templates/navbar.html:46
#: users/models.py:46
msgid "Sales Orders"
msgstr "Aufträge"

#: company/templates/company/navbar.html:50
#: company/templates/company/purchase_orders.html:10
#: order/templates/order/purchase_orders.html:8
#: order/templates/order/purchase_orders.html:13
#: part/templates/part/navbar.html:81 part/templates/part/navbar.html:84
#: part/templates/part/orders.html:10 templates/InvenTree/index.html:213
#: templates/InvenTree/search.html:325
#: templates/InvenTree/settings/tabs.html:37 templates/navbar.html:37
#: users/models.py:45
msgid "Purchase Orders"
msgstr "Bestellungen"

#: company/templates/company/notes.html:11
msgid "Company Notes"
msgstr "Firmenbemerkungen"

#: company/templates/company/purchase_orders.html:18
#: order/templates/order/purchase_orders.html:20
msgid "Create new purchase order"
msgstr "Neue Bestellung anlegen"

#: company/templates/company/purchase_orders.html:19
#: order/templates/order/purchase_orders.html:21
msgid "New Purchase Order"
msgstr "Neue Bestellung"

#: company/templates/company/sales_orders.html:19
#: order/templates/order/sales_orders.html:20
msgid "Create new sales order"
msgstr "Neuen Auftrag anlegen"

#: company/templates/company/sales_orders.html:20
#: order/templates/order/sales_orders.html:21
msgid "New Sales Order"
msgstr "Neuer Auftrag"

#: company/templates/company/supplier_part_base.html:7
#: company/templates/company/supplier_part_base.html:20 stock/models.py:420
#: stock/templates/stock/item_base.html:386 templates/js/company.js:511
#: templates/js/stock.js:1001
msgid "Supplier Part"
msgstr "Zuliefererteil"

#: company/templates/company/supplier_part_base.html:40
msgid "Edit supplier part"
msgstr "Zuliefererteil bearbeiten"

#: company/templates/company/supplier_part_base.html:44
msgid "Delete supplier part"
msgstr "Zuliefererteil entfernen"

#: company/templates/company/supplier_part_base.html:56
#: company/templates/company/supplier_part_detail.html:10
msgid "Supplier Part Details"
msgstr "Zuliefererteil Details"

#: company/templates/company/supplier_part_delete.html:5
msgid "Are you sure you want to delete the following Supplier Parts?"
msgstr "Sind Sie sicher, dass sie die folgenden Zuliefererteile löschen möchten?"

#: company/templates/company/supplier_part_navbar.html:12
#: company/templates/company/supplier_part_stock.html:10
msgid "Supplier Part Stock"
msgstr "Zulieferer-Bestand"

#: company/templates/company/supplier_part_navbar.html:19
#: company/templates/company/supplier_part_orders.html:10
msgid "Supplier Part Orders"
msgstr "Zulieferer-Bestellungen"

#: company/templates/company/supplier_part_navbar.html:26
msgid "Supplier Part Pricing"
msgstr "Zuliefererteil Bepreisung"

#: company/templates/company/supplier_part_navbar.html:29
msgid "Pricing"
msgstr "Bepreisung"

#: company/templates/company/supplier_part_orders.html:18
#: part/templates/part/orders.html:18
msgid "Order Part"
msgstr "Teil bestellen"

#: company/templates/company/supplier_part_pricing.html:11
#: part/templates/part/navbar.html:68
msgid "Pricing Information"
msgstr "Preisinformationen ansehen"

#: company/templates/company/supplier_part_pricing.html:19
#: company/templates/company/supplier_part_pricing.html:118
#: part/templates/part/prices.html:264 part/views.py:2305
msgid "Add Price Break"
msgstr "Preisstaffel hinzufügen"

#: company/templates/company/supplier_part_pricing.html:38
msgid "No price break information found"
msgstr "Keine Informationen zur Preisstaffel gefunden"

#: company/templates/company/supplier_part_pricing.html:52 part/views.py:2367
msgid "Delete Price Break"
msgstr "Preisstaffel löschen"

#: company/templates/company/supplier_part_pricing.html:66 part/views.py:2353
msgid "Edit Price Break"
msgstr "Preisstaffel bearbeiten"

#: company/templates/company/supplier_part_pricing.html:91
msgid "Edit price break"
msgstr "Preisstaffel bearbeiten"

#: company/templates/company/supplier_part_pricing.html:92
msgid "Delete price break"
msgstr "Preisstaffel löschen"

#: company/views.py:64 part/templates/part/prices.html:157
#: templates/InvenTree/search.html:306 templates/navbar.html:36
msgid "Manufacturers"
msgstr "Hersteller"

#: company/views.py:65 part/templates/part/supplier.html:85
msgid "New Manufacturer"
msgstr "Neuer Hersteller"

#: company/views.py:70 templates/InvenTree/search.html:336
#: templates/navbar.html:45
msgid "Customers"
msgstr "Kunden"

#: company/views.py:71
msgid "New Customer"
msgstr "Neuer Kunde"

#: company/views.py:78
msgid "Companies"
msgstr "Firmen"

#: company/views.py:79
msgid "New Company"
msgstr "Neue Firma"

#: company/views.py:160 part/views.py:974
msgid "Download Image"
msgstr "Bild herunterladen"

#: company/views.py:189 part/views.py:1006
msgid "Image size exceeds maximum allowable size for download"
msgstr "Bildgröße überschreitet maximal-erlaubte Größe für Downloads"

#: company/views.py:196 part/views.py:1013
#, python-brace-format
msgid "Invalid response: {code}"
msgstr "Ungültige Antwort {code}"

#: company/views.py:205 part/views.py:1022
msgid "Supplied URL is not a valid image file"
msgstr "Angegebene URL ist kein gültiges Bild"

#: company/views.py:265
msgid "Edit Supplier Part"
msgstr "Zuliefererteil bearbeiten"

#: company/views.py:316 templates/js/stock.js:1629
msgid "Create new Supplier Part"
msgstr "Neues Zuliefererteil anlegen"

#: company/views.py:460
msgid "Delete Supplier Part"
msgstr "Zuliefererteil entfernen"

#: label/api.py:57 report/api.py:201
msgid "No valid objects provided to template"
msgstr "Keine korrekten Objekte für Vorlage gegeben"

#: label/models.py:113
msgid "Label name"
msgstr "Label Name"

#: label/models.py:120
msgid "Label description"
msgstr "Label Beschreibung"

#: label/models.py:127 stock/forms.py:169
msgid "Label"
msgstr "Label"

#: label/models.py:128
msgid "Label template file"
msgstr "Label-Vorlage-Datei"

#: label/models.py:134 report/models.py:298
msgid "Enabled"
msgstr "Aktiviert"

#: label/models.py:135
msgid "Label template is enabled"
msgstr "Label-Vorlage ist aktiviert"

#: label/models.py:140
msgid "Width [mm]"
msgstr "Breite [mm]"

#: label/models.py:141
msgid "Label width, specified in mm"
msgstr "Label-Breite in mm"

#: label/models.py:147
msgid "Height [mm]"
msgstr "Höhe [mm]"

#: label/models.py:148
msgid "Label height, specified in mm"
msgstr "Label-Höhe in mm"

#: label/models.py:154 report/models.py:291
msgid "Filename Pattern"
msgstr "Dateinamen-Muster"

#: label/models.py:155
msgid "Pattern for generating label filenames"
msgstr "Muster für die Erstellung von Label-Dateinamen"

#: label/models.py:258
msgid "Query filters (comma-separated list of key=value pairs),"
msgstr ""

#: label/models.py:259 label/models.py:317 label/models.py:364
#: report/models.py:322 report/models.py:457 report/models.py:495
msgid "Filters"
msgstr "Filter"

#: label/models.py:316
msgid "Query filters (comma-separated list of key=value pairs"
msgstr "Abfragefilter (kommagetrennte Liste mit Schlüssel=Wert-Paaren)"

#: label/models.py:363
msgid "Part query filters (comma-separated value of key=value pairs)"
msgstr ""

#: order/forms.py:30 order/templates/order/order_base.html:47
msgid "Place order"
msgstr "Bestellung aufgeben"

#: order/forms.py:41 order/templates/order/order_base.html:54
msgid "Mark order as complete"
msgstr "Bestellung als vollständig markieren"

#: order/forms.py:52 order/forms.py:63 order/templates/order/order_base.html:59
#: order/templates/order/sales_order_base.html:61
msgid "Cancel order"
msgstr "Bestellung stornieren"

#: order/forms.py:74 order/templates/order/sales_order_base.html:58
msgid "Ship order"
msgstr "Bestellung versenden"

#: order/forms.py:89
msgid "Receive parts to this location"
msgstr "Teile in diesen Lagerort empfangen"

#: order/forms.py:116
msgid "Enter stock item serial numbers"
msgstr "Seriennummern für BestandsObjekt eingeben"

#: order/forms.py:122
msgid "Enter quantity of stock items"
msgstr "Menge der BestandsObjekt eingeben"

#: order/models.py:158
msgid "Order description"
msgstr "Bestellungs-Beschreibung"

#: order/models.py:160
msgid "Link to external page"
msgstr "Link auf externe Seite"

#: order/models.py:168 part/templates/part/detail.html:133
msgid "Created By"
msgstr "Erstellt von"

#: order/models.py:175
msgid "User or group responsible for this order"
msgstr "Nutzer oder Gruppe der/die für diesen Auftrag zuständig ist/sind"

#: order/models.py:180
msgid "Order notes"
msgstr "Bestell-Notizen"

#: order/models.py:247 order/models.py:534
msgid "Order reference"
msgstr "Bestell-Referenz"

#: order/models.py:252 order/models.py:549
msgid "Purchase order status"
msgstr "Bestellungs-Status"

#: order/models.py:261
msgid "Company from which the items are being ordered"
msgstr "Firma bei der die Teile bestellt werden"

#: order/models.py:264 order/templates/order/order_base.html:98
#: templates/js/order.js:241
msgid "Supplier Reference"
msgstr "Zulieferer-Referenz"

#: order/models.py:264
msgid "Supplier order reference code"
msgstr "Zulieferer Bestellreferenz"

#: order/models.py:271
msgid "received by"
msgstr "Empfangen von"

#: order/models.py:276
msgid "Issue Date"
msgstr "Aufgabedatum"

#: order/models.py:277
msgid "Date order was issued"
msgstr "Datum an dem die Bestellung aufgegeben wurde"

#: order/models.py:282
msgid "Target Delivery Date"
msgstr "Ziel-Versanddatum"

#: order/models.py:283
msgid "Expected date for order delivery. Order will be overdue after this date."
msgstr "Geplantes Lieferdatum für Auftrag."

#: order/models.py:289
msgid "Date order was completed"
msgstr "Datum an dem der Auftrag fertigstellt wurde"

#: order/models.py:313 stock/models.py:308 stock/models.py:1023
msgid "Quantity must be greater than zero"
msgstr "Anzahl muss größer Null sein"

#: order/models.py:318
msgid "Part supplier must match PO supplier"
msgstr "Teile-Zulieferer muss dem Zulieferer der Bestellung entsprechen"

#: order/models.py:416
msgid "Lines can only be received against an order marked as 'Placed'"
msgstr "Nur Teile aufgegebener Bestllungen können empfangen werden"

#: order/models.py:420
msgid "Quantity must be an integer"
msgstr "Anzahl muss eine Ganzzahl sein"

#: order/models.py:422
msgid "Quantity must be a positive number"
msgstr "Anzahl muss eine positive Zahl sein"

#: order/models.py:545
msgid "Company to which the items are being sold"
msgstr "Firma an die die Teile verkauft werden"

#: order/models.py:551
msgid "Customer Reference "
msgstr "Kundenreferenz"

#: order/models.py:551
msgid "Customer order reference code"
msgstr "Bestellreferenz"

#: order/models.py:556
msgid "Target date for order completion. Order will be overdue after this date."
msgstr "Zieldatum für Auftrags-Fertigstellung."

#: order/models.py:559 templates/js/order.js:370
msgid "Shipment Date"
msgstr "Versanddatum"

#: order/models.py:566
msgid "shipped by"
msgstr "Versand von"

#: order/models.py:610
msgid "SalesOrder cannot be shipped as it is not currently pending"
msgstr "Bestellung kann nicht versendet werden weil er nicht anhängig ist"

#: order/models.py:707
msgid "Item quantity"
msgstr "Anzahl"

#: order/models.py:713
msgid "Line item reference"
msgstr "Position - Referenz"

#: order/models.py:715
msgid "Line item notes"
msgstr "Position - Notizen"

#: order/models.py:745 order/models.py:823 templates/js/order.js:420
msgid "Order"
msgstr "Bestellung"

#: order/models.py:746 order/templates/order/order_base.html:9
#: order/templates/order/order_base.html:24
#: report/templates/report/inventree_po_report.html:77
#: stock/templates/stock/item_base.html:336 templates/js/order.js:210
#: templates/js/stock.js:980 templates/js/stock.js:1388
msgid "Purchase Order"
msgstr "Bestellung"

#: order/models.py:767
msgid "Supplier part"
msgstr "Zuliefererteil"

#: order/models.py:770 order/templates/order/order_base.html:131
#: order/templates/order/purchase_order_detail.html:250
#: order/templates/order/receive_parts.html:22
#: order/templates/order/sales_order_base.html:133
msgid "Received"
msgstr "Empfangen"

#: order/models.py:770
msgid "Number of items received"
msgstr "Empfangene Objekt-Anzahl"

#: order/models.py:776 part/templates/part/prices.html:166 stock/models.py:545
#: stock/templates/stock/item_base.html:343 templates/js/stock.js:1024
msgid "Purchase Price"
msgstr "Preis"

#: order/models.py:777
msgid "Unit purchase price"
msgstr "Preis pro Einheit"

#: order/models.py:785
msgid "Where does the Purchaser want this item to be stored?"
msgstr "Wo möchte der Käufer diesen Artikel gelagert haben?"

#: order/models.py:831 part/templates/part/part_pricing.html:97
#: part/templates/part/prices.html:103 part/templates/part/prices.html:278
msgid "Sale Price"
msgstr "Verkaufspreis"

#: order/models.py:832
msgid "Unit sale price"
msgstr "Stückverkaufspreis"

#: order/models.py:911 order/models.py:913
msgid "Stock item has not been assigned"
msgstr "BestandsObjekt wurde nicht zugewiesen"

#: order/models.py:917
msgid "Cannot allocate stock item to a line with a different part"
msgstr "Kann BestandsObjekt keiner Zeile mit einem anderen Teil hinzufügen"

#: order/models.py:919
msgid "Cannot allocate stock to a line without a part"
msgstr "Kann BestandsObjekt keiner Zeile ohne Teil hinzufügen"

#: order/models.py:922
msgid "Allocation quantity cannot exceed stock quantity"
msgstr "Die zugeordnete Anzahl darf nicht die verfügbare Anzahl überschreiten"

#: order/models.py:932
msgid "Quantity must be 1 for serialized stock item"
msgstr "Anzahl für BestandsObjekt mit Seriennummer muss 1 sein"

#: order/models.py:937
msgid "Line"
msgstr "Position"

#: order/models.py:948
msgid "Item"
msgstr "Position"

#: order/models.py:949
msgid "Select stock item to allocate"
msgstr "BestandsObjekt für Zuordnung auswählen"

#: order/models.py:952
msgid "Enter stock allocation quantity"
msgstr "Anzahl für Bestandszuordnung eingeben"

#: order/serializers.py:139
msgid "Purchase price currency"
msgstr ""

#: order/serializers.py:359
msgid "Sale price currency"
msgstr ""

#: order/templates/order/delete_attachment.html:5
#: stock/templates/stock/attachment_delete.html:5
#: templates/attachment_delete.html:5
msgid "Are you sure you want to delete this attachment?"
msgstr "Sind Sie sicher, dass Sie diesen Anhang löschen wollen?"

#: order/templates/order/order_base.html:39
#: order/templates/order/sales_order_base.html:50
msgid "Print"
msgstr "Drucken"

#: order/templates/order/order_base.html:43
#: order/templates/order/sales_order_base.html:54
msgid "Edit order information"
msgstr "Bestellung bearbeiten"

#: order/templates/order/order_base.html:51
msgid "Receive items"
msgstr "Elemente empfangen"

#: order/templates/order/order_base.html:64
msgid "Export order to file"
msgstr "Exportiere Bestellung in Datei"

#: order/templates/order/order_base.html:72
#: order/templates/order/po_navbar.html:12
msgid "Purchase Order Details"
msgstr "Bestellungs-Details"

#: order/templates/order/order_base.html:77
#: order/templates/order/sales_order_base.html:79
msgid "Order Reference"
msgstr "Bestellreferenz"

#: order/templates/order/order_base.html:82
#: order/templates/order/sales_order_base.html:84
msgid "Order Status"
msgstr "Bestellstatus"

#: order/templates/order/order_base.html:117
#: report/templates/report/inventree_build_order_base.html:122
msgid "Issued"
msgstr "Aufgegeben"

#: order/templates/order/order_base.html:188
msgid "Edit Purchase Order"
msgstr "Bestellung bearbeiten"

#: order/templates/order/order_base.html:199
#: order/templates/order/purchase_order_detail.html:127
#: part/templates/part/category.html:217 part/templates/part/category.html:259
#: part/templates/part/part_base.html:455
#: stock/templates/stock/location.html:203 templates/js/stock.js:1634
msgid "New Location"
msgstr "Neuer Lagerort"

#: order/templates/order/order_base.html:200
#: order/templates/order/purchase_order_detail.html:128
#: part/templates/part/part_base.html:456
#: stock/templates/stock/location.html:42
msgid "Create new stock location"
msgstr "Neuen Lagerort anlegen"

#: order/templates/order/order_cancel.html:8
msgid "Cancelling this order means that the order and line items will no longer be editable."
msgstr "Abbruch dieser Bestellung bedeutet, dass sie und ihre Positionen nicht länger bearbeitbar sind."

#: order/templates/order/order_complete.html:7
msgid "Mark this order as complete?"
msgstr "Diese Bestellung als vollständig markieren?"

#: order/templates/order/order_complete.html:10
msgid "This order has line items which have not been marked as received."
msgstr "Diese Bestellung enthält Positionen, die nicht als empfangen markiert wurden."

#: order/templates/order/order_complete.html:11
msgid "Completing this order means that the order and line items will no longer be editable."
msgstr "Fertigstellen dieser Bestellung bedeutet, dass sie und ihre Positionen nicht länger bearbeitbar sind."

#: order/templates/order/order_issue.html:8
msgid "After placing this purchase order, line items will no longer be editable."
msgstr "Nachdem diese Bestellung plaziert ist können die Positionen nicht länger bearbeitbar ist."

#: order/templates/order/order_notes.html:13
msgid "Order Notes"
msgstr "Notizen zur Bestellung"

#: order/templates/order/order_wizard/match_fields.html:9
#: part/templates/part/bom_upload/match_fields.html:9
#: part/templates/part/import_wizard/ajax_match_fields.html:9
#: part/templates/part/import_wizard/match_fields.html:9
msgid "Missing selections for the following required columns"
msgstr "Es fehlt eine Auswahl für die folgende benötigte Spalte"

#: order/templates/order/order_wizard/match_fields.html:20
#: part/templates/part/bom_upload/match_fields.html:20
#: part/templates/part/import_wizard/ajax_match_fields.html:20
#: part/templates/part/import_wizard/match_fields.html:20
msgid "Duplicate selections found, see below. Fix them then retry submitting."
msgstr "Doppelte Auswahlen gefunden, siehe unten. Reparieren und erneut versuchen."

#: order/templates/order/order_wizard/match_fields.html:29
#: order/templates/order/order_wizard/match_parts.html:21
#: part/templates/part/bom_upload/match_fields.html:29
#: part/templates/part/bom_upload/match_parts.html:21
#: part/templates/part/import_wizard/match_fields.html:29
#: part/templates/part/import_wizard/match_references.html:21
msgid "Submit Selections"
msgstr "Auswahl übertragen"

#: order/templates/order/order_wizard/match_fields.html:35
#: part/templates/part/bom_upload/match_fields.html:35
#: part/templates/part/import_wizard/ajax_match_fields.html:28
#: part/templates/part/import_wizard/match_fields.html:35
msgid "File Fields"
msgstr "Datei-Felder"

#: order/templates/order/order_wizard/match_fields.html:42
#: part/templates/part/bom_upload/match_fields.html:42
#: part/templates/part/import_wizard/ajax_match_fields.html:35
#: part/templates/part/import_wizard/match_fields.html:42
msgid "Remove column"
msgstr "Spalte entfernen"

#: order/templates/order/order_wizard/match_fields.html:60
#: part/templates/part/bom_upload/match_fields.html:60
#: part/templates/part/import_wizard/ajax_match_fields.html:53
#: part/templates/part/import_wizard/match_fields.html:60
msgid "Duplicate selection"
msgstr "Auswahl duplizieren"

#: order/templates/order/order_wizard/match_fields.html:71
#: order/templates/order/order_wizard/match_parts.html:52
#: part/templates/part/bom_upload/match_fields.html:71
#: part/templates/part/bom_upload/match_parts.html:53
#: part/templates/part/import_wizard/ajax_match_fields.html:64
#: part/templates/part/import_wizard/ajax_match_references.html:42
#: part/templates/part/import_wizard/match_fields.html:71
#: part/templates/part/import_wizard/match_references.html:49
msgid "Remove row"
msgstr "Zeile entfernen"

#: order/templates/order/order_wizard/match_parts.html:12
#: part/templates/part/bom_upload/match_parts.html:12
#: part/templates/part/import_wizard/ajax_match_references.html:12
#: part/templates/part/import_wizard/match_references.html:12
msgid "Errors exist in the submitted data"
msgstr "Fehler in den übermittelten Daten"

#: order/templates/order/order_wizard/match_parts.html:28
#: part/templates/part/bom_upload/match_parts.html:28
#: part/templates/part/import_wizard/ajax_match_references.html:21
#: part/templates/part/import_wizard/match_references.html:28
msgid "Row"
msgstr "Zeile"

#: order/templates/order/order_wizard/match_parts.html:29
msgid "Select Supplier Part"
msgstr "Zulieferer-Teil auswählen"

#: order/templates/order/order_wizard/po_upload.html:11
msgid "Upload File for Purchase Order"
msgstr "Datei zur Bestellung hochladen"

#: order/templates/order/order_wizard/po_upload.html:18
#: part/templates/part/bom_upload/upload_file.html:26
#: part/templates/part/import_wizard/ajax_part_upload.html:10
#: part/templates/part/import_wizard/part_upload.html:21
#, python-format
msgid "Step %(step)s of %(count)s"
msgstr "Schritt %(step)s von %(count)s"

#: order/templates/order/order_wizard/po_upload.html:48
msgid "Order is already processed. Files cannot be uploaded."
msgstr "Bestellung ist bereits verarbeitet. Dateien können nicht hochgeladen werden."

#: order/templates/order/order_wizard/select_parts.html:11
msgid "Step 1 of 2 - Select Part Suppliers"
msgstr "Schritt 1 von 2 - Zulieferer auswählen"

#: order/templates/order/order_wizard/select_parts.html:16
msgid "Select suppliers"
msgstr "Zulieferer auswählen"

#: order/templates/order/order_wizard/select_parts.html:20
msgid "No purchaseable parts selected"
msgstr "Keine kaufbaren Teile ausgewählt"

#: order/templates/order/order_wizard/select_parts.html:33
msgid "Select Supplier"
msgstr "Zulieferer auswählen"

#: order/templates/order/order_wizard/select_parts.html:57
msgid "No price"
msgstr ""

#: order/templates/order/order_wizard/select_parts.html:65
#, python-format
msgid "Select a supplier for <i>%(name)s</i>"
msgstr "Zulieferer auswählen für <i>%(name)s</i>"

#: order/templates/order/order_wizard/select_parts.html:77
#: part/templates/part/set_category.html:32
msgid "Remove part"
msgstr "Teil entfernen"

#: order/templates/order/order_wizard/select_pos.html:8
msgid "Step 2 of 2 - Select Purchase Orders"
msgstr "Schritt 2 von 2 - Bestellung auswählen"

#: order/templates/order/order_wizard/select_pos.html:12
msgid "Select existing purchase orders, or create new orders."
msgstr "Bestellungen auswählen oder anlegen."

#: order/templates/order/order_wizard/select_pos.html:31
#: templates/js/order.js:267 templates/js/order.js:375
msgid "Items"
msgstr "Positionen"

#: order/templates/order/order_wizard/select_pos.html:32
msgid "Select Purchase Order"
msgstr "Bestellung auswählen"

#: order/templates/order/order_wizard/select_pos.html:45
#, python-format
msgid "Create new purchase order for %(name)s"
msgstr "Neue Bestellung für %(name)s anlegen"

#: order/templates/order/order_wizard/select_pos.html:68
#, python-format
msgid "Select a purchase order for %(name)s"
msgstr "Bestellung für %(name)s auswählen"

#: order/templates/order/po_attachments.html:12
#: order/templates/order/po_navbar.html:32
msgid "Purchase Order Attachments"
msgstr "Bestellungs-Anhänge"

#: order/templates/order/po_navbar.html:26
msgid "Received Stock Items"
msgstr "BestandsObjekte empfangen"

#: order/templates/order/po_navbar.html:29
#: order/templates/order/po_received_items.html:12
msgid "Received Items"
msgstr "Empfangene Teile"

#: order/templates/order/purchase_order_detail.html:14
msgid "Purchase Order Items"
msgstr "Bestellungs-Positionen"

#: order/templates/order/purchase_order_detail.html:24
#: order/templates/order/purchase_order_detail.html:64
#: order/templates/order/sales_order_detail.html:22
#: order/templates/order/sales_order_detail.html:56
msgid "Add Line Item"
msgstr "Position hinzufügen"

#: order/templates/order/purchase_order_detail.html:100
#: order/templates/order/sales_order_detail.html:398
msgid "Edit Line Item"
msgstr "Position bearbeiten"

#: order/templates/order/purchase_order_detail.html:110
#: order/templates/order/sales_order_detail.html:408
msgid "Delete Line Item"
msgstr "Position löschen"

#: order/templates/order/purchase_order_detail.html:141
msgid "No line items found"
msgstr "Keine Positionen gefunden"

#: order/templates/order/purchase_order_detail.html:169
#: order/templates/order/sales_order_detail.html:233
msgid "Total"
msgstr "Summe"

#: order/templates/order/purchase_order_detail.html:222
#: order/templates/order/sales_order_detail.html:256 templates/js/part.js:908
#: templates/js/part.js:1097
msgid "Unit Price"
msgstr "Stück-Preis"

#: order/templates/order/purchase_order_detail.html:229
#: order/templates/order/sales_order_detail.html:263
msgid "Total price"
msgstr "Gesamtpreis"

#: order/templates/order/purchase_order_detail.html:286
#: order/templates/order/sales_order_detail.html:369
msgid "Edit line item"
msgstr "Position bearbeiten"

#: order/templates/order/purchase_order_detail.html:287
msgid "Delete line item"
msgstr "Position löschen"

#: order/templates/order/purchase_order_detail.html:292
msgid "Receive line item"
msgstr "Position empfangen"

#: order/templates/order/purchase_orders.html:24
#: order/templates/order/sales_orders.html:24
msgid "Print Order Reports"
msgstr "Berichte drucken"

#: order/templates/order/receive_parts.html:8
#, python-format
msgid "Receive outstanding parts for <b>%(order)s</b> - <i>%(desc)s</i>"
msgstr "Ausstehende Teile für <b>%(order)s</b> - <i>%(desc)s</i> empfangen"

#: order/templates/order/receive_parts.html:14 part/api.py:47
#: part/models.py:326 part/templates/part/cat_link.html:7
#: part/templates/part/category.html:108 part/templates/part/category.html:157
#: part/templates/part/category_navbar.html:25
#: part/templates/part/category_navbar.html:32
#: part/templates/part/category_partlist.html:10
#: templates/InvenTree/index.html:97 templates/InvenTree/search.html:114
#: templates/InvenTree/settings/tabs.html:28 templates/js/part.js:767
#: templates/navbar.html:23 templates/stats.html:80 templates/stats.html:89
#: users/models.py:41
msgid "Parts"
msgstr "Teile"

#: order/templates/order/receive_parts.html:15
msgid "Select parts to receive against this order"
msgstr "Teile, die für diese Bestellung empfangen werden sollen, auswählen"

#: order/templates/order/receive_parts.html:20
msgid "Order Code"
msgstr "Bestellnummer"

#: order/templates/order/receive_parts.html:21
#: part/templates/part/part_base.html:152 templates/js/part.js:582
msgid "On Order"
msgstr "Bestellt"

#: order/templates/order/receive_parts.html:23
msgid "Receive"
msgstr "Empfangen"

#: order/templates/order/receive_parts.html:37
msgid "Error: Referenced part has been removed"
msgstr "Fehler: verknüpftes Teil wurde gelöscht"

#: order/templates/order/receive_parts.html:61
msgid "Remove line"
msgstr "Position entfernen"

#: order/templates/order/sales_order_base.html:16
msgid "This Sales Order has not been fully allocated"
msgstr "Dieser Auftrag ist nicht vollständig zugeordnet"

#: order/templates/order/sales_order_base.html:66
msgid "Packing List"
msgstr "Packliste"

#: order/templates/order/sales_order_base.html:74
#: order/templates/order/so_navbar.html:12
msgid "Sales Order Details"
msgstr "Auftragsdetails"

#: order/templates/order/sales_order_base.html:100 templates/js/order.js:342
msgid "Customer Reference"
msgstr "Kundenreferenz"

#: order/templates/order/sales_order_base.html:177
msgid "Edit Sales Order"
msgstr "Auftrag bearbeiten"

#: order/templates/order/sales_order_cancel.html:8
#: order/templates/order/sales_order_ship.html:9
#: part/templates/part/bom_duplicate.html:12
#: stock/templates/stock/stockitem_convert.html:13
msgid "Warning"
msgstr "Warnung"

#: order/templates/order/sales_order_cancel.html:9
msgid "Cancelling this order means that the order will no longer be editable."
msgstr "Abbruch dieser Bestellung bedeutet, dass sie nicht länger bearbeitbar ist."

#: order/templates/order/sales_order_detail.html:13
msgid "Sales Order Items"
msgstr "Auftrags-Positionen"

#: order/templates/order/sales_order_detail.html:105 templates/js/bom.js:358
#: templates/js/build.js:759 templates/js/build.js:1202
msgid "Actions"
msgstr "Aktionen"

#: order/templates/order/sales_order_detail.html:112 templates/js/build.js:645
#: templates/js/build.js:1011
msgid "Edit stock allocation"
msgstr "Bestands-Zuordnung bearbeiten"

#: order/templates/order/sales_order_detail.html:113 templates/js/build.js:647
#: templates/js/build.js:1012
msgid "Delete stock allocation"
msgstr "Bestands-Zuordnung löschen"

#: order/templates/order/sales_order_detail.html:186
msgid "No matching line items"
msgstr "Keine passenden Positionen gefunden"

#: order/templates/order/sales_order_detail.html:216
msgid "ID"
msgstr "ID"

#: order/templates/order/sales_order_detail.html:284 templates/js/build.js:710
#: templates/js/build.js:1007
msgid "Allocated"
msgstr "Zugeordnet"

#: order/templates/order/sales_order_detail.html:286
msgid "Fulfilled"
msgstr "Erledigt"

#: order/templates/order/sales_order_detail.html:323
msgid "PO"
msgstr "PO"

#: order/templates/order/sales_order_detail.html:353
msgid "Allocate serial numbers"
msgstr "Seriennummern zuweisen"

#: order/templates/order/sales_order_detail.html:356 templates/js/build.js:773
msgid "Allocate stock"
msgstr "Lagerbestand zuweisen"

#: order/templates/order/sales_order_detail.html:359
msgid "Purchase stock"
msgstr "Lagerbestand kaufen"

#: order/templates/order/sales_order_detail.html:363 templates/js/build.js:766
#: templates/js/build.js:1210
msgid "Build stock"
msgstr "Lagerbestand bauen"

#: order/templates/order/sales_order_detail.html:366
#: order/templates/order/sales_order_detail.html:485
msgid "Calculate price"
msgstr "Preis berechnen"

#: order/templates/order/sales_order_detail.html:370
msgid "Delete line item "
msgstr "Position löschen "

#: order/templates/order/sales_order_detail.html:491
msgid "Update Unit Price"
msgstr "Stückpreis aktualisieren"

#: order/templates/order/sales_order_notes.html:14
msgid "Sales Order Notes"
msgstr "Auftrags-Positionen"

#: order/templates/order/sales_order_ship.html:10
msgid "This order has not been fully allocated. If the order is marked as shipped, it can no longer be adjusted."
msgstr "Dieser Auftrag ist nicht vollständig zugeordnet. Wenn der Auftrag als versendet markiert wird, kann er nicht mehr geändert werden."

#: order/templates/order/sales_order_ship.html:12
msgid "Ensure that the order allocation is correct before shipping the order."
msgstr "Vor dem Versand sicherstellen, dass die Zuordnung richtig ist."

#: order/templates/order/sales_order_ship.html:18
msgid "Some line items in this order have been over-allocated"
msgstr "Einige Positionen dieses Auftrags sind überzugeordnet"

#: order/templates/order/sales_order_ship.html:20
msgid "Ensure that this is correct before shipping the order."
msgstr "Vor dem Versand sicherstellen, dass dies richtig ist."

#: order/templates/order/sales_order_ship.html:27
msgid "Shipping this order means that the order will no longer be editable."
msgstr "Versenden dieses Auftrags bedeutet, dass der Auftrag nicht mehr bearbeitbar ist."

#: order/templates/order/so_allocate_by_serial.html:9
msgid "Allocate stock items by serial number"
msgstr "Teilebestand per Seriennummer zuweisen"

#: order/templates/order/so_allocation_delete.html:7
msgid "This action will unallocate the following stock from the Sales Order"
msgstr "Diese Aktion wird die folgenden BestandsObjekt vom Auftrag entfernen"

#: order/templates/order/so_attachments.html:12
#: order/templates/order/so_navbar.html:26
msgid "Sales Order Attachments"
msgstr "Auftrags-Anhänge"

#: order/views.py:151
msgid "Cancel Order"
msgstr "Bestellung stornieren"

#: order/views.py:160 order/views.py:186
msgid "Confirm order cancellation"
msgstr "Bestellstornierung bestätigen"

#: order/views.py:163 order/views.py:189
msgid "Order cannot be cancelled"
msgstr "Bestellung kann nicht verworfen werden"

#: order/views.py:177
msgid "Cancel sales order"
msgstr "Auftrag stornieren"

#: order/views.py:203
msgid "Issue Order"
msgstr "Bestellung aufgeben"

#: order/views.py:212
msgid "Confirm order placement"
msgstr "Bestellungstätigung bestätigen"

#: order/views.py:222
msgid "Purchase order issued"
msgstr "Bestellung plaziert"

#: order/views.py:233
msgid "Complete Order"
msgstr "Auftrag fertigstellen"

#: order/views.py:249
msgid "Confirm order completion"
msgstr "Fertigstellung bestätigen"

#: order/views.py:260
msgid "Purchase order completed"
msgstr "Bestellung als vollständig markieren"

#: order/views.py:270
msgid "Ship Order"
msgstr "Versenden"

#: order/views.py:286
msgid "Confirm order shipment"
msgstr "Versand bestätigen"

#: order/views.py:292
msgid "Could not ship order"
msgstr "Versand fehlgeschlagen"

#: order/views.py:339
msgid "Match Supplier Parts"
msgstr "Zuliefererteile zuordnen"

#: order/views.py:536
msgid "Receive Parts"
msgstr "Teile empfangen"

#: order/views.py:606
msgid "Items received"
msgstr "Anzahl empfangener Positionen"

#: order/views.py:620
msgid "No destination set"
msgstr "Kein Ziel gesetzt"

#: order/views.py:665
msgid "Error converting quantity to number"
msgstr "Fehler beim Konvertieren zu Zahl"

#: order/views.py:671
msgid "Receive quantity less than zero"
msgstr "Anzahl kleiner null empfangen"

#: order/views.py:677
msgid "No lines specified"
msgstr "Keine Zeilen angegeben"

#: order/views.py:750
msgid "Update prices"
msgstr ""

#: order/views.py:1008
#, python-brace-format
msgid "Ordered {n} parts"
msgstr "{n} Teile bestellt"

#: order/views.py:1061
msgid "Allocate Serial Numbers"
msgstr "Seriennummern zuweisen"

#: order/views.py:1106
#, python-brace-format
msgid "Allocated {n} items"
msgstr "{n} Positionen zugeordnet"

#: order/views.py:1122
msgid "Select line item"
msgstr "Position auswählen"

#: order/views.py:1153
#, python-brace-format
msgid "No matching item for serial {serial}"
msgstr "Kein passends Teil für Seriennummer {serial} gefunden"

#: order/views.py:1163
#, python-brace-format
msgid "{serial} is not in stock"
msgstr "{serial} ist nicht auf Lager"

#: order/views.py:1171
#, python-brace-format
msgid "{serial} already allocated to an order"
msgstr "{serial} bereits einem Auftrag zugeordnet"

#: order/views.py:1225
msgid "Allocate Stock to Order"
msgstr "Lagerbestand dem Auftrag zuweisen"

#: order/views.py:1299
msgid "Edit Allocation Quantity"
msgstr "Zuordnung bearbeiten"

#: order/views.py:1314
msgid "Remove allocation"
msgstr "Zuordnung entfernen"

#: order/views.py:1386
msgid "Sales order not found"
msgstr "Auftrag nicht gefunden"

#: order/views.py:1392
msgid "Price not found"
msgstr "Preis nicht gefunden"

#: order/views.py:1395
#, python-brace-format
msgid "Updated {part} unit-price to {price}"
msgstr "Stückpreis für {part} auf {price} aktualisiert"

#: order/views.py:1400
#, python-brace-format
msgid "Updated {part} unit-price to {price} and quantity to {qty}"
msgstr "{part} Stückpreis auf {price} und Menge auf {qty} aktualisiert"

#: part/bom.py:133 part/models.py:72 part/models.py:755
#: part/templates/part/category.html:75 part/templates/part/detail.html:91
msgid "Default Location"
msgstr "Standard-Lagerort"

#: part/bom.py:134 part/templates/part/part_base.html:140
msgid "Available Stock"
msgstr "Verfügbarer Lagerbestand"

#: part/forms.py:64 stock/forms.py:232
msgid "File Format"
msgstr "Dateiformat"

#: part/forms.py:64 stock/forms.py:232
msgid "Select output file format"
msgstr "Ausgabe-Dateiformat auswählen"

#: part/forms.py:66
msgid "Cascading"
msgstr "Kaskadierend"

#: part/forms.py:66
msgid "Download cascading / multi-level BOM"
msgstr "Kaskadierende Stückliste herunterladen"

#: part/forms.py:68
msgid "Levels"
msgstr "Ebenen"

#: part/forms.py:68
msgid "Select maximum number of BOM levels to export (0 = all levels)"
msgstr "Maximale Anzahl an Ebenen für Stückliste-Export auswählen (0 = alle Ebenen)"

#: part/forms.py:70
msgid "Include Parameter Data"
msgstr "Parameter-Daten einschließen"

#: part/forms.py:70
msgid "Include part parameters data in exported BOM"
msgstr "Teil-Parameter in Stückliste-Export einschließen"

#: part/forms.py:72
msgid "Include Stock Data"
msgstr "Bestand einschließen"

#: part/forms.py:72
msgid "Include part stock data in exported BOM"
msgstr "Teil-Bestand in Stückliste-Export einschließen"

#: part/forms.py:74
msgid "Include Manufacturer Data"
msgstr "Herstellerdaten einschließen"

#: part/forms.py:74
msgid "Include part manufacturer data in exported BOM"
msgstr "Teil-Herstellerdaten in Stückliste-Export einschließen"

#: part/forms.py:76
msgid "Include Supplier Data"
msgstr "Zulieferer einschließen"

#: part/forms.py:76
msgid "Include part supplier data in exported BOM"
msgstr "Zulieferer-Daten in Stückliste-Export einschließen"

#: part/forms.py:97 part/models.py:2223
msgid "Parent Part"
msgstr "Ausgangsteil"

#: part/forms.py:98 part/templates/part/bom_duplicate.html:7
msgid "Select parent part to copy BOM from"
msgstr "Teil für Stücklisten-Kopie auswählen"

#: part/forms.py:104
msgid "Clear existing BOM items"
msgstr "Stücklisten-Position(en) löschen"

#: part/forms.py:110
msgid "Confirm BOM duplication"
msgstr "Kopie von Stückliste bestätigen"

#: part/forms.py:128
msgid "validate"
msgstr "kontrollieren"

#: part/forms.py:128
msgid "Confirm that the BOM is correct"
msgstr "Bestätigen, dass die Stückliste korrekt ist"

#: part/forms.py:171
msgid "Related Part"
msgstr "verknüpftes Teil"

#: part/forms.py:178
msgid "Select part category"
msgstr "Teil-Kategorie wählen"

#: part/forms.py:195
msgid "Duplicate all BOM data for this part"
msgstr "Stückliste für dieses Teil kopieren"

#: part/forms.py:196
msgid "Copy BOM"
msgstr "Stückliste kopieren"

#: part/forms.py:201
msgid "Duplicate all parameter data for this part"
msgstr "Alle Parameter-Daten für dieses Teil kopieren"

#: part/forms.py:202
msgid "Copy Parameters"
msgstr "Parameter kopieren"

#: part/forms.py:207
msgid "Confirm part creation"
msgstr "Erstellen des Teils bestätigen"

#: part/forms.py:212
msgid "Include category parameter templates"
msgstr "Kategorie Parameter-Vorlage einschließen"

#: part/forms.py:217
msgid "Include parent categories parameter templates"
msgstr "Über-Kategorie Parameter-Vorlage einschließen"

#: part/forms.py:297
msgid "Add parameter template to same level categories"
msgstr "Parameter-Vorlage zu Kategorien dieser Ebene hinzufügen"

#: part/forms.py:301
msgid "Add parameter template to all categories"
msgstr "Parameter-Vorlage zu allen Kategorien hinzufügen"

#: part/forms.py:319 part/models.py:2322
msgid "Sub part"
msgstr "Untergeordnetes Teil"

#: part/forms.py:348
msgid "Input quantity for price calculation"
msgstr "Menge für die Preisberechnung"

#: part/models.py:73
msgid "Default location for parts in this category"
msgstr "Standard-Lagerort für Teile dieser Kategorie"

#: part/models.py:76
msgid "Default keywords"
msgstr "Standard Stichwörter"

#: part/models.py:76
msgid "Default keywords for parts in this category"
msgstr "Standard-Stichworte für Teile dieser Kategorie"

#: part/models.py:86 part/models.py:2269
#: part/templates/part/part_app_base.html:10
msgid "Part Category"
msgstr "Teil-Kategorie"

#: part/models.py:87 part/templates/part/category.html:32
#: part/templates/part/category.html:103 templates/InvenTree/search.html:127
#: templates/stats.html:84 users/models.py:40
msgid "Part Categories"
msgstr "Teil-Kategorien"

#: part/models.py:457 part/models.py:469
#, python-brace-format
msgid "Part '{p1}' is  used in BOM for '{p2}' (recursive)"
msgstr "Teil '{p1}' wird in Stückliste für Teil '{p2}' benutzt (rekursiv)"

#: part/models.py:566
msgid "Next available serial numbers are"
msgstr "Nächste verfügbare Seriennummern wären"

#: part/models.py:570
msgid "Next available serial number is"
msgstr "Nächste verfügbare Seriennummer ist"

#: part/models.py:575
msgid "Most recent serial number is"
msgstr "Die neuste Seriennummer ist"

#: part/models.py:654
msgid "Duplicate IPN not allowed in part settings"
msgstr "Doppelte IPN in den Teil-Einstellungen nicht erlaubt"

#: part/models.py:679 part/templates/part/detail.html:23
msgid "Part name"
msgstr "Name des Teils"

#: part/models.py:686
msgid "Is Template"
msgstr "Ist eine Vorlage"

#: part/models.py:687
msgid "Is this part a template part?"
msgstr "Ist dieses Teil eine Vorlage?"

#: part/models.py:697
msgid "Is this part a variant of another part?"
msgstr "Ist dieses Teil eine Variante eines anderen Teils?"

#: part/models.py:698 part/templates/part/detail.html:61
msgid "Variant Of"
msgstr "Variante von"

#: part/models.py:704
msgid "Part description"
msgstr "Beschreibung des Teils"

#: part/models.py:709 part/templates/part/category.html:82
#: part/templates/part/detail.html:68
msgid "Keywords"
msgstr "Schlüsselwörter"

#: part/models.py:710
msgid "Part keywords to improve visibility in search results"
msgstr "Schlüsselworte um die Sichtbarkeit in Suchergebnissen zu verbessern"

#: part/models.py:717 part/models.py:2268 part/templates/part/detail.html:74
#: part/templates/part/set_category.html:15 templates/js/part.js:553
msgid "Category"
msgstr "Kategorie"

#: part/models.py:718
msgid "Part category"
msgstr "Teile-Kategorie"

#: part/models.py:723 part/templates/part/detail.html:29
#: part/templates/part/part_base.html:103 templates/js/part.js:169
#: templates/js/part.js:397
msgid "IPN"
msgstr "IPN (Interne Produktnummer)"

#: part/models.py:724
msgid "Internal Part Number"
msgstr "Interne Teilenummer"

#: part/models.py:730
msgid "Part revision or version number"
msgstr "Revisions- oder Versionsnummer"

#: part/models.py:731 part/templates/part/detail.html:36 report/models.py:200
#: templates/js/part.js:173
msgid "Revision"
msgstr "Revision"

#: part/models.py:753
msgid "Where is this item normally stored?"
msgstr "Wo wird dieses Teil normalerweise gelagert?"

#: part/models.py:800 part/templates/part/detail.html:98
msgid "Default Supplier"
msgstr "Standard Zulieferer"

#: part/models.py:801
msgid "Default supplier part"
msgstr "Standard Zuliefererteil"

#: part/models.py:808
msgid "Default Expiry"
msgstr "Standard Ablaufzeit"

#: part/models.py:809
msgid "Expiry time (in days) for stock items of this part"
msgstr "Ablauf-Zeit (in Tagen) für Lagerbestand dieses Teils"

#: part/models.py:814 part/templates/part/detail.html:114
msgid "Minimum Stock"
msgstr "Minimaler Lagerbestand"

#: part/models.py:815
msgid "Minimum allowed stock level"
msgstr "Minimal zulässiger Lagerbestand"

#: part/models.py:822
msgid "Stock keeping units for this part"
msgstr "Stock Keeping Units (SKU) für dieses Teil"

#: part/models.py:828
msgid "Can this part be built from other parts?"
msgstr "Kann dieses Teil aus anderen Teilen angefertigt werden?"

#: part/models.py:834
msgid "Can this part be used to build other parts?"
msgstr "Kann dieses Teil zum Bauauftrag von anderen genutzt werden?"

#: part/models.py:840
msgid "Does this part have tracking for unique items?"
msgstr "Hat dieses Teil Tracking für einzelne Objekte?"

#: part/models.py:845
msgid "Can this part be purchased from external suppliers?"
msgstr "Kann dieses Teil von externen Zulieferern gekauft werden?"

#: part/models.py:850
msgid "Can this part be sold to customers?"
msgstr "Kann dieses Teil an Kunden verkauft werden?"

#: part/models.py:854 part/templates/part/detail.html:255
#: templates/js/table_filters.js:21 templates/js/table_filters.js:69
#: templates/js/table_filters.js:250 templates/js/table_filters.js:319
msgid "Active"
msgstr "Aktiv"

#: part/models.py:855
msgid "Is this part active?"
msgstr "Ist dieses Teil aktiv?"

#: part/models.py:860
msgid "Is this a virtual part, such as a software product or license?"
msgstr "Ist dieses Teil virtuell, wie zum Beispiel eine Software oder Lizenz?"

#: part/models.py:865
msgid "Part notes - supports Markdown formatting"
msgstr "Bemerkungen - unterstüzt Markdown-Formatierung"

#: part/models.py:868
msgid "BOM checksum"
msgstr "Prüfsumme der Stückliste"

#: part/models.py:868
msgid "Stored BOM checksum"
msgstr "Prüfsumme der Stückliste gespeichert"

#: part/models.py:871
msgid "BOM checked by"
msgstr "Stückliste kontrolliert von"

#: part/models.py:873
msgid "BOM checked date"
msgstr "BOM Kontrolldatum"

#: part/models.py:877
msgid "Creation User"
msgstr "Erstellungs-Nutzer"

#: part/models.py:1616
msgid "Sell multiple"
msgstr "Mehrere verkaufen"

#: part/models.py:2087
msgid "Test templates can only be created for trackable parts"
msgstr "Test-Vorlagen können nur für verfolgbare Teile angelegt werden"

#: part/models.py:2104
msgid "Test with this name already exists for this part"
msgstr "Ein Test mit diesem Namen besteht bereits für dieses Teil"

#: part/models.py:2124 templates/js/part.js:818 templates/js/stock.js:426
msgid "Test Name"
msgstr "Test-Name"

#: part/models.py:2125
msgid "Enter a name for the test"
msgstr "Namen für diesen Test eingeben"

#: part/models.py:2130
msgid "Test Description"
msgstr "Test-Beschreibung"

#: part/models.py:2131
msgid "Enter description for this test"
msgstr "Beschreibung für diesen Test eingeben"

#: part/models.py:2136 templates/js/part.js:827
#: templates/js/table_filters.js:236
msgid "Required"
msgstr "Benötigt"

#: part/models.py:2137
msgid "Is this test required to pass?"
msgstr "Muss dieser Test erfolgreich sein?"

#: part/models.py:2142 templates/js/part.js:835
msgid "Requires Value"
msgstr "Erfordert Wert"

#: part/models.py:2143
msgid "Does this test require a value when adding a test result?"
msgstr "Muss für diesen Test ein Wert für das Test-Ergebnis eingetragen werden?"

#: part/models.py:2148 templates/js/part.js:842
msgid "Requires Attachment"
msgstr "Anhang muss eingegeben werden"

#: part/models.py:2149
msgid "Does this test require a file attachment when adding a test result?"
msgstr "Muss für diesen Test ein Anhang für das Test-Ergebnis hinzugefügt werden?"

#: part/models.py:2186
msgid "Parameter template name must be unique"
msgstr "Vorlagen-Name des Parameters muss eindeutig sein"

#: part/models.py:2191
msgid "Parameter Name"
msgstr "Name des Parameters"

#: part/models.py:2193
msgid "Parameter Units"
msgstr "Einheit des Parameters"

#: part/models.py:2225 part/models.py:2274 part/models.py:2275
#: templates/InvenTree/settings/category.html:62
msgid "Parameter Template"
msgstr "Parameter Vorlage"

#: part/models.py:2227
msgid "Data"
msgstr "Wert"

#: part/models.py:2227
msgid "Parameter Value"
msgstr "Parameter Wert"

#: part/models.py:2279 templates/InvenTree/settings/category.html:67
msgid "Default Value"
msgstr "Standard-Wert"

#: part/models.py:2280
msgid "Default Parameter Value"
msgstr "Standard Parameter Wert"

#: part/models.py:2314
msgid "Select parent part"
msgstr "Ausgangsteil auswählen"

#: part/models.py:2323
msgid "Select part to be used in BOM"
msgstr "Teil für die Nutzung in der Stückliste auswählen"

#: part/models.py:2329
msgid "BOM quantity for this BOM item"
msgstr "Stücklisten-Anzahl für dieses Stücklisten-Teil"

#: part/models.py:2331 templates/js/bom.js:216 templates/js/bom.js:278
msgid "Optional"
msgstr "Optional"

#: part/models.py:2331
msgid "This BOM item is optional"
msgstr "Diese Stücklisten-Position ist optional"

#: part/models.py:2334
msgid "Overage"
msgstr "Überschuss"

#: part/models.py:2335
msgid "Estimated build wastage quantity (absolute or percentage)"
msgstr "Geschätzter Ausschuss (absolut oder prozentual)"

#: part/models.py:2338
msgid "BOM item reference"
msgstr "Referenz der Postion auf der Stückliste"

#: part/models.py:2341
msgid "BOM item notes"
msgstr "Notizen zur Stücklisten-Position"

#: part/models.py:2343
msgid "Checksum"
msgstr "Prüfsumme"

#: part/models.py:2343
msgid "BOM line checksum"
msgstr "Prüfsumme der Stückliste"

#: part/models.py:2347 templates/js/bom.js:295 templates/js/bom.js:302
#: templates/js/table_filters.js:55
msgid "Inherited"
msgstr "Geerbt"

#: part/models.py:2348
msgid "This BOM item is inherited by BOMs for variant parts"
msgstr "Diese Stücklisten-Position wird in die Stücklisten von Teil-Varianten vererbt"

#: part/models.py:2353 templates/js/bom.js:287
msgid "Allow Variants"
msgstr "Varianten zulassen"

#: part/models.py:2354
msgid "Stock items for variant parts can be used for this BOM item"
msgstr "Lagerbestand von Varianten kann für diese Stücklisten-Position verwendet werden"

#: part/models.py:2439 stock/models.py:298
msgid "Quantity must be integer value for trackable parts"
msgstr "Menge muss eine Ganzzahl sein"

#: part/models.py:2448 part/models.py:2450
msgid "Sub part must be specified"
msgstr "Zuliefererteil muss festgelegt sein"

#: part/models.py:2453
msgid "BOM Item"
msgstr "Stücklisten-Position"

#: part/models.py:2572
msgid "Part 1"
msgstr "Teil 1"

#: part/models.py:2576
msgid "Part 2"
msgstr "Teil 2"

#: part/models.py:2576
msgid "Select Related Part"
msgstr "verknüpftes Teil auswählen"

#: part/models.py:2608
msgid "Error creating relationship: check that the part is not related to itself and that the relationship is unique"
msgstr "Fehler bei Verwandschaft: Ist das Teil mit sich selbst verwandt oder ist das die Verwandtschaft nicht eindeutig?"

#: part/templates/part/allocation.html:11
msgid "Build Order Allocations"
msgstr ""

#: part/templates/part/allocation.html:24
msgid "Sales  Order Allocations"
msgstr ""

#: part/templates/part/bom.html:10 part/templates/part/navbar.html:45
#: part/templates/part/navbar.html:48
msgid "Bill of Materials"
msgstr "Stückliste"

#: part/templates/part/bom.html:17
msgid "You do not have permission to edit the BOM."
msgstr ""

#: part/templates/part/bom.html:25
#, python-format
msgid "The BOM for <i>%(part)s</i> has changed, and must be validated.<br>"
msgstr "Die Stückliste für <i>%(part)s</i> hat sich geändert und muss kontrolliert werden.<br>"

#: part/templates/part/bom.html:27
#, python-format
msgid "The BOM for <i>%(part)s</i> was last checked by %(checker)s on %(check_date)s"
msgstr "Die Stückliste für <i>%(part)s</i> wurde zuletzt von %(checker)s am %(check_date)s kontrolliert"

#: part/templates/part/bom.html:31
#, python-format
msgid "The BOM for <i>%(part)s</i> has not been validated."
msgstr "Die Stückliste für <i>%(part)s</i> wurde noch nicht kontrolliert"

#: part/templates/part/bom.html:38
msgid "Remove selected BOM items"
msgstr "Ausgewählte Stücklistenpositionen entfernen"

#: part/templates/part/bom.html:41
msgid "Import BOM data"
msgstr "Stückliste importieren"

#: part/templates/part/bom.html:45
msgid "Copy BOM from parent part"
msgstr "Stückliste von übergeordnetem Teil kopieren"

#: part/templates/part/bom.html:49
msgid "New BOM Item"
msgstr "Neue Stücklisten-Position"

#: part/templates/part/bom.html:52
msgid "Finish Editing"
msgstr "Bearbeitung beenden"

#: part/templates/part/bom.html:57
msgid "Edit BOM"
msgstr "Stückliste bearbeiten"

#: part/templates/part/bom.html:61
msgid "Validate Bill of Materials"
msgstr "Stückliste kontrollieren"

#: part/templates/part/bom.html:67 part/views.py:1620
msgid "Export Bill of Materials"
msgstr "Stückliste exportieren"

#: part/templates/part/bom.html:70
msgid "Print BOM Report"
msgstr "Stücklisten-Bericht drucken"

#: part/templates/part/bom.html:116
msgid "Delete selected BOM items?"
msgstr "Ausgewählte Stücklistenpositionen löschen?"

#: part/templates/part/bom.html:117
msgid "All selected BOM items will be deleted"
msgstr "Alle ausgewählte Stücklistenpositionen werden gelöscht"

#: part/templates/part/bom.html:167 part/views.py:451
#: templates/js/stock.js:1623
msgid "Create New Part"
msgstr "Neues Teil anlegen"

#: part/templates/part/bom_duplicate.html:13
msgid "This part already has a Bill of Materials"
msgstr "Dieses Teil hat bereits eine Stückliste"

#: part/templates/part/bom_upload/match_parts.html:29
msgid "Select Part"
msgstr "Teil auswählen"

#: part/templates/part/bom_upload/upload_file.html:11
msgid "Upload BOM File"
msgstr ""

#: part/templates/part/bom_upload/upload_file.html:18
msgid "Requirements for BOM upload"
msgstr "Anforderungen für Stückliste-Datei"

#: part/templates/part/bom_upload/upload_file.html:20
msgid "The BOM file must contain the required named columns as provided in the "
msgstr "Die Stückliste-Datei muss die aufgeführten Spalten enthalten; siehe"

#: part/templates/part/bom_upload/upload_file.html:20
msgid "BOM Upload Template"
msgstr "Vorlage für Stückliste"

#: part/templates/part/bom_upload/upload_file.html:21
msgid "Each part must already exist in the database"
msgstr "Jedes Teil muss bereits in der Datenbank bestehen"

#: part/templates/part/bom_validate.html:6
#, python-format
msgid "Confirm that the Bill of Materials (BOM) is valid for:<br><i>%(part)s</i>"
msgstr "Bestätigen Sie das die Stückliste für <br><i>%(part)s</i> korrekt ist"

#: part/templates/part/bom_validate.html:9
msgid "This will validate each line in the BOM."
msgstr "Damit wird jede Zeile der Stückliste kontrolliert"

#: part/templates/part/build.html:10
msgid "Part Builds"
msgstr "Gefertigte Teile"

#: part/templates/part/build.html:18
msgid "Start New Build"
msgstr "Neuen Bauauftrag beginnen"

#: part/templates/part/category.html:33
msgid "All parts"
msgstr "Alle Teile"

#: part/templates/part/category.html:38 part/views.py:1958
msgid "Create new part category"
msgstr "Teil-Kategorie anlegen"

#: part/templates/part/category.html:44
msgid "Edit part category"
msgstr "Teil-Kategorie bearbeiten"

#: part/templates/part/category.html:49
msgid "Delete part category"
msgstr "Teil-Kategorie löschen"

#: part/templates/part/category.html:59 part/templates/part/category.html:98
msgid "Category Details"
msgstr "Kategorie-Details"

#: part/templates/part/category.html:64
msgid "Category Path"
msgstr "Pfad zur Kategorie"

#: part/templates/part/category.html:69
msgid "Category Description"
msgstr "Kategorie-Beschreibung"

#: part/templates/part/category.html:88
#: part/templates/part/category_navbar.html:14
#: part/templates/part/category_navbar.html:21
#: part/templates/part/subcategory.html:16
msgid "Subcategories"
msgstr "Unter-Kategorien"

#: part/templates/part/category.html:93
msgid "Parts (Including subcategories)"
msgstr "Teile (inklusive Unter-Kategorien)"

#: part/templates/part/category.html:122
msgid "Export Part Data"
msgstr "Teile-Daten exportieren"

#: part/templates/part/category.html:126
msgid "Create new part"
msgstr "Neues Teil anlegen"

#: part/templates/part/category.html:134
msgid "Set category"
msgstr "Teil-Kategorie auswählen"

#: part/templates/part/category.html:134
msgid "Set Category"
msgstr "Teil-Kategorie auswählen"

#: part/templates/part/category.html:137
msgid "Export Data"
msgstr "Exportieren"

#: part/templates/part/category.html:141
msgid "View list display"
msgstr "Listenansicht anzeigen"

#: part/templates/part/category.html:144
msgid "View grid display"
msgstr "Rasteransicht anzeigen"

#: part/templates/part/category.html:218
#: stock/templates/stock/location.html:204
msgid "Create new location"
msgstr "Neuen Lagerort anlegen"

#: part/templates/part/category.html:223 part/templates/part/category.html:253
#: part/templates/part/part_base.html:418
msgid "New Category"
msgstr "Neue Kategorie"

#: part/templates/part/category.html:224
msgid "Create new category"
msgstr "Teil-Kategorie anlegen"

#: part/templates/part/category.html:254
msgid "Create new Part Category"
msgstr "Neue Teil-Kategorie anlegen"

#: part/templates/part/category.html:260 stock/views.py:907
msgid "Create new Stock Location"
msgstr "Neuen Lagerort erstellen"

#: part/templates/part/category.html:279
msgid "Select parent category"
msgstr ""

#: part/templates/part/category.html:286 part/views.py:1906
msgid "Edit Part Category"
msgstr "Teil-Kategorie bearbeiten"

#: part/templates/part/category_delete.html:5
msgid "Are you sure you want to delete category"
msgstr "Sind Sie sicher, dass Sie diese Kategorie löschen wollen"

#: part/templates/part/category_delete.html:8
#, python-format
msgid "This category contains %(count)s child categories"
msgstr "Diese Kategorie enthält %(count)s Unter-Kategorien"

#: part/templates/part/category_delete.html:9
msgid "If this category is deleted, these child categories will be moved to the"
msgstr "Wenn diese Kategorie gelöscht wird, werden alle Unter-Kat. verschoben nach"

#: part/templates/part/category_delete.html:11
msgid "category"
msgstr "Kategorie"

#: part/templates/part/category_delete.html:13
msgid "top level Parts category"
msgstr "oberste Teil-Kategorie"

#: part/templates/part/category_delete.html:25
#, python-format
msgid "This category contains %(count)s parts"
msgstr "Diese Kategorie enthält %(count)s Teile"

#: part/templates/part/category_delete.html:27
#, python-format
msgid "If this category is deleted, these parts will be moved to the parent category %(path)s"
msgstr "Wenn diese Kat. gelöscht wird, werden diese Teile in die übergeordnete Kategorie %(path)s verschoben"

#: part/templates/part/category_delete.html:29
msgid "If this category is deleted, these parts will be moved to the top-level category Teile"
msgstr "Wenn diese Kat. gelöscht wird, werden diese Teile in die oberste Kat. verschoben"

#: part/templates/part/category_navbar.html:37
#: part/templates/part/category_navbar.html:40
msgid "Import Parts"
msgstr ""

#: part/templates/part/category_parametric.html:10
msgid "Part Parameters"
msgstr "Teilparameter"

#: part/templates/part/copy_part.html:9 part/views.py:327
msgid "Duplicate Part"
msgstr "Teil duplizieren"

#: part/templates/part/copy_part.html:10
#, python-format
msgid "Make a copy of part '%(full_name)s'."
msgstr "Eine Kopie des Teils '%(full_name)s' erstellen."

#: part/templates/part/copy_part.html:14
#: part/templates/part/create_part.html:11
msgid "Possible Matching Parts"
msgstr "Evtl. passende Teile"

#: part/templates/part/copy_part.html:15
#: part/templates/part/create_part.html:12
msgid "The new part may be a duplicate of these existing parts"
msgstr "Teil evtl. Duplikat dieser Teile"

#: part/templates/part/create_part.html:17
#, python-format
msgid "%(full_name)s - <i>%(desc)s</i> (%(match_per)s%% match)"
msgstr "%(full_name)s - <i>%(desc)s</i> (%(match_per)s%% übereinstimmend)"

#: part/templates/part/detail.html:12 part/templates/part/navbar.html:14
msgid "Part Details"
msgstr "Teil Details"

#: part/templates/part/detail.html:43 part/templates/part/part_base.html:204
msgid "Latest Serial Number"
msgstr "letzte Seriennummer"

#: part/templates/part/detail.html:48
msgid "No serial numbers recorded"
msgstr "Keine Seriennummern gefunden"

#: part/templates/part/detail.html:121
msgid "Stock Expiry Time"
msgstr "Bestands-Ablauf Zeit"

#: part/templates/part/detail.html:140
msgid "Responsible User"
msgstr "Verantwortlicher Benutzer"

#: part/templates/part/detail.html:154
<<<<<<< HEAD
#, fuzzy
#| msgid "Edit notes"
msgid "Edit Notes"
msgstr "Bermerkungen bearbeiten"
=======
msgid "Edit Notes"
msgstr ""
>>>>>>> 30b99f09

#: part/templates/part/detail.html:181
msgid "Part is virtual (not a physical part)"
msgstr "Teil ist virtuell (kein physisches Teil)"

#: part/templates/part/detail.html:183
msgid "Part is not a virtual part"
msgstr "Teil ist nicht virtuell"

#: part/templates/part/detail.html:191
msgid "Part is a template part (variants can be made from this part)"
msgstr "Teil ist Vorlage (Varianten können von diesem Teil erstellt werden)"

#: part/templates/part/detail.html:193
msgid "Part is not a template part"
msgstr "Teil ist kein Vorlage-Teil"

#: part/templates/part/detail.html:201
msgid "Part can be assembled from other parts"
msgstr "Teil kann aus anderen Teilen angefertigt werden"

#: part/templates/part/detail.html:203
msgid "Part cannot be assembled from other parts"
msgstr "Teil kann nicht aus anderen Teilen angefertigt werden"

#: part/templates/part/detail.html:211
msgid "Part can be used in assemblies"
msgstr "Teil kann in Baugruppen benutzt werden"

#: part/templates/part/detail.html:213
msgid "Part cannot be used in assemblies"
msgstr "Teil kann nicht in Baugruppen benutzt werden"

#: part/templates/part/detail.html:221
msgid "Part stock is tracked by serial number"
msgstr "Teil wird per Seriennummer verfolgt"

#: part/templates/part/detail.html:223
msgid "Part stock is not tracked by serial number"
msgstr "Teil wird nicht per Seriennummer verfolgt"

#: part/templates/part/detail.html:231 part/templates/part/detail.html:233
msgid "Part can be purchased from external suppliers"
msgstr "Teil kann von externen Zulieferern gekauft werden"

#: part/templates/part/detail.html:241
msgid "Part can be sold to customers"
msgstr "Teil kann an Kunden verkauft werden"

#: part/templates/part/detail.html:243
msgid "Part cannot be sold to customers"
msgstr "Teil kann nicht an Kunden verkauft werden"

#: part/templates/part/detail.html:258
msgid "Part is active"
msgstr "Teil ist aktiv"

#: part/templates/part/detail.html:260
msgid "Part is not active"
msgstr "Teil ist nicht aktiv"

#: part/templates/part/detail.html:281
msgid "Add new parameter"
msgstr "Parameter hinzufügen"

#: part/templates/part/detail.html:319
<<<<<<< HEAD
#, fuzzy
#| msgid "Part Notes"
msgid "Edit Part Notes"
msgstr "Teil-Bemerkungen"
=======
msgid "Edit Part Notes"
msgstr ""
>>>>>>> 30b99f09

#: part/templates/part/import_wizard/ajax_part_upload.html:29
#: part/templates/part/import_wizard/part_upload.html:51
msgid "Unsuffitient privileges."
msgstr ""

#: part/templates/part/import_wizard/part_upload.html:14
msgid "Import Parts from File"
msgstr ""

#: part/templates/part/navbar.html:23 part/templates/part/variants.html:11
msgid "Part Variants"
msgstr "Teil Varianten"

#: part/templates/part/navbar.html:26
msgid "Variants"
msgstr "Varianten"

#: part/templates/part/navbar.html:37
msgid "Allocated Stock"
msgstr "Lagerbestand zuweisen"

#: part/templates/part/navbar.html:40
msgid "Allocations"
msgstr "Zuweisungen"

#: part/templates/part/navbar.html:61 part/templates/part/navbar.html:64
msgid "Used In"
msgstr "Benutzt in"

#: part/templates/part/navbar.html:71
msgid "Prices"
msgstr ""

#: part/templates/part/navbar.html:97 part/templates/part/part_tests.html:10
msgid "Part Test Templates"
msgstr "Teil Test-Vorlagen"

#: part/templates/part/navbar.html:100
msgid "Test Templates"
msgstr ""

#: part/templates/part/navbar.html:105 part/templates/part/navbar.html:108
#: part/templates/part/related.html:10
msgid "Related Parts"
msgstr "Verknüpfte Teile"

#: part/templates/part/part_app_base.html:12
msgid "Part List"
msgstr "Teileliste"

#: part/templates/part/part_base.html:26 templates/js/company.js:280
#: templates/js/company.js:486 templates/js/part.js:84 templates/js/part.js:161
msgid "Inactive"
msgstr "Inaktiv"

#: part/templates/part/part_base.html:33
msgid "Star this part"
msgstr "Teil favorisieren"

#: part/templates/part/part_base.html:40
#: stock/templates/stock/item_base.html:75
#: stock/templates/stock/location.html:51
msgid "Barcode actions"
msgstr "Barcode Aktionen"

#: part/templates/part/part_base.html:42
#: stock/templates/stock/item_base.html:77
#: stock/templates/stock/location.html:53 templates/qr_button.html:1
msgid "Show QR Code"
msgstr "QR-Code anzeigen"

#: part/templates/part/part_base.html:43
#: stock/templates/stock/item_base.html:93
#: stock/templates/stock/location.html:54
msgid "Print Label"
msgstr "Label drucken"

#: part/templates/part/part_base.html:48
msgid "Show pricing information"
msgstr "Kosteninformationen ansehen"

#: part/templates/part/part_base.html:53
#: stock/templates/stock/item_base.html:140
#: stock/templates/stock/location.html:62
msgid "Stock actions"
msgstr "Bestands-Aktionen"

#: part/templates/part/part_base.html:60
msgid "Count part stock"
msgstr "Lagerbestand zählen"

#: part/templates/part/part_base.html:66
<<<<<<< HEAD
#, fuzzy
#| msgid "Transfer stock"
msgid "Transfer part stock"
msgstr "Bestand verschieben"
=======
msgid "Transfer part stock"
msgstr ""
>>>>>>> 30b99f09

#: part/templates/part/part_base.html:83
msgid "Part actions"
msgstr "Teile Aktionen"

#: part/templates/part/part_base.html:86
msgid "Duplicate part"
msgstr "Teil duplizieren"

#: part/templates/part/part_base.html:89
msgid "Edit part"
msgstr "Teil bearbeiten"

#: part/templates/part/part_base.html:92
msgid "Delete part"
msgstr "Teil löschen"

#: part/templates/part/part_base.html:123
msgid "This is a virtual part"
msgstr "Dies ist ein virtuelles Teil"

#: part/templates/part/part_base.html:129
#, python-format
msgid "This part is a variant of %(link)s"
msgstr "Dieses Teil ist eine Variante von %(link)s"

#: part/templates/part/part_base.html:146 templates/js/table_filters.js:165
msgid "In Stock"
msgstr "Auf Lager"

#: part/templates/part/part_base.html:159 templates/InvenTree/index.html:132
msgid "Required for Build Orders"
msgstr "Für Bauaufträge benötigt"

#: part/templates/part/part_base.html:166
msgid "Required for Sales Orders"
msgstr "Benötigt für Aufträge"

#: part/templates/part/part_base.html:173
msgid "Allocated to Orders"
msgstr "Zu Bauaufträgen zugeordnet"

#: part/templates/part/part_base.html:188 templates/js/bom.js:316
msgid "Can Build"
msgstr "Herstellbar"

#: part/templates/part/part_base.html:194 templates/js/part.js:413
#: templates/js/part.js:586
msgid "Building"
msgstr "Im Bau"

#: part/templates/part/part_base.html:325 part/templates/part/prices.html:131
msgid "Calculate"
msgstr "Berechnen"

#: part/templates/part/part_base.html:419
msgid "Create New Part Category"
msgstr ""

#: part/templates/part/part_base.html:427
msgid "New Parent"
msgstr ""

#: part/templates/part/part_base.html:475
msgid "Edit Part"
msgstr ""

#: part/templates/part/part_pricing.html:22 part/templates/part/prices.html:27
msgid "Supplier Pricing"
msgstr "Zulieferer-Preise"

#: part/templates/part/part_pricing.html:26
#: part/templates/part/part_pricing.html:52
#: part/templates/part/part_pricing.html:85
#: part/templates/part/part_pricing.html:100 part/templates/part/prices.html:31
#: part/templates/part/prices.html:58 part/templates/part/prices.html:90
#: part/templates/part/prices.html:107
msgid "Unit Cost"
msgstr "Stückpreis"

#: part/templates/part/part_pricing.html:32
#: part/templates/part/part_pricing.html:58
#: part/templates/part/part_pricing.html:89
#: part/templates/part/part_pricing.html:104 part/templates/part/prices.html:38
#: part/templates/part/prices.html:65 part/templates/part/prices.html:95
#: part/templates/part/prices.html:112
msgid "Total Cost"
msgstr "Gesamtkosten"

#: part/templates/part/part_pricing.html:40 part/templates/part/prices.html:46
msgid "No supplier pricing available"
msgstr "Keine Zulieferer-Preise verfügbar"

#: part/templates/part/part_pricing.html:48 part/templates/part/prices.html:55
#: part/templates/part/prices.html:235
msgid "BOM Pricing"
msgstr "Stücklistenpreise"

#: part/templates/part/part_pricing.html:66 part/templates/part/prices.html:73
msgid "Note: BOM pricing is incomplete for this part"
msgstr "Anmerkung: Stücklistenbepreisung für dieses Teil ist unvollständig"

#: part/templates/part/part_pricing.html:73 part/templates/part/prices.html:80
msgid "No BOM pricing available"
msgstr "Keine Stücklisten-Preise verfügbar"

#: part/templates/part/part_pricing.html:82 part/templates/part/prices.html:89
msgid "Internal Price"
msgstr "Interner Preis"

#: part/templates/part/part_pricing.html:113
#: part/templates/part/prices.html:121
msgid "No pricing information is available for this part."
msgstr "Keine Preise für dieses Teil verfügbar"

#: part/templates/part/part_tests.html:17
msgid "Add Test Template"
msgstr "Test Vorlage hinzufügen"

#: part/templates/part/part_tests.html:61
msgid "Add Test Result Template"
msgstr ""

#: part/templates/part/part_tests.html:79
msgid "Edit Test Result Template"
msgstr ""

#: part/templates/part/part_tests.html:91
msgid "Delete Test Result Template"
msgstr ""

#: part/templates/part/part_thumb.html:20
msgid "Select from existing images"
msgstr "Aus vorhandenen Bildern auswählen"

#: part/templates/part/partial_delete.html:7
#, python-format
msgid "Are you sure you want to delete part '<b>%(full_name)s</b>'?"
msgstr "Sind Sie sicher, dass Sie das Teil '<b>%(full_name)s</b>' löschen wollen?"

#: part/templates/part/partial_delete.html:12
#, python-format
msgid "This part is used in BOMs for %(count)s other parts. If you delete this part, the BOMs for the following parts will be updated"
msgstr "Dieser Teil wird in Stücklisten für %(count)s andere Teile verwendet. Wenn Sie dieses Teil löschen, werden die Stücklisten für die folgenden Teile aktualisiert"

#: part/templates/part/partial_delete.html:22
#, python-format
msgid "There are %(count)s stock entries defined for this part. If you delete this part, the following stock entries will also be deleted:"
msgstr "Es sind %(count)s BestandsObjekte für diesen Teil definiert. Wenn Sie diesen Teil löschen, werden auch die folgenden Bestandseinträge gelöscht:"

#: part/templates/part/partial_delete.html:33
#, python-format
msgid "There are %(count)s manufacturers defined for this part. If you delete this part, the following manufacturer parts will also be deleted:"
msgstr "Es sind %(count)s Hersteller für diesen Teil definiert. Wenn Sie diesen Teil löschen, werden auch die folgenden Herstellerteile gelöscht:"

#: part/templates/part/partial_delete.html:44
#, python-format
msgid "There are %(count)s suppliers defined for this part. If you delete this part, the following supplier parts will also be deleted:"
msgstr "Es sind %(count)s Zulieferer für diesen Teil definiert. Wenn Sie diesen Teil löschen, werden auch die folgenden Zuliefererteile gelöscht:"

#: part/templates/part/partial_delete.html:55
#, python-format
msgid "There are %(count)s unique parts tracked for '%(full_name)s'. Deleting this part will permanently remove this tracking information."
msgstr "Es gibt %(count)s einzigartige Teile, die für '%(full_name)s' verfolgt werden. Das Löschen dieses Teils wird diese Tracking-Informationen dauerhaft entfernen."

#: part/templates/part/prices.html:12
msgid "General Price Information"
msgstr ""

#: part/templates/part/prices.html:22
msgid "Pricing ranges"
msgstr "Preisspannen"

#: part/templates/part/prices.html:28
msgid "Show supplier cost"
msgstr ""

#: part/templates/part/prices.html:29
msgid "Show purchase price"
msgstr ""

#: part/templates/part/prices.html:56
msgid "Show BOM cost"
msgstr ""

#: part/templates/part/prices.html:104
msgid "Show sale cost"
msgstr ""

#: part/templates/part/prices.html:105
msgid "Show sale price"
msgstr ""

#: part/templates/part/prices.html:127
msgid "Calculation parameters"
msgstr ""

#: part/templates/part/prices.html:146
msgid "Supplier Cost"
msgstr ""

#: part/templates/part/prices.html:147 part/templates/part/prices.html:167
#: part/templates/part/prices.html:193 part/templates/part/prices.html:224
#: part/templates/part/prices.html:251 part/templates/part/prices.html:279
msgid "Jump to overview"
msgstr ""

#: part/templates/part/prices.html:172
msgid "Stock Pricing"
msgstr "Bestandspreise"

#: part/templates/part/prices.html:180
msgid "No stock pricing history is available for this part."
msgstr "Für dieses Teil sind keine Bestandspreise verfügbar."

#: part/templates/part/prices.html:192
msgid "Internal Cost"
msgstr ""

#: part/templates/part/prices.html:206 part/views.py:2376
msgid "Add Internal Price Break"
msgstr ""

#: part/templates/part/prices.html:223
msgid "BOM Cost"
msgstr ""

#: part/templates/part/prices.html:250
msgid "Sale Cost"
msgstr ""

#: part/templates/part/prices.html:290
msgid "No sale pice history available for this part."
msgstr ""

#: part/templates/part/prices.html:340
#, python-format
msgid "Single Price - %(currency)s"
msgstr "Einzelpreis - %(currency)s"

#: part/templates/part/prices.html:352
#, python-format
msgid "Single Price Difference - %(currency)s"
msgstr "Einzelpreisdifferenz - %(currency)s"

#: part/templates/part/prices.html:364
#, python-format
msgid "Part Single Price - %(currency)s"
msgstr "Einzelpreis für Zuliefererteil- %(currency)s"

#: part/templates/part/prices.html:464
#, python-format
msgid "Unit Price - %(currency)s"
msgstr ""

#: part/templates/part/related.html:18
msgid "Add Related"
msgstr "Verknüpftes Teil hinzufügen"

#: part/templates/part/sales_orders.html:18
msgid "New sales order"
msgstr "Neuer Auftrag"

#: part/templates/part/sales_orders.html:18
msgid "New Order"
msgstr "Neue Bestellung"

#: part/templates/part/set_category.html:9
msgid "Set category for the following parts"
msgstr "Kategorie für Teile setzen"

#: part/templates/part/stock.html:10
msgid "Part Stock"
msgstr "Teilbestand"

#: part/templates/part/stock.html:16
#, python-format
msgid "Showing stock for all variants of <i>%(full_name)s</i>"
msgstr "Lagerbestand aller Varianten von <i>%(full_name)s</i>"

#: part/templates/part/stock_count.html:7 templates/js/bom.js:239
#: templates/js/part.js:403 templates/js/part.js:590
msgid "No Stock"
msgstr "Kein Bestand"

#: part/templates/part/stock_count.html:9 templates/InvenTree/index.html:130
msgid "Low Stock"
msgstr "niedriger Bestand"

#: part/templates/part/supplier.html:11
msgid "Part Suppliers"
msgstr "Zulieferer"

#: part/templates/part/supplier.html:39
msgid "Part Manufacturers"
msgstr "Teil-Hersteller"

#: part/templates/part/supplier.html:52
msgid "Delete manufacturer parts"
msgstr "Herstellerteile löschen"

#: part/templates/part/supplier.html:86
msgid "Create new manufacturer"
msgstr "Neuen Hersteller anlegen"

#: part/templates/part/track.html:10
msgid "Part Tracking"
msgstr "Teileverfolgung"

#: part/templates/part/used_in.html:9
msgid "Assemblies"
msgstr "Baugruppen"

#: part/templates/part/variant_part.html:9
msgid "Create new part variant"
msgstr "Neue Teilevariante anlegen"

#: part/templates/part/variant_part.html:10
#, python-format
msgid "Create a new variant of template <i>'%(full_name)s'</i>."
msgstr "Neue Variante von Vorlage anlegen <i>'%(full_name)s'</i>."

#: part/templates/part/variants.html:19
msgid "Create new variant"
msgstr "Neue Variante anlegen"

#: part/templates/part/variants.html:20
msgid "New Variant"
msgstr "neue Variante anlegen"

#: part/templatetags/inventree_extras.py:99
msgid "Unknown database"
msgstr "Unbekannte Datenbank"

#: part/views.py:96
msgid "Add Related Part"
msgstr "verknüpftes Teil hinzufügen"

#: part/views.py:151
msgid "Delete Related Part"
msgstr "verknüpftes Teil entfernen"

#: part/views.py:162
msgid "Set Part Category"
msgstr "Teil-Kategorie auswählen"

#: part/views.py:212
#, python-brace-format
msgid "Set category for {n} parts"
msgstr "Kategorie für {n} Teile setzen"

#: part/views.py:247
msgid "Create Variant"
msgstr "Variante anlegen"

#: part/views.py:332
msgid "Copied part"
msgstr "Teil kopiert"

#: part/views.py:386 part/views.py:524
msgid "Possible matches exist - confirm creation of new part"
msgstr "Übereinstimmung gefunden - Teil trotzdem anlegen"

#: part/views.py:456
msgid "Created new part"
msgstr "Neues Teil angelegt"

#: part/views.py:624
msgid "Match References"
msgstr ""

#: part/views.py:892
msgid "None"
msgstr ""

#: part/views.py:951
msgid "Part QR Code"
msgstr "Teil-QR-Code"

#: part/views.py:1053
msgid "Select Part Image"
msgstr "Teilbild auswählen"

#: part/views.py:1079
msgid "Updated part image"
msgstr "Teilbild aktualisiert"

#: part/views.py:1082
msgid "Part image not found"
msgstr "Teilbild nicht gefunden"

#: part/views.py:1093
msgid "Edit Part Properties"
msgstr "Teileigenschaften bearbeiten"

#: part/views.py:1128
msgid "Duplicate BOM"
msgstr "Stückliste duplizieren"

#: part/views.py:1158
msgid "Confirm duplication of BOM from parent"
msgstr "bestätige Duplizierung Stückliste von übergeordneter Stückliste"

#: part/views.py:1179
msgid "Validate BOM"
msgstr "Stückliste überprüfen"

#: part/views.py:1200
msgid "Confirm that the BOM is valid"
msgstr "Bestätigen, dass Stückliste korrekt ist"

#: part/views.py:1211
msgid "Validated Bill of Materials"
msgstr "überprüfte Stückliste"

#: part/views.py:1284
msgid "Match Parts"
msgstr ""

#: part/views.py:1672
msgid "Confirm Part Deletion"
msgstr "Löschen des Teils bestätigen"

#: part/views.py:1679
msgid "Part was deleted"
msgstr "Teil wurde gelöscht"

#: part/views.py:1688
msgid "Part Pricing"
msgstr "Teilbepreisung"

#: part/views.py:1829
msgid "Create Part Parameter Template"
msgstr "Teilparametervorlage anlegen"

#: part/views.py:1839
msgid "Edit Part Parameter Template"
msgstr "Teilparametervorlage bearbeiten"

#: part/views.py:1846
msgid "Delete Part Parameter Template"
msgstr "Teilparametervorlage löschen"

#: part/views.py:1944
msgid "Delete Part Category"
msgstr "Teil-Kategorie löschen"

#: part/views.py:1950
msgid "Part category was deleted"
msgstr "Teil-Kategorie wurde gelöscht"

#: part/views.py:2002
msgid "Create Category Parameter Template"
msgstr "Kategorieparametervorlage anlegen"

#: part/views.py:2103
msgid "Edit Category Parameter Template"
msgstr "Kategorieparametervorlage bearbeiten"

#: part/views.py:2159
msgid "Delete Category Parameter Template"
msgstr "Kategorieparametervorlage löschen"

#: part/views.py:2178
msgid "Create BOM Item"
msgstr "Stücklisten-Position anlegen"

#: part/views.py:2248
msgid "Edit BOM item"
msgstr "Stücklisten-Position bearbeiten"

#: part/views.py:2309
msgid "Added new price break"
msgstr "neue Preisstaffel hinzufügt"

#: part/views.py:2385
msgid "Edit Internal Price Break"
msgstr ""

#: part/views.py:2393
msgid "Delete Internal Price Break"
msgstr ""

#: report/models.py:182
msgid "Template name"
msgstr "Vorlagen Name"

#: report/models.py:188
msgid "Report template file"
msgstr "Bericht-Vorlage Datei"

#: report/models.py:195
msgid "Report template description"
msgstr "Bericht-Vorlage Beschreibung"

#: report/models.py:201
msgid "Report revision number (auto-increments)"
msgstr "Bericht Revisionsnummer (autom. erhöht)"

#: report/models.py:292
msgid "Pattern for generating report filenames"
msgstr "Muster für die Erstellung von Berichtsdateinamen"

#: report/models.py:299
msgid "Report template is enabled"
msgstr "Bericht-Vorlage ist ein"

#: report/models.py:323
msgid "StockItem query filters (comma-separated list of key=value pairs)"
msgstr "BestandsObjekte-Abfragefilter (kommagetrennte Liste mit Schlüssel=Wert-Paaren)"

#: report/models.py:331
msgid "Include Installed Tests"
msgstr "einfügen Installiert in Tests"

#: report/models.py:332
msgid "Include test results for stock items installed inside assembled item"
msgstr "Test-Ergebnisse für BestandsObjekte in Baugruppen einschließen"

#: report/models.py:380
msgid "Build Filters"
msgstr "Bauauftrag Filter"

#: report/models.py:381
msgid "Build query filters (comma-separated list of key=value pairs"
msgstr "Bau-Abfragefilter (kommagetrennte Liste mit Schlüssel=Wert-Paaren)"

#: report/models.py:423
msgid "Part Filters"
msgstr "Teil Filter"

#: report/models.py:424
msgid "Part query filters (comma-separated list of key=value pairs"
msgstr "Teile-Abfragefilter (kommagetrennte Liste mit Schlüssel=Wert-Paaren)"

#: report/models.py:458
msgid "Purchase order query filters"
msgstr "Bestellungs-Abfragefilter"

#: report/models.py:496
msgid "Sales order query filters"
msgstr "Auftrags-Abfragefilter"

#: report/models.py:546
msgid "Snippet"
msgstr "Snippet"

#: report/models.py:547
msgid "Report snippet file"
msgstr "Berichts-Snippet"

#: report/models.py:551
msgid "Snippet file description"
msgstr "Snippet-Beschreibung"

#: report/models.py:586
msgid "Asset"
msgstr "Ressource"

#: report/models.py:587
msgid "Report asset file"
msgstr "Berichts-Ressource"

#: report/models.py:590
msgid "Asset file description"
msgstr "Ressource-Beschreibung"

#: report/templates/report/inventree_build_order_base.html:147
msgid "Required For"
msgstr "benötigt für"

#: report/templates/report/inventree_po_report.html:85
#: report/templates/report/inventree_so_report.html:85
msgid "Line Items"
msgstr "Positionen"

#: report/templates/report/inventree_test_report_base.html:21
msgid "Stock Item Test Report"
msgstr "BestandsObjekt Test-Bericht"

#: report/templates/report/inventree_test_report_base.html:83
msgid "Test Results"
msgstr "Testergebnisse"

#: report/templates/report/inventree_test_report_base.html:88
#: stock/models.py:1759
msgid "Test"
msgstr "Test"

#: report/templates/report/inventree_test_report_base.html:89
#: stock/models.py:1765
msgid "Result"
msgstr "Ergebnis"

#: report/templates/report/inventree_test_report_base.html:92
#: templates/js/order.js:257 templates/js/stock.js:1322
msgid "Date"
msgstr "Datum"

#: report/templates/report/inventree_test_report_base.html:103
msgid "Pass"
msgstr "bestanden"

#: report/templates/report/inventree_test_report_base.html:105
msgid "Fail"
msgstr "fehlgeschlagen"

#: stock/api.py:146
<<<<<<< HEAD
#, fuzzy
#| msgid "Enter quantity of stock items"
msgid "Request must contain list of stock items"
msgstr "Menge der BestandsObjekt eingeben"
=======
msgid "Request must contain list of stock items"
msgstr ""
>>>>>>> 30b99f09

#: stock/api.py:154
msgid "Improperly formatted data"
msgstr ""

#: stock/api.py:162
msgid "Each entry must contain a valid integer primary-key"
msgstr ""

#: stock/api.py:168
<<<<<<< HEAD
#, fuzzy
#| msgid "Barcode does not match Stock Item"
msgid "Primary key does not match valid stock item"
msgstr "Barcode entspricht keinem BestandsObjekt"

#: stock/api.py:178
#, fuzzy
#| msgid "Invalid quantity provided"
msgid "Invalid quantity value"
msgstr "Keine gültige Menge"

#: stock/api.py:183
#, fuzzy
#| msgid "Quantity must be greater than zero"
msgid "Quantity must not be less than zero"
msgstr "Anzahl muss größer Null sein"
=======
msgid "Primary key does not match valid stock item"
msgstr ""

#: stock/api.py:178
msgid "Invalid quantity value"
msgstr ""

#: stock/api.py:183
msgid "Quantity must not be less than zero"
msgstr ""
>>>>>>> 30b99f09

#: stock/api.py:211
#, python-brace-format
msgid "Updated stock for {n} items"
msgstr "Bestand für {n} Objekte geändert"

#: stock/api.py:247 stock/api.py:280
<<<<<<< HEAD
#, fuzzy
#| msgid "Allocation quantity cannot exceed stock quantity"
msgid "Specified quantity exceeds stock quantity"
msgstr "Die zugeordnete Anzahl darf nicht die verfügbare Anzahl überschreiten"

#: stock/api.py:270
#, fuzzy
#| msgid "Build output must be specified"
msgid "Valid location must be specified"
msgstr "Endprodukt muss angegeben sein"
=======
msgid "Specified quantity exceeds stock quantity"
msgstr ""

#: stock/api.py:270
msgid "Valid location must be specified"
msgstr ""
>>>>>>> 30b99f09

#: stock/api.py:290
#, python-brace-format
msgid "Moved {n} parts to {loc}"
msgstr "{n} Teile nach {loc} bewegt"

#: stock/forms.py:81 stock/forms.py:341 stock/models.py:513
#: stock/templates/stock/item_base.html:393 templates/js/stock.js:969
msgid "Expiry Date"
msgstr "Ablaufdatum"

#: stock/forms.py:82 stock/forms.py:342
msgid "Expiration date for this stock item"
msgstr "Ablaufdatum für dieses BestandsObjekt"

#: stock/forms.py:85
msgid "Enter unique serial numbers (or leave blank)"
msgstr "Eindeutige Seriennummern eingeben (oder leer lassen)"

#: stock/forms.py:136
msgid "Destination for serialized stock (by default, will remain in current location)"
msgstr "Lagerort für serial"

#: stock/forms.py:138
msgid "Serial numbers"
msgstr "Seriennummern"

#: stock/forms.py:138
msgid "Unique serial numbers (must match quantity)"
msgstr "Anzahl der eindeutigen Seriennummern (muss mit der Anzahl übereinstimmen)"

#: stock/forms.py:140 stock/forms.py:316
msgid "Add transaction note (optional)"
msgstr " Transaktionsnotizen hinzufügen (optional)"

#: stock/forms.py:170 stock/forms.py:226
msgid "Select test report template"
msgstr "Test Bericht Vorlage auswählen"

#: stock/forms.py:234 templates/js/table_filters.js:79
#: templates/js/table_filters.js:142
msgid "Include sublocations"
msgstr "Unter-Lagerorte einschließen"

#: stock/forms.py:234
msgid "Include stock items in sub locations"
msgstr "BestandsObjekt in untergeordneten Lagerorten einschließen"

#: stock/forms.py:269
msgid "Stock item to install"
msgstr "BestandsObjekt zum verbauen"

#: stock/forms.py:276
msgid "Stock quantity to assign"
msgstr "Bestandmenge zum Zuweisen"

#: stock/forms.py:304
msgid "Must not exceed available quantity"
msgstr "Anzahl darf die verfügbare Anzahl nicht überschreiten"

#: stock/forms.py:314
msgid "Destination location for uninstalled items"
msgstr "Ziel Lagerort für unverbaute Objekte"

#: stock/forms.py:318
msgid "Confirm uninstall"
msgstr "nicht mehr verbauen bestätigen"

#: stock/forms.py:318
msgid "Confirm removal of installed stock items"
msgstr "Entfernen der verbauten BestandsObjekt bestätigen"

#: stock/models.py:56 stock/models.py:550
msgid "Owner"
msgstr "Besitzer"

#: stock/models.py:57 stock/models.py:551
msgid "Select Owner"
msgstr "Besitzer auswählen"

#: stock/models.py:279
msgid "StockItem with this serial number already exists"
msgstr "Ein BestandsObjekt mit dieser Seriennummer existiert bereits"

#: stock/models.py:315
#, python-brace-format
msgid "Part type ('{pf}') must be {pe}"
msgstr "Teile-Typ ('{pf}') muss {pe} sein"

#: stock/models.py:325 stock/models.py:334
msgid "Quantity must be 1 for item with a serial number"
msgstr "Anzahl muss für Objekte mit Seriennummer 1 sein"

#: stock/models.py:326
msgid "Serial number cannot be set if quantity greater than 1"
msgstr "Seriennummer kann nicht gesetzt werden wenn die Anzahl größer als 1 ist"

#: stock/models.py:348
msgid "Item cannot belong to itself"
msgstr "Teil kann nicht zu sich selbst gehören"

#: stock/models.py:354
msgid "Item must have a build reference if is_building=True"
msgstr "Teil muss eine Referenz haben wenn is_building wahr ist"

#: stock/models.py:361
msgid "Build reference does not point to the same part object"
msgstr "Referenz verweist nicht auf das gleiche Teil"

#: stock/models.py:403
msgid "Parent Stock Item"
msgstr "Eltern-BestandsObjekt"

#: stock/models.py:412
msgid "Base part"
msgstr "Basis-Teil"

#: stock/models.py:421
msgid "Select a matching supplier part for this stock item"
msgstr "Passendes Zuliefererteil für dieses BestandsObjekt auswählen"

#: stock/models.py:426 stock/templates/stock/stock_app_base.html:8
msgid "Stock Location"
msgstr "Bestand-Lagerort"

#: stock/models.py:429
msgid "Where is this stock item located?"
msgstr "Wo wird dieses Teil normalerweise gelagert?"

#: stock/models.py:436
msgid "Packaging this stock item is stored in"
msgstr "Die Verpackung dieses BestandsObjekt ist gelagert in"

#: stock/models.py:441 stock/templates/stock/item_base.html:282
msgid "Installed In"
msgstr "verbaut in"

#: stock/models.py:444
msgid "Is this item installed in another item?"
msgstr "Ist dieses Teil in einem anderen verbaut?"

#: stock/models.py:460
msgid "Serial number for this item"
msgstr "Seriennummer für dieses Teil"

#: stock/models.py:472
msgid "Batch code for this stock item"
msgstr "Losnummer für dieses BestandsObjekt"

#: stock/models.py:476
msgid "Stock Quantity"
msgstr "Bestand"

#: stock/models.py:485
msgid "Source Build"
msgstr "Quellbau"

#: stock/models.py:487
msgid "Build for this stock item"
msgstr "Bauauftrag für dieses BestandsObjekt"

#: stock/models.py:498
msgid "Source Purchase Order"
msgstr "Quelle Bestellung"

#: stock/models.py:501
msgid "Purchase order for this stock item"
msgstr "Bestellung für dieses BestandsObjekt"

#: stock/models.py:507
msgid "Destination Sales Order"
msgstr "Ziel-Auftrag"

#: stock/models.py:514
msgid "Expiry date for stock item. Stock will be considered expired after this date"
msgstr "Ablaufdatum für BestandsObjekt. Bestand wird danach als abgelaufen gekennzeichnet"

#: stock/models.py:527
msgid "Delete on deplete"
msgstr "Löschen wenn leer"

#: stock/models.py:527
msgid "Delete this Stock Item when stock is depleted"
msgstr "Dieses BestandsObjekt löschen wenn Bestand aufgebraucht"

#: stock/models.py:537 stock/templates/stock/item_notes.html:13
#: stock/templates/stock/navbar.html:54
msgid "Stock Item Notes"
msgstr "BestandsObjekt-Notizen"

#: stock/models.py:546
msgid "Single unit purchase price at time of purchase"
msgstr "Preis für eine Einheit bei Einkauf"

#: stock/models.py:1014
msgid "Part is not set as trackable"
msgstr "Teil ist nicht verfolgbar"

#: stock/models.py:1020
msgid "Quantity must be integer"
msgstr "Anzahl muss eine Ganzzahl sein"

#: stock/models.py:1026
#, python-brace-format
msgid "Quantity must not exceed available stock quantity ({n})"
msgstr "Anzahl darf nicht die verfügbare Anzahl überschreiten ({n})"

#: stock/models.py:1029
msgid "Serial numbers must be a list of integers"
msgstr "Seriennummern muss eine Liste von Ganzzahlen sein"

#: stock/models.py:1032
msgid "Quantity does not match serial numbers"
msgstr "Anzahl stimmt nicht mit den Seriennummern überein"

#: stock/models.py:1039
#, python-brace-format
msgid "Serial numbers already exist: {exists}"
msgstr "Seriennummern {exists} existieren bereits"

#: stock/models.py:1197
msgid "StockItem cannot be moved as it is not in stock"
msgstr "BestandsObjekt kann nicht bewegt werden, da kein Bestand vorhanden ist"

#: stock/models.py:1679
msgid "Entry notes"
msgstr "Eintrags-Notizen"

#: stock/models.py:1736
msgid "Value must be provided for this test"
msgstr "Wert muss für diesen Test angegeben werden"

#: stock/models.py:1742
msgid "Attachment must be uploaded for this test"
msgstr "Anhang muss für diesen Test hochgeladen werden"

#: stock/models.py:1760
msgid "Test name"
msgstr "Name des Tests"

#: stock/models.py:1766 templates/js/table_filters.js:226
msgid "Test result"
msgstr "Testergebnis"

#: stock/models.py:1772
msgid "Test output value"
msgstr "Test Ausgabe Wert"

#: stock/models.py:1779
msgid "Test result attachment"
msgstr "Test Ergebnis Anhang"

#: stock/models.py:1785
msgid "Test notes"
msgstr "Test Notizen"

#: stock/templates/stock/item.html:12
msgid "Stock Tracking Information"
msgstr "Informationen zum Lagerbestands-Tracking"

#: stock/templates/stock/item.html:30
msgid "New Entry"
msgstr "neuer Eintrag"

#: stock/templates/stock/item_attachments.html:11
msgid "Stock Item Attachments"
msgstr "BestandsObjekt-Anhang"

#: stock/templates/stock/item_base.html:33
#: stock/templates/stock/item_base.html:397 templates/js/table_filters.js:154
msgid "Expired"
msgstr "abgelaufen"

#: stock/templates/stock/item_base.html:43
#: stock/templates/stock/item_base.html:399 templates/js/table_filters.js:159
msgid "Stale"
msgstr "überfällig"

#: stock/templates/stock/item_base.html:80 templates/js/barcode.js:309
#: templates/js/barcode.js:314
msgid "Unlink Barcode"
msgstr "Barcode abhängen"

#: stock/templates/stock/item_base.html:82
msgid "Link Barcode"
msgstr "Barcode anhängen"

#: stock/templates/stock/item_base.html:84 templates/stock_table.html:31
msgid "Scan to Location"
msgstr "zu Lagerort einscannen"

#: stock/templates/stock/item_base.html:91
msgid "Printing actions"
msgstr "Druck Aktionen"

#: stock/templates/stock/item_base.html:95
#: stock/templates/stock/item_tests.html:27
msgid "Test Report"
msgstr "Test-Bericht"

#: stock/templates/stock/item_base.html:104
msgid "Stock adjustment actions"
msgstr "Bestands-Anpassungs Aktionen"

#: stock/templates/stock/item_base.html:108
#: stock/templates/stock/location.html:69 templates/stock_table.html:57
msgid "Count stock"
msgstr "Bestand zählen"

#: stock/templates/stock/item_base.html:111 templates/stock_table.html:55
msgid "Add stock"
msgstr "Bestand hinzufügen"

#: stock/templates/stock/item_base.html:114 templates/stock_table.html:56
msgid "Remove stock"
msgstr "Bestand entfernen"

#: stock/templates/stock/item_base.html:117
msgid "Serialize stock"
msgstr "Lagerbestand serialisieren"

#: stock/templates/stock/item_base.html:121
#: stock/templates/stock/location.html:75
msgid "Transfer stock"
msgstr "Bestand verschieben"

#: stock/templates/stock/item_base.html:124
msgid "Assign to customer"
msgstr "Kunden zuweisen"

#: stock/templates/stock/item_base.html:127
msgid "Return to stock"
msgstr "zu Bestand zurückgeben"

#: stock/templates/stock/item_base.html:131
msgid "Uninstall stock item"
msgstr "BestandsObjekt deinstallieren"

#: stock/templates/stock/item_base.html:131
msgid "Uninstall"
msgstr "Deinstallieren"

#: stock/templates/stock/item_base.html:143
msgid "Convert to variant"
msgstr "in Variante ändern"

#: stock/templates/stock/item_base.html:146
msgid "Duplicate stock item"
msgstr "BestandsObjekt duplizieren"

#: stock/templates/stock/item_base.html:148
msgid "Edit stock item"
msgstr "BestandsObjekt bearbeiten"

#: stock/templates/stock/item_base.html:151
msgid "Delete stock item"
msgstr "BestandsObjekt löschen"

#: stock/templates/stock/item_base.html:171
msgid "You are not in the list of owners of this item. This stock item cannot be edited."
msgstr "Sie gehören nicht zu den Eigentümern dieses Objekts und können es nicht ändern."

#: stock/templates/stock/item_base.html:178
msgid "This stock item is in production and cannot be edited."
msgstr "Dieses BestandsObjekt wird gerade hergestellt und kann nicht geändert werden."

#: stock/templates/stock/item_base.html:179
msgid "Edit the stock item from the build view."
msgstr "Ändern des BestandsObjekts in der Bauauftrag-Ansicht."

#: stock/templates/stock/item_base.html:192
msgid "This stock item has not passed all required tests"
msgstr "Dieses BestandsObjekt hat nicht alle Tests bestanden"

#: stock/templates/stock/item_base.html:200
#, python-format
msgid "This stock item is allocated to Sales Order %(link)s (Quantity: %(qty)s)"
msgstr "Dieses BestandsObjekt ist dem Auftrag %(link)s zugewiesen (Menge: %(qty)s)"

#: stock/templates/stock/item_base.html:208
#, python-format
msgid "This stock item is allocated to Build %(link)s (Quantity: %(qty)s)"
msgstr "Dieses BestandsObjekt ist dem Bauauftrag %(link)s zugewiesen (Menge: %(qty)s)"

#: stock/templates/stock/item_base.html:214
msgid "This stock item is serialized - it has a unique serial number and the quantity cannot be adjusted."
msgstr "Dieses BestandsObjekt ist serialisiert. Es hat eine eindeutige Seriennummer und die Anzahl kann nicht angepasst werden."

#: stock/templates/stock/item_base.html:218
msgid "This stock item cannot be deleted as it has child items"
msgstr "Dieses BestandsObjekt kann nicht gelöscht werden, da es Kinder besitzt"

#: stock/templates/stock/item_base.html:222
msgid "This stock item will be automatically deleted when all stock is depleted."
msgstr "Dieses BestandsObjekt wird automatisch gelöscht wenn der Lagerbestand aufgebraucht ist."

#: stock/templates/stock/item_base.html:230
msgid "Stock Item Details"
msgstr "BestandsObjekt-Details"

#: stock/templates/stock/item_base.html:252
msgid "previous page"
msgstr ""

#: stock/templates/stock/item_base.html:258
msgid "next page"
msgstr ""

#: stock/templates/stock/item_base.html:301 templates/js/build.js:628
msgid "No location set"
msgstr "Kein Lagerort gesetzt"

#: stock/templates/stock/item_base.html:308
msgid "Barcode Identifier"
msgstr "Barcode-Bezeichner"

#: stock/templates/stock/item_base.html:350
msgid "Parent Item"
msgstr "Elternposition"

#: stock/templates/stock/item_base.html:368
msgid "No manufacturer set"
msgstr ""

#: stock/templates/stock/item_base.html:397
#, python-format
msgid "This StockItem expired on %(item.expiry_date)s"
msgstr "Dieses BestandsObjekt lief am %(item.expiry_date)s ab"

#: stock/templates/stock/item_base.html:399
#, python-format
msgid "This StockItem expires on %(item.expiry_date)s"
msgstr "Dieses BestandsObjekt läuft am %(item.expiry_date)s ab"

#: stock/templates/stock/item_base.html:406 templates/js/stock.js:975
msgid "Last Updated"
msgstr "Zuletzt aktualisiert"

#: stock/templates/stock/item_base.html:411
msgid "Last Stocktake"
msgstr "Letzte Inventur"

#: stock/templates/stock/item_base.html:415
msgid "No stocktake performed"
msgstr "Keine Inventur ausgeführt"

#: stock/templates/stock/item_base.html:426
msgid "Tests"
msgstr "Tests"

#: stock/templates/stock/item_base.html:511
msgid "Edit Stock Status"
msgstr ""

#: stock/templates/stock/item_childs.html:12
msgid "Child Stock Items"
msgstr "Kind-BestandsObjekt"

#: stock/templates/stock/item_childs.html:20
msgid "This stock item does not have any child items"
msgstr "Dieses BestandsObjekt hat keine Kinder"

#: stock/templates/stock/item_delete.html:9
msgid "Are you sure you want to delete this stock item?"
msgstr "Sind Sie sicher, dass Sie dieses BestandsObjekt löschen wollen?"

#: stock/templates/stock/item_delete.html:12
#, python-format
msgid "This will remove <b>%(qty)s</b> units of <b>%(full_name)s</b> from stock."
msgstr "Damit werden <b>%(qty)s</b> Elemente vom Bestand von <b>%(full_name)s</b> entfernt."

#: stock/templates/stock/item_install.html:7
msgid "Install another StockItem into this item."
msgstr "Ein weiteres BestandsObjekt in dieses Teil installiert"

#: stock/templates/stock/item_install.html:10
msgid "Stock items can only be installed if they meet the following criteria"
msgstr "BestandsObjekte können nur installiert werden wenn folgende Kriterien erfüllt werden"

#: stock/templates/stock/item_install.html:13
msgid "The StockItem links to a Part which is in the BOM for this StockItem"
msgstr "Das BestandsObjekt ist auf ein Teil verknüpft das in der Stückliste für dieses BestandsObjekt ist"

#: stock/templates/stock/item_install.html:14
msgid "The StockItem is currently in stock"
msgstr "Dieses BestandsObjekt ist aktuell vorhanden"

#: stock/templates/stock/item_installed.html:11
#: stock/templates/stock/navbar.html:27
msgid "Installed Stock Items"
msgstr "Installierte BestandsObjekte"

#: stock/templates/stock/item_serialize.html:5
msgid "Create serialized items from this stock item."
msgstr "Teile mit Seriennummern mit diesem BestandObjekt anlegen."

#: stock/templates/stock/item_serialize.html:7
msgid "Select quantity to serialize, and unique serial numbers."
msgstr "Zu serialisierende Anzahl und eindeutige Seriennummern angeben."

#: stock/templates/stock/item_tests.html:11
#: stock/templates/stock/navbar.html:19 stock/templates/stock/navbar.html:22
msgid "Test Data"
msgstr "Testdaten"

#: stock/templates/stock/item_tests.html:20
msgid "Delete Test Data"
msgstr "Testdaten löschen"

#: stock/templates/stock/item_tests.html:24
msgid "Add Test Data"
msgstr "Testdaten hinzufügen"

#: stock/templates/stock/item_tests.html:86
#: stock/templates/stock/item_tests.html:111
msgid "Add Test Result"
msgstr "Testergebnis hinzufügen"

#: stock/templates/stock/item_tests.html:131
msgid "Edit Test Result"
msgstr "Testergebnis bearbeiten"

#: stock/templates/stock/item_tests.html:145
msgid "Delete Test Result"
msgstr "Testergebnis löschen"

#: stock/templates/stock/location.html:20
msgid "You are not in the list of owners of this location. This stock location cannot be edited."
msgstr "Sie sind nicht auf der Liste der Besitzer dieses Lagerorts. Der Bestands-Lagerort kann nicht verändert werden."

#: stock/templates/stock/location.html:37
msgid "All stock items"
msgstr "Alle BestandsObjekte"

#: stock/templates/stock/location.html:55
msgid "Check-in Items"
msgstr "Teile einchecken"

#: stock/templates/stock/location.html:83
msgid "Location actions"
msgstr "Lagerort-Aktionen"

#: stock/templates/stock/location.html:85
msgid "Edit location"
msgstr "Lagerort bearbeiten"

#: stock/templates/stock/location.html:87
msgid "Delete location"
msgstr "Lagerort löschen"

#: stock/templates/stock/location.html:99
msgid "Location Details"
msgstr "Lagerort-Details"

#: stock/templates/stock/location.html:104
msgid "Location Path"
msgstr "Lagerort-Pfad"

#: stock/templates/stock/location.html:109
msgid "Location Description"
msgstr "Lagerort-Beschreibung"

#: stock/templates/stock/location.html:114
#: stock/templates/stock/location_navbar.html:11
#: stock/templates/stock/location_navbar.html:18
#: stock/templates/stock/sublocation.html:16
msgid "Sublocations"
msgstr "Unter-Lagerorte"

#: stock/templates/stock/location.html:124
msgid "Stock Details"
msgstr "Objekt-Details"

#: stock/templates/stock/location.html:129 templates/InvenTree/search.html:279
#: templates/stats.html:97 users/models.py:42
msgid "Stock Locations"
msgstr "Bestand-Lagerorte"

#: stock/templates/stock/location_delete.html:7
msgid "Are you sure you want to delete this stock location?"
msgstr "Sind Sie sicher, dass Sie diesen Lagerort löschen wollen?"

#: stock/templates/stock/navbar.html:11
msgid "Stock Item Tracking"
msgstr "BestandsObjekt-Verfolgung"

#: stock/templates/stock/navbar.html:14
msgid "History"
msgstr "Geschichte"

#: stock/templates/stock/navbar.html:30
msgid "Installed Items"
msgstr "verbaute Objekte"

#: stock/templates/stock/navbar.html:38
msgid "Child Items"
msgstr "Kindobjekte"

#: stock/templates/stock/navbar.html:41
msgid "Children"
msgstr "Kinder"

#: stock/templates/stock/stock_adjust.html:43
msgid "Remove item"
msgstr "Teil entfernen"

#: stock/templates/stock/stock_app_base.html:16
msgid "Loading..."
msgstr "Lade..."

#: stock/templates/stock/stock_uninstall.html:8
msgid "The following stock items will be uninstalled"
msgstr "Die folgenden BestandsObjekte werden nicht mehr verbaut"

#: stock/templates/stock/stockitem_convert.html:7 stock/views.py:880
msgid "Convert Stock Item"
msgstr "BestandsObjekt umwandeln"

#: stock/templates/stock/stockitem_convert.html:8
#, python-format
msgid "This stock item is current an instance of <i>%(part)s</i>"
msgstr "BestandsObjekt ist aktuell eine Instanz von <i>%(part)s</i>"

#: stock/templates/stock/stockitem_convert.html:9
msgid "It can be converted to one of the part variants listed below."
msgstr "Es kann in eine der folgenden Varianten konvertiert werden."

#: stock/templates/stock/stockitem_convert.html:14
msgid "This action cannot be easily undone"
msgstr "Diese Aktion kann nicht einfach rückgängig gemacht werden"

#: stock/templates/stock/sublocation.html:23 templates/stock_table.html:37
msgid "Printing Actions"
msgstr "Druck Aktionen"

#: stock/templates/stock/sublocation.html:27 templates/stock_table.html:41
msgid "Print labels"
msgstr "Label drucken"

#: stock/templates/stock/tracking_delete.html:6
msgid "Are you sure you want to delete this stock tracking entry?"
msgstr "Sind Sie sicher, dass Sie diesen BestandsObjekt-Verfolgungs-Eintrag löschen wollen?"

#: stock/views.py:146
msgid "Edit Stock Location"
msgstr "BestandsObjekt-Lagerort bearbeiten"

#: stock/views.py:253 stock/views.py:859 stock/views.py:981 stock/views.py:1346
msgid "Owner is required (ownership control is enabled)"
msgstr "Eigentümer notwendig (Eigentümerkontrolle aktiv)"

#: stock/views.py:268
msgid "Stock Location QR code"
msgstr "QR-Code für diesen Lagerort"

#: stock/views.py:287
msgid "Assign to Customer"
msgstr "Kunden zuweisen"

#: stock/views.py:296
msgid "Customer must be specified"
msgstr "Kunde muss angegeben werden"

#: stock/views.py:320
msgid "Return to Stock"
msgstr "zurück ins Lager"

#: stock/views.py:329
msgid "Specify a valid location"
msgstr "gültigen Lagerort angeben"

#: stock/views.py:340
msgid "Stock item returned from customer"
msgstr "BestandsObjekt retoure vom Kunden"

#: stock/views.py:351
msgid "Delete All Test Data"
msgstr "alle Testdaten löschen"

#: stock/views.py:368
msgid "Confirm test data deletion"
msgstr "Löschen Testdaten bestätigen"

#: stock/views.py:385
msgid "Stock Export Options"
msgstr "Lagerbestand Exportoptionen"

#: stock/views.py:506
msgid "Stock Item QR Code"
msgstr "BestandsObjekt-QR-Code"

#: stock/views.py:532
msgid "Install Stock Item"
msgstr "BestandsObjekt installiert"

#: stock/views.py:631
msgid "Uninstall Stock Items"
msgstr "BestandsObjekte deinstallieren"

#: stock/views.py:728 templates/js/stock.js:223
msgid "Confirm stock adjustment"
msgstr "Bestands-Anpassung bestätigen"

#: stock/views.py:739
msgid "Uninstalled stock items"
msgstr "BestandsObjekte deinstalliert"

#: stock/views.py:761
msgid "Edit Stock Item"
msgstr "BestandsObjekt bearbeiten"

#: stock/views.py:998
msgid "Serialize Stock"
msgstr "Lagerbestand erfassen"

#: stock/views.py:1091 templates/js/build.js:365
msgid "Create new Stock Item"
msgstr "Neues BestandsObjekt hinzufügen"

#: stock/views.py:1233
msgid "Duplicate Stock Item"
msgstr "Bestand duplizieren"

#: stock/views.py:1315
msgid "Quantity cannot be negative"
msgstr "Anzahl kann nicht negativ sein"

#: stock/views.py:1415
msgid "Delete Stock Location"
msgstr "Bestand-Lagerort löschen"

#: stock/views.py:1428
msgid "Delete Stock Item"
msgstr "BestandsObjekt löschen"

#: stock/views.py:1439
msgid "Delete Stock Tracking Entry"
msgstr "Lagerbestands-Tracking-Eintrag löschen"

#: stock/views.py:1446
msgid "Edit Stock Tracking Entry"
msgstr "Lagerbestands-Tracking-Eintrag bearbeiten"

#: stock/views.py:1455
msgid "Add Stock Tracking Entry"
msgstr "Lagerbestands-Tracking-Eintrag hinzufügen"

#: templates/403.html:5 templates/403.html:11
msgid "Permission Denied"
msgstr "Zugriff verweigert"

#: templates/403.html:14
msgid "You do not have permission to view this page."
msgstr "Keine Berechtigung zum Anzeigen dieser Seite."

#: templates/404.html:5 templates/404.html:11
msgid "Page Not Found"
msgstr "Seite nicht gefunden"

#: templates/404.html:14
msgid "The requested page does not exist"
msgstr "Seite existiert nicht"

#: templates/InvenTree/index.html:7
msgid "Index"
msgstr "Index"

#: templates/InvenTree/index.html:98
msgid "Starred Parts"
msgstr "Teilfavoriten"

#: templates/InvenTree/index.html:99
msgid "Latest Parts"
msgstr "neueste Teile"

#: templates/InvenTree/index.html:100
msgid "BOM Waiting Validation"
msgstr "Stücklisten erwarten Kontrolle"

#: templates/InvenTree/index.html:129
msgid "Recently Updated"
msgstr "kürzlich aktualisiert"

#: templates/InvenTree/index.html:131
msgid "Depleted Stock"
msgstr ""

#: templates/InvenTree/index.html:146
msgid "Expired Stock"
msgstr "abgelaufener Bestand"

#: templates/InvenTree/index.html:147
msgid "Stale Stock"
msgstr "Lagerbestand überfällig"

#: templates/InvenTree/index.html:192
msgid "Build Orders In Progress"
msgstr "laufende Bauaufträge"

#: templates/InvenTree/index.html:193
msgid "Overdue Build Orders"
msgstr "überfällige Bauaufträge"

#: templates/InvenTree/index.html:214
msgid "Outstanding Purchase Orders"
msgstr "ausstehende Bestellungen"

#: templates/InvenTree/index.html:215
msgid "Overdue Purchase Orders"
msgstr "überfällige Bestellungen"

#: templates/InvenTree/index.html:237
msgid "Outstanding Sales Orders"
msgstr "ausstehende Aufträge"

#: templates/InvenTree/index.html:238
msgid "Overdue Sales Orders"
msgstr "überfällige Aufträge"

#: templates/InvenTree/search.html:8 templates/InvenTree/search.html:14
msgid "Search Results"
msgstr "Suchergebnisse"

#: templates/InvenTree/search.html:24
msgid "Enter a search query"
msgstr "Eine Sucheanfrage eingeben"

#: templates/InvenTree/search.html:268 templates/js/stock.js:570
msgid "Shipped to customer"
msgstr "an Kunde versand"

#: templates/InvenTree/search.html:271 templates/js/stock.js:580
msgid "No stock location set"
msgstr "Kein Lagerort gesetzt"

#: templates/InvenTree/settings/appearance.html:10
msgid "Theme Settings"
msgstr "Anzeige-Einstellungen"

#: templates/InvenTree/settings/appearance.html:17
msgid "Color Themes"
msgstr "Farbschemata"

#: templates/InvenTree/settings/appearance.html:29
#, python-format
msgid "\n"
"        The CSS sheet \"%(invalid_color_theme)s.css\" for the currently selected color theme was not found.<br>\n"
"        Please select another color theme :)\n"
"    "
msgstr "\n"
"\t\tDie CSS Datei \"%(invalid_color_theme)s.css\" für das aktuell ausgewählte Farbschema wurde nicht gefunden.<br>\n"
"\t\tBitte ein anderes Farbschema auswählen:)\n"
"\t    "

#: templates/InvenTree/settings/appearance.html:39
msgid "Language"
msgstr "Sprache"

#: templates/InvenTree/settings/appearance.html:61
msgid "Set Language"
msgstr "Sprache festlegen"

#: templates/InvenTree/settings/build.html:10
msgid "Build Order Settings"
msgstr "Bauauftrag-Einstellungen"

#: templates/InvenTree/settings/category.html:9
msgid "Category Settings"
msgstr "Kategorie-Einstellungen"

#: templates/InvenTree/settings/category.html:25
msgid "Category Parameter Templates"
msgstr "Kategorie-Parametervorlagen"

#: templates/InvenTree/settings/category.html:52
msgid "No category parameter templates found"
msgstr "Keine Kategorie-Parametervorlagen gefunden"

#: templates/InvenTree/settings/category.html:70
#: templates/InvenTree/settings/part.html:102
msgid "Edit Template"
msgstr "Vorlage bearbeiten"

#: templates/InvenTree/settings/category.html:71
#: templates/InvenTree/settings/part.html:103
msgid "Delete Template"
msgstr "Vorlage löschen"

#: templates/InvenTree/settings/currencies.html:10
msgid "Currency Settings"
msgstr "Währungseinstellungen"

#: templates/InvenTree/settings/currencies.html:25
msgid "Base Currency"
msgstr "Basiswährung"

#: templates/InvenTree/settings/currencies.html:29
msgid "Exchange Rates"
msgstr "Wechselkurse"

#: templates/InvenTree/settings/currencies.html:39
msgid "Last Update"
msgstr "Letzte Aktualisierung"

#: templates/InvenTree/settings/currencies.html:45
msgid "Never"
msgstr "Nie"

#: templates/InvenTree/settings/currencies.html:50
msgid "Update Now"
msgstr "Jetzt aktualisieren"

#: templates/InvenTree/settings/global.html:10
msgid "Global InvenTree Settings"
msgstr "Systemweite InvenTree-Einstellungen"

#: templates/InvenTree/settings/global.html:26
msgid "Barcode Settings"
msgstr "Barcode-Einstellungen"

#: templates/InvenTree/settings/header.html:7
msgid "Setting"
msgstr "Einstellungen"

#: templates/InvenTree/settings/part.html:9
msgid "Part Settings"
msgstr "Teil-Einstellungen"

#: templates/InvenTree/settings/part.html:14
msgid "Part Options"
msgstr "Teil-Optionen"

#: templates/InvenTree/settings/part.html:45
msgid "Part Import"
msgstr ""

#: templates/InvenTree/settings/part.html:48
msgid "Import Part"
msgstr ""

#: templates/InvenTree/settings/part.html:61
msgid "Part Parameter Templates"
msgstr "Teil-Parametervorlage"

#: templates/InvenTree/settings/part.html:82
msgid "No part parameter templates found"
msgstr "Keine Teilparametervorlagen gefunden"

#: templates/InvenTree/settings/po.html:9
msgid "Purchase Order Settings"
msgstr "Bestellungs-Einstellungen"

#: templates/InvenTree/settings/report.html:10
msgid "Report Settings"
msgstr "Berichts-Einstellungen"

#: templates/InvenTree/settings/setting.html:23
msgid "No value set"
msgstr "Kein Wert angegeben"

#: templates/InvenTree/settings/setting.html:31
msgid "Edit setting"
msgstr "Einstellungen ändern"

#: templates/InvenTree/settings/settings.html:8
#: templates/InvenTree/settings/settings.html:14 templates/navbar.html:84
msgid "Settings"
msgstr "Einstellungen"

#: templates/InvenTree/settings/so.html:9
msgid "Sales Order Settings"
msgstr "Auftrags-Einstellungen"

#: templates/InvenTree/settings/stock.html:9
msgid "Stock Settings"
msgstr "Bestands-Einstellungen"

#: templates/InvenTree/settings/stock.html:13 templates/stock_table.html:50
msgid "Stock Options"
msgstr "Bestands-Einstellungen "

#: templates/InvenTree/settings/tabs.html:3
#: templates/InvenTree/settings/user.html:10
msgid "User Settings"
msgstr "Benutzer-Einstellungen"

#: templates/InvenTree/settings/tabs.html:6
msgid "Account"
msgstr "Konto"

#: templates/InvenTree/settings/tabs.html:9
msgid "Appearance"
msgstr "Anzeige"

#: templates/InvenTree/settings/tabs.html:13
msgid "InvenTree Settings"
msgstr "InvenTree-Einstellungen"

#: templates/InvenTree/settings/tabs.html:16
msgid "Global"
msgstr "Systemweit"

#: templates/InvenTree/settings/tabs.html:19
msgid "Currencies"
msgstr "Währungen"

#: templates/InvenTree/settings/tabs.html:22
msgid "Report"
msgstr "Bericht"

#: templates/InvenTree/settings/tabs.html:25
msgid "Categories"
msgstr "Kategorien"

#: templates/InvenTree/settings/user.html:16
msgid "User Information"
msgstr "Benutzerinformation"

#: templates/InvenTree/settings/user.html:19
msgid "Edit"
msgstr "Bearbeiten"

#: templates/InvenTree/settings/user.html:21
msgid "Change Password"
msgstr "Passwort ändern"

#: templates/InvenTree/settings/user.html:28
#: templates/registration/login.html:58
msgid "Username"
msgstr "Benutzername"

#: templates/InvenTree/settings/user.html:32
msgid "First Name"
msgstr "Vorname"

#: templates/InvenTree/settings/user.html:36
msgid "Last Name"
msgstr "Nachname"

#: templates/InvenTree/settings/user.html:40
msgid "Email Address"
msgstr "Mail-Adresse"

#: templates/about.html:13
msgid "InvenTree Version Information"
msgstr "InvenTree-Versionsinformationen"

#: templates/about.html:22
msgid "InvenTree Version"
msgstr "InvenTree-Version"

#: templates/about.html:26
msgid "Up to Date"
msgstr "Aktuell"

#: templates/about.html:28
msgid "Update Available"
msgstr "Aktualisierung verfügbar"

#: templates/about.html:34
msgid "API Version"
msgstr "API-Version"

#: templates/about.html:39
msgid "Python Version"
msgstr ""

#: templates/about.html:44
msgid "Django Version"
msgstr "Django-Version"

#: templates/about.html:51
msgid "Commit Hash"
msgstr "Commit-Hash"

#: templates/about.html:58
msgid "Commit Date"
msgstr "Commit-Datum"

#: templates/about.html:63
msgid "InvenTree Documentation"
msgstr "InvenTree-Dokumentation"

#: templates/about.html:68
msgid "View Code on GitHub"
msgstr "Code auf GitHub ansehen"

#: templates/about.html:73
msgid "Credits"
msgstr "Danksagung"

#: templates/about.html:78
msgid "Mobile App"
msgstr "Mobile App"

#: templates/about.html:83
msgid "Submit Bug Report"
msgstr "Fehlerbericht senden"

#: templates/about.html:90 templates/clip.html:4
msgid "copy to clipboard"
msgstr "In die Zwischenablage kopieren"

#: templates/about.html:90
msgid "copy version information"
msgstr "Versionsinformationen kopieren"

#: templates/about.html:100 templates/js/modals.js:33
#: templates/js/modals.js:567 templates/js/modals.js:661
#: templates/js/modals.js:954 templates/modals.html:29 templates/modals.html:54
msgid "Close"
msgstr "Schliessen"

#: templates/image_download.html:8
msgid "Specify URL for downloading image"
msgstr "URL für Bild-Donwload angeben"

#: templates/image_download.html:11
msgid "Must be a valid image URL"
msgstr "Muss eine gültige URL für ein Bild sein"

#: templates/image_download.html:12
msgid "Remote server must be accessible"
msgstr "Der angegebene Server muss erreichbar sein"

#: templates/image_download.html:13
msgid "Remote image must not exceed maximum allowable file size"
msgstr "Das Bild darf nicht größer als die maximal-erlaubte Größe sein"

#: templates/js/api.js:154 templates/js/modals.js:1024
msgid "No Response"
msgstr "Keine Antwort"

#: templates/js/api.js:155 templates/js/modals.js:1025
msgid "No response from the InvenTree server"
msgstr "keine Antwort vom InvenTree Server"

#: templates/js/api.js:160
<<<<<<< HEAD
#, fuzzy
#| msgid "Error 400: Bad Request"
msgid "Error 400: Bad request"
msgstr "Fehler 400: Ungültige Anfrage"

#: templates/js/api.js:161
#, fuzzy
#| msgid "Server returned error code 400"
msgid "API request returned error code 400"
msgstr "Fehler 400 von Server erhalten"
=======
msgid "Error 400: Bad request"
msgstr ""

#: templates/js/api.js:161
msgid "API request returned error code 400"
msgstr ""
>>>>>>> 30b99f09

#: templates/js/api.js:164 templates/js/modals.js:1034
msgid "Error 401: Not Authenticated"
msgstr "Fehler 401: Nicht Angemeldet"

#: templates/js/api.js:165 templates/js/modals.js:1035
msgid "Authentication credentials not supplied"
msgstr "Authentication Kredentials nicht angegeben"

#: templates/js/api.js:168 templates/js/modals.js:1039
msgid "Error 403: Permission Denied"
msgstr "Fehler 403: keine Berechtigung"

#: templates/js/api.js:169 templates/js/modals.js:1040
msgid "You do not have the required permissions to access this function"
msgstr "Fehlende Berechtigung für diese Aktion"

#: templates/js/api.js:172 templates/js/modals.js:1044
msgid "Error 404: Resource Not Found"
msgstr "Fehler 404: Ressource nicht gefunden"

#: templates/js/api.js:173 templates/js/modals.js:1045
msgid "The requested resource could not be located on the server"
msgstr "Die angefragte Ressource kann auf diesem Server nicht gefunden werden"

#: templates/js/api.js:176 templates/js/modals.js:1049
msgid "Error 408: Timeout"
msgstr "Fehler 408: Zeitüberschreitung"

#: templates/js/api.js:177 templates/js/modals.js:1050
msgid "Connection timeout while requesting data from server"
msgstr "Verbindungszeitüberschreitung bei der Datenanforderung"

#: templates/js/api.js:180
msgid "Unhandled Error Code"
msgstr ""

#: templates/js/api.js:181
msgid "Error code"
msgstr ""

#: templates/js/attachment.js:16
msgid "No attachments found"
msgstr ""

#: templates/js/attachment.js:56
msgid "Upload Date"
msgstr ""

#: templates/js/attachment.js:69
msgid "Edit attachment"
msgstr "Anhang bearbeiten"

#: templates/js/attachment.js:76
msgid "Delete attachment"
msgstr "Anhang löschen"

#: templates/js/barcode.js:8
msgid "Scan barcode data here using wedge scanner"
msgstr "Hier den Barcode scannen"

#: templates/js/barcode.js:10
msgid "Enter barcode data"
msgstr "Barcode-Daten eingeben"

#: templates/js/barcode.js:14
msgid "Barcode"
msgstr "Barcode"

#: templates/js/barcode.js:32
msgid "Enter optional notes for stock transfer"
msgstr "Optionale Notizen zu Bestandsübertragung eingeben"

#: templates/js/barcode.js:33
msgid "Enter notes"
msgstr "Notizen eingeben"

#: templates/js/barcode.js:71
msgid "Server error"
msgstr "Server-Fehler"

#: templates/js/barcode.js:92
msgid "Unknown response from server"
msgstr "Unbekannte Antwort von Server erhalten"

#: templates/js/barcode.js:119 templates/js/modals.js:1014
msgid "Invalid server response"
msgstr "Ungültige Antwort von Server"

#: templates/js/barcode.js:212
msgid "Scan barcode data below"
msgstr "Barcode unterhalb scannen"

#: templates/js/barcode.js:270
msgid "No URL in response"
msgstr "keine URL in der Antwort"

#: templates/js/barcode.js:288
msgid "Link Barcode to Stock Item"
msgstr "Barcode mit BestandsObjekt verknüpfen"

#: templates/js/barcode.js:311
msgid "This will remove the association between this stock item and the barcode"
msgstr "Dadurch wird die Verknüpfung zwischen diesem BestandsObjekt und dem Barcode entfernt"

#: templates/js/barcode.js:317
msgid "Unlink"
msgstr "Entfernen"

#: templates/js/barcode.js:376 templates/js/stock.js:161
msgid "Remove stock item"
msgstr "BestandsObjekt entfernen"

#: templates/js/barcode.js:418
msgid "Check Stock Items into Location"
msgstr "BestandsObjekte in Lagerort buchen"

#: templates/js/barcode.js:422 templates/js/barcode.js:547
msgid "Check In"
msgstr "Einbuchen"

#: templates/js/barcode.js:462 templates/js/barcode.js:586
msgid "Error transferring stock"
msgstr "Fehler bei Bestandsübertragung"

#: templates/js/barcode.js:481
msgid "Stock Item already scanned"
msgstr "BestandsObjekte bereits gescannt"

#: templates/js/barcode.js:485
msgid "Stock Item already in this location"
msgstr "BestandsObjekt besteht bereits in diesem Lagerort"

#: templates/js/barcode.js:492
msgid "Added stock item"
msgstr "BestandsObjekt hinzugefügt"

#: templates/js/barcode.js:499
msgid "Barcode does not match Stock Item"
msgstr "Barcode entspricht keinem BestandsObjekt"

#: templates/js/barcode.js:542
msgid "Check Into Location"
msgstr "In Lagerorten buchen"

#: templates/js/barcode.js:605
msgid "Barcode does not match a valid location"
msgstr "Barcode entspricht keinem Lagerort"

#: templates/js/bom.js:175 templates/js/build.js:1152
msgid "Open subassembly"
msgstr "Unterbaugruppe öffnen"

#: templates/js/bom.js:249
msgid "Purchase Price Range"
msgstr "Kaufpreisspanne"

#: templates/js/bom.js:257
msgid "Purchase Price Average"
msgstr "Durchschnittlicher Kaufpreis"

#: templates/js/bom.js:265
msgid "Buy Price"
msgstr ""

#: templates/js/bom.js:271
msgid "No pricing available"
msgstr "Keine Preisinformation verfügbar"

#: templates/js/bom.js:306 templates/js/bom.js:392
msgid "View BOM"
msgstr "Stückliste anzeigen"

#: templates/js/bom.js:366
msgid "Validate BOM Item"
msgstr "Stücklisten-Position kontrollieren"

#: templates/js/bom.js:368
msgid "This line has been validated"
msgstr "Diese Position wurde kontrolliert"

#: templates/js/bom.js:370
msgid "Edit BOM Item"
msgstr "Stücklisten-Position bearbeiten"

#: templates/js/bom.js:372 templates/js/bom.js:519
msgid "Delete BOM Item"
msgstr "Stücklisten-Position löschen"

#: templates/js/bom.js:463 templates/js/build.js:458 templates/js/build.js:1250
msgid "No BOM items found"
msgstr "Keine Stücklisten-Position(en) gefunden"

#: templates/js/build.js:42
msgid "Edit Build Order"
msgstr ""

#: templates/js/build.js:68
msgid "Create Build Order"
msgstr ""

#: templates/js/build.js:100
msgid "Auto-allocate stock items to this output"
msgstr "Teilbestand automatisch Endprodukt zuweisen"

#: templates/js/build.js:108
msgid "Unallocate stock from build output"
msgstr "Bestand von Endpordukt zurücknehmen"

#: templates/js/build.js:118
msgid "Complete build output"
msgstr "Endprodukt fertigstellen"

#: templates/js/build.js:127
msgid "Delete build output"
msgstr "Endprodukt entfernen"

#: templates/js/build.js:222
msgid "No build order allocations found"
msgstr ""

#: templates/js/build.js:260 templates/js/order.js:449
msgid "Location not specified"
msgstr "Standort nicht angegeben"

#: templates/js/build.js:364 templates/stock_table.html:20
msgid "New Stock Item"
msgstr "Neues BestandsObjekt"

#: templates/js/build.js:679
msgid "Required Part"
msgstr "benötigtes Teil"

#: templates/js/build.js:700
msgid "Quantity Per"
msgstr "Anzahl pro"

#: templates/js/build.js:770 templates/js/build.js:1214
#: templates/stock_table.html:59
msgid "Order stock"
msgstr "Bestand bestellen"

#: templates/js/build.js:823
msgid "No builds matching query"
msgstr "Keine Bauaufträge passen zur Anfrage"

#: templates/js/build.js:840 templates/js/part.js:491 templates/js/part.js:736
#: templates/js/stock.js:825 templates/js/stock.js:1276
msgid "Select"
msgstr "Auswählen"

#: templates/js/build.js:860
msgid "Build order is overdue"
msgstr "Bauauftrag ist überfällig"

#: templates/js/build.js:924 templates/js/stock.js:1498
msgid "No user information"
msgstr "Keine Benutzerinformation"

#: templates/js/build.js:930
msgid "Resposible"
msgstr ""

#: templates/js/build.js:939
msgid "No information"
msgstr ""

#: templates/js/build.js:989
msgid "No parts allocated for"
msgstr "Keine Teile zugeordnet zu"

#: templates/js/company.js:45
msgid "Edit Company"
msgstr "Firma bearbeiten"

#: templates/js/company.js:66
msgid "Add new Company"
msgstr ""

#: templates/js/company.js:143
msgid "Parts Supplied"
msgstr "Teile geliefert"

#: templates/js/company.js:152
msgid "Parts Manufactured"
msgstr "Hersteller-Teile"

#: templates/js/company.js:165
msgid "No company information found"
msgstr "Keine Firmeninformation gefunden"

#: templates/js/company.js:183
msgid "The following manufacturer parts will be deleted"
msgstr ""

#: templates/js/company.js:200
msgid "Delete Manufacturer Parts"
msgstr ""

#: templates/js/company.js:253
msgid "No manufacturer parts found"
msgstr "Keine Herstellerteile gefunden"

#: templates/js/company.js:272 templates/js/company.js:478
#: templates/js/part.js:68 templates/js/part.js:153
msgid "Template part"
msgstr "Vorlagenteil"

#: templates/js/company.js:276 templates/js/company.js:482
#: templates/js/part.js:72 templates/js/part.js:157
msgid "Assembled part"
msgstr "Baugruppe"

#: templates/js/company.js:356 templates/js/part.js:242
msgid "No parameters found"
msgstr ""

#: templates/js/company.js:392 templates/js/part.js:283
msgid "Edit parameter"
msgstr ""

#: templates/js/company.js:393 templates/js/part.js:284
msgid "Delete parameter"
msgstr ""

#: templates/js/company.js:412 templates/js/part.js:301
msgid "Edit Parameter"
msgstr ""

#: templates/js/company.js:423 templates/js/part.js:313
msgid "Delete Parameter"
msgstr ""

#: templates/js/company.js:459
msgid "No supplier parts found"
msgstr "Keine Zuliefererteile gefunden"

#: templates/js/filters.js:167 templates/js/filters.js:397
msgid "true"
msgstr "ja"

#: templates/js/filters.js:171 templates/js/filters.js:398
msgid "false"
msgstr "nein"

#: templates/js/filters.js:193
msgid "Select filter"
msgstr "Filter auswählen"

#: templates/js/filters.js:268
msgid "Add new filter"
msgstr "Filter hinzufügen"

#: templates/js/filters.js:271
msgid "Clear all filters"
msgstr "Filter entfernen"

#: templates/js/filters.js:296
msgid "Create filter"
msgstr "Filter anlegen"

#: templates/js/forms.js:278 templates/js/forms.js:291
#: templates/js/forms.js:303 templates/js/forms.js:315
msgid "Action Prohibited"
msgstr ""

#: templates/js/forms.js:279
msgid "Create operation not allowed"
msgstr ""

#: templates/js/forms.js:292
msgid "Update operation not allowed"
msgstr ""

#: templates/js/forms.js:304
msgid "Delete operation not allowed"
msgstr ""

#: templates/js/forms.js:316
msgid "View operation not allowed"
msgstr ""

#: templates/js/forms.js:801 templates/modals.html:21 templates/modals.html:47
msgid "Form errors exist"
msgstr "Fehler in Formular"

#: templates/js/forms.js:1168
msgid "Searching"
msgstr ""

#: templates/js/forms.js:1318
msgid "Clear input"
msgstr ""

#: templates/js/label.js:10 templates/js/report.js:98 templates/js/stock.js:185
msgid "Select Stock Items"
msgstr "BestandsObjekte auswählen"

#: templates/js/label.js:11
msgid "Stock item(s) must be selected before printing labels"
msgstr "BestandsObjekt(e) müssen ausgewählt sein bevor Labels gedruckt werden können"

#: templates/js/label.js:29 templates/js/label.js:79 templates/js/label.js:134
msgid "No Labels Found"
msgstr "Keine Labels gefunden"

#: templates/js/label.js:30
msgid "No labels found which match selected stock item(s)"
msgstr "Keine Labels die zu BestandsObjekt(e) passen gefunden"

#: templates/js/label.js:61
msgid "Select Stock Locations"
msgstr "Bestands-Lagerort auswählen"

#: templates/js/label.js:62
msgid "Stock location(s) must be selected before printing labels"
msgstr "Bestands-Lagerort(e) müssen ausgewählt sein um Labels zu drucken"

#: templates/js/label.js:80
msgid "No labels found which match selected stock location(s)"
msgstr "Keine Labels für die ausgewählten Bestands-Lagerort(e) gefunden"

#: templates/js/label.js:115 templates/js/report.js:205
msgid "Select Parts"
msgstr "Teile auswählen"

#: templates/js/label.js:116
msgid "Part(s) must be selected before printing labels"
msgstr ""

#: templates/js/label.js:135
msgid "No labels found which match the selected part(s)"
msgstr ""

#: templates/js/label.js:209
msgid "stock items selected"
msgstr "BestandsObjekte ausgewählt"

#: templates/js/label.js:217
msgid "Select Label"
msgstr "Label auswählen"

#: templates/js/label.js:232
msgid "Select Label Template"
msgstr "Label-Vorlage auswählen"

#: templates/js/modals.js:59 templates/js/modals.js:103
#: templates/js/modals.js:593
msgid "Cancel"
msgstr "abbrechen"

#: templates/js/modals.js:60 templates/js/modals.js:102
#: templates/js/modals.js:660 templates/js/modals.js:953
#: templates/modals.html:30 templates/modals.html:55
msgid "Submit"
msgstr "Abschicken"

#: templates/js/modals.js:101
msgid "Form Title"
msgstr ""

#: templates/js/modals.js:380
msgid "Waiting for server..."
msgstr "Warte auf Server..."

#: templates/js/modals.js:539
msgid "Show Error Information"
msgstr "Fehler-Informationen anzeigen"

#: templates/js/modals.js:592
msgid "Accept"
msgstr "Akzeptieren"

#: templates/js/modals.js:649
msgid "Loading Data"
msgstr "Lade Daten"

#: templates/js/modals.js:904
msgid "Invalid response from server"
msgstr "ungültige Antwort vom Server"

#: templates/js/modals.js:904
msgid "Form data missing from server response"
msgstr "Formulardaten fehlen bei Serverantwort"

#: templates/js/modals.js:917
msgid "Error posting form data"
msgstr "Formulardaten fehlerhaft"

#: templates/js/modals.js:1014
msgid "JSON response missing form data"
msgstr "JSON Antwort enthält keine Formulardaten"

#: templates/js/modals.js:1029
msgid "Error 400: Bad Request"
msgstr "Fehler 400: Ungültige Anfrage"

#: templates/js/modals.js:1030
msgid "Server returned error code 400"
msgstr "Fehler 400 von Server erhalten"

#: templates/js/modals.js:1053
msgid "Error requesting form data"
msgstr "Fehler bei Formulardaten-Anfrage"

#: templates/js/model_renderers.js:38
msgid "Company ID"
msgstr ""

#: templates/js/model_renderers.js:76
msgid "Location ID"
msgstr ""

#: templates/js/model_renderers.js:97
msgid "Build ID"
msgstr ""

#: templates/js/model_renderers.js:116
msgid "Part ID"
msgstr ""

#: templates/js/model_renderers.js:163
msgid "Category ID"
msgstr ""

#: templates/js/model_renderers.js:203
msgid "Supplier Part ID"
msgstr ""

#: templates/js/order.js:31
msgid "Create Sales Order"
msgstr "Auftrag anlegen"

#: templates/js/order.js:200
msgid "No purchase orders found"
msgstr "Keine Bestellungen gefunden"

#: templates/js/order.js:224 templates/js/order.js:319
msgid "Order is overdue"
msgstr "Bestellung überfällig"

#: templates/js/order.js:296
msgid "No sales orders found"
msgstr "Keine Aufträge gefunden"

#: templates/js/order.js:333
msgid "Invalid Customer"
msgstr ""

#: templates/js/order.js:410
msgid "No sales order allocations found"
msgstr ""

#: templates/js/part.js:10
msgid "YES"
msgstr "JA"

#: templates/js/part.js:12
msgid "NO"
msgstr "NEIN"

#: templates/js/part.js:60 templates/js/part.js:145
msgid "Trackable part"
msgstr "Nachverfolgbares Teil"

#: templates/js/part.js:64 templates/js/part.js:149
msgid "Virtual part"
msgstr "virtuelles Teil"

#: templates/js/part.js:76
msgid "Starred part"
msgstr "Favoritenteil"

#: templates/js/part.js:80
msgid "Salable part"
msgstr "Verkäufliches Teil"

#: templates/js/part.js:194
msgid "No variants found"
msgstr "Keine Varianten gefunden"

#: templates/js/part.js:381 templates/js/part.js:620
msgid "No parts found"
msgstr "Keine Teile gefunden"

#: templates/js/part.js:559
msgid "No category"
msgstr "Keine Kategorie"

#: templates/js/part.js:577 templates/js/table_filters.js:332
msgid "Low stock"
msgstr "Bestand niedrig"

#: templates/js/part.js:761 templates/js/stock.js:1300
msgid "Path"
msgstr "Pfad"

#: templates/js/part.js:804
msgid "No test templates matching query"
msgstr "Keine zur Anfrage passenden Testvorlagen"

#: templates/js/part.js:855 templates/js/stock.js:384
msgid "Edit test result"
msgstr "Testergebnis bearbeiten"

#: templates/js/part.js:856 templates/js/stock.js:385
msgid "Delete test result"
msgstr "Testergebnis löschen"

#: templates/js/part.js:862
msgid "This test is defined for a parent part"
msgstr "Dieses Testergebnis ist für ein Hauptteil"

#: templates/js/part.js:887
#, python-brace-format
msgid "No ${human_name} information found"
msgstr ""

#: templates/js/part.js:940
#, python-brace-format
msgid "Edit ${human_name}"
msgstr ""

#: templates/js/part.js:941
#, python-brace-format
msgid "Delete ${human_name}"
msgstr ""

#: templates/js/part.js:1060
msgid "Single Price Difference"
msgstr "Einzelpreisdifferenz"

#: templates/js/report.js:47
msgid "items selected"
msgstr "BestandsObjekt ausgewählt"

#: templates/js/report.js:55
msgid "Select Report Template"
msgstr "Bericht-Vorlage auswählen"

#: templates/js/report.js:70
msgid "Select Test Report Template"
msgstr "Test-Bericht-Vorlage auswählen"

#: templates/js/report.js:99
msgid "Stock item(s) must be selected before printing reports"
msgstr "BestandsObjekt(e) müssen vor dem Berichtsdruck ausgewählt werden"

#: templates/js/report.js:116 templates/js/report.js:169
#: templates/js/report.js:223 templates/js/report.js:277
#: templates/js/report.js:331
msgid "No Reports Found"
msgstr "Keine Berichte gefunden"

#: templates/js/report.js:117
msgid "No report templates found which match selected stock item(s)"
msgstr "Keine Berichtsvorlagen für ausgewählte BestandsObjekt(e) gefunden"

#: templates/js/report.js:152
msgid "Select Builds"
msgstr "Bauauftrag auswählen"

#: templates/js/report.js:153
msgid "Build(s) must be selected before printing reports"
msgstr "Bauauftrag muss vor dem Berichtsdruck ausgewählt werden"

#: templates/js/report.js:170
msgid "No report templates found which match selected build(s)"
msgstr "Keine Berichtvorlagen für ausgewählten Bauauftrag gefunden"

#: templates/js/report.js:206
msgid "Part(s) must be selected before printing reports"
msgstr "Teil muss vor dem Berichtsdruck ausgewählt werden"

#: templates/js/report.js:224
msgid "No report templates found which match selected part(s)"
msgstr "Keine Berichtvorlagen für ausgewählte Teile gefunden"

#: templates/js/report.js:259
msgid "Select Purchase Orders"
msgstr "Bestellungen auswählen"

#: templates/js/report.js:260
msgid "Purchase Order(s) must be selected before printing report"
msgstr "Bestellung muss vor dem Berichtsdruck ausgewählt werden"

#: templates/js/report.js:278 templates/js/report.js:332
msgid "No report templates found which match selected orders"
msgstr "Keine Berichtvorlagen für ausgewählte Bestellungen gefunden"

#: templates/js/report.js:313
msgid "Select Sales Orders"
msgstr "Aufträge auswählen"

#: templates/js/report.js:314
msgid "Sales Order(s) must be selected before printing report"
msgstr "Auftrag muss vor dem Berichtsdruck ausgewählt werden"

#: templates/js/stock.js:39
<<<<<<< HEAD
#, fuzzy
#| msgid "Transfer stock"
msgid "Transfer Stock"
msgstr "Bestand verschieben"
=======
msgid "Transfer Stock"
msgstr ""
>>>>>>> 30b99f09

#: templates/js/stock.js:40
msgid "Move"
msgstr "Verschieben"

#: templates/js/stock.js:46
<<<<<<< HEAD
#, fuzzy
#| msgid "Count stock"
msgid "Count Stock"
msgstr "Bestand zählen"
=======
msgid "Count Stock"
msgstr ""
>>>>>>> 30b99f09

#: templates/js/stock.js:47
msgid "Count"
msgstr "Anzahl"

#: templates/js/stock.js:51
<<<<<<< HEAD
#, fuzzy
#| msgid "Remove stock"
msgid "Remove Stock"
msgstr "Bestand entfernen"
=======
msgid "Remove Stock"
msgstr ""
>>>>>>> 30b99f09

#: templates/js/stock.js:52
msgid "Take"
msgstr "Entfernen"

#: templates/js/stock.js:56
<<<<<<< HEAD
#, fuzzy
#| msgid "Add stock"
msgid "Add Stock"
msgstr "Bestand hinzufügen"
=======
msgid "Add Stock"
msgstr ""
>>>>>>> 30b99f09

#: templates/js/stock.js:57 users/models.py:189
msgid "Add"
msgstr "Hinzufügen"

#: templates/js/stock.js:61 templates/stock_table.html:63
msgid "Delete Stock"
msgstr "Bestand löschen"

#: templates/js/stock.js:150
<<<<<<< HEAD
#, fuzzy
#| msgid "Quantity must be 1 for serialized stock"
msgid "Quantity cannot be adjusted for serialized stock"
msgstr "Anzahl muss 1 für Objekte mit Seriennummer sein"

#: templates/js/stock.js:150
#, fuzzy
#| msgid "Stock Quantity"
msgid "Specify stock quantity"
msgstr "Bestand"
=======
msgid "Quantity cannot be adjusted for serialized stock"
msgstr ""

#: templates/js/stock.js:150
msgid "Specify stock quantity"
msgstr ""
>>>>>>> 30b99f09

#: templates/js/stock.js:186
msgid "You must select at least one available stock item"
msgstr ""

#: templates/js/stock.js:202
<<<<<<< HEAD
#, fuzzy
#| msgid "Destination stock location"
msgid "Select destination stock location"
msgstr "Ziel-Lagerbestand"

#: templates/js/stock.js:210
#, fuzzy
#| msgid "Stock actions"
msgid "Stock transaction notes"
msgstr "Bestands-Aktionen"
=======
msgid "Select destination stock location"
msgstr ""

#: templates/js/stock.js:210
msgid "Stock transaction notes"
msgstr ""
>>>>>>> 30b99f09

#: templates/js/stock.js:347
msgid "PASS"
msgstr "ERFOLGREICH"

#: templates/js/stock.js:349
msgid "FAIL"
msgstr "FEHLGESCHLAGEN"

#: templates/js/stock.js:354
msgid "NO RESULT"
msgstr "KEIN ERGEBNIS"

#: templates/js/stock.js:380
msgid "Add test result"
msgstr "Testergebnis hinzufügen"

#: templates/js/stock.js:406
msgid "No test results found"
msgstr "Keine Testergebnisse gefunden"

#: templates/js/stock.js:454
msgid "Test Date"
msgstr "Testdatum"

#: templates/js/stock.js:562
msgid "In production"
msgstr "In Arbeit"

#: templates/js/stock.js:566
msgid "Installed in Stock Item"
msgstr "In BestandsObjekt installiert"

#: templates/js/stock.js:574
msgid "Assigned to Sales Order"
msgstr "Auftrag zugewiesen"

#: templates/js/stock.js:650
msgid "No stock items matching query"
msgstr "Keine zur Anfrage passenden BestandsObjekte"

#: templates/js/stock.js:671
msgid "items"
msgstr "Teile"

#: templates/js/stock.js:763
msgid "batches"
msgstr "lose"

#: templates/js/stock.js:790
msgid "locations"
msgstr "Lagerorte"

#: templates/js/stock.js:792
msgid "Undefined location"
msgstr "unbekannter Lagerort"

#: templates/js/stock.js:893
msgid "Stock item is in production"
msgstr "BestandsObjekt wird produziert"

#: templates/js/stock.js:898
msgid "Stock item assigned to sales order"
msgstr "BestandsObjekt wurde Auftrag zugewiesen"

#: templates/js/stock.js:901
msgid "Stock item assigned to customer"
msgstr "BestandsObjekt wurde Kunden zugewiesen"

#: templates/js/stock.js:905
msgid "Stock item has expired"
msgstr "BestandsObjekt ist abgelaufen"

#: templates/js/stock.js:907
msgid "Stock item will expire soon"
msgstr "BestandsObjekt läuft demnächst ab"

#: templates/js/stock.js:911
msgid "Stock item has been allocated"
msgstr "BestandsObjekt zugewiesen"

#: templates/js/stock.js:915
msgid "Stock item has been installed in another item"
msgstr "BestandsObjekt in anderem Element verbaut"

#: templates/js/stock.js:922
msgid "Stock item has been rejected"
msgstr "BestandsObjekt abgewiesen"

#: templates/js/stock.js:926
msgid "Stock item is lost"
msgstr "BestandsObjekt verloren"

#: templates/js/stock.js:929
msgid "Stock item is destroyed"
msgstr "BestandsObjekt zerstört"

#: templates/js/stock.js:933 templates/js/table_filters.js:147
msgid "Depleted"
msgstr "gelöscht"

#: templates/js/stock.js:962
msgid "Stocktake"
msgstr "Inventur"

#: templates/js/stock.js:1016
msgid "Supplier part not specified"
msgstr ""

#: templates/js/stock.js:1163
msgid "Stock Status"
msgstr "Status"

#: templates/js/stock.js:1178
msgid "Set Stock Status"
msgstr "Status setzen"

#: templates/js/stock.js:1192
msgid "Select Status Code"
msgstr "Status Code setzen"

#: templates/js/stock.js:1193
msgid "Status code must be selected"
msgstr "Status Code muss ausgewählt werden"

#: templates/js/stock.js:1332
msgid "Invalid date"
msgstr "Ungültiges Datum"

#: templates/js/stock.js:1379
msgid "Location no longer exists"
msgstr "Standort nicht mehr vorhanden"

#: templates/js/stock.js:1398
msgid "Purchase order no longer exists"
msgstr "Bestellung existiert nicht mehr"

#: templates/js/stock.js:1417
msgid "Customer no longer exists"
msgstr "Kunde existiert nicht mehr"

#: templates/js/stock.js:1435
msgid "Stock item no longer exists"
msgstr "Lagerbestand existiert nicht mehr"

#: templates/js/stock.js:1458
msgid "Added"
msgstr "Hinzugefügt"

#: templates/js/stock.js:1466
msgid "Removed"
msgstr "Entfernt"

#: templates/js/stock.js:1510
msgid "Edit tracking entry"
msgstr "Tracking-Eintrag bearbeiten"

#: templates/js/stock.js:1511
msgid "Delete tracking entry"
msgstr "Tracking-Eintrag löschen"

#: templates/js/stock.js:1635
msgid "Create New Location"
msgstr "Neuen Lagerort anlegen"

#: templates/js/stock.js:1676
msgid "No installed items"
msgstr "Keine installierten Elemente"

#: templates/js/stock.js:1699
msgid "Serial"
msgstr "Seriennummer"

#: templates/js/stock.js:1727
msgid "Uninstall Stock Item"
msgstr "Lagerbestand entfernen"

#: templates/js/table_filters.js:43
msgid "Trackable Part"
msgstr "Nachverfolgbares Teil"

#: templates/js/table_filters.js:47
msgid "Assembled Part"
msgstr ""

#: templates/js/table_filters.js:51
msgid "Validated"
msgstr "überprüft"

#: templates/js/table_filters.js:59
msgid "Allow Variant Stock"
msgstr "Bestand an Varianten zulassen"

#: templates/js/table_filters.js:80
msgid "Include locations"
msgstr "Lagerorte einschließen"

#: templates/js/table_filters.js:90 templates/js/table_filters.js:91
#: templates/js/table_filters.js:309
msgid "Include subcategories"
msgstr "Unterkategorien einschließen"

#: templates/js/table_filters.js:101 templates/js/table_filters.js:190
msgid "Is Serialized"
msgstr "Hat Seriennummer"

#: templates/js/table_filters.js:104 templates/js/table_filters.js:197
msgid "Serial number GTE"
msgstr "Seriennummer >="

#: templates/js/table_filters.js:105 templates/js/table_filters.js:198
msgid "Serial number greater than or equal to"
msgstr "Seriennummer größer oder gleich"

#: templates/js/table_filters.js:108 templates/js/table_filters.js:201
msgid "Serial number LTE"
msgstr "Seriennummer <="

#: templates/js/table_filters.js:109 templates/js/table_filters.js:202
msgid "Serial number less than or equal to"
msgstr "Seriennummern kleiner oder gleich"

#: templates/js/table_filters.js:112 templates/js/table_filters.js:113
#: templates/js/table_filters.js:193 templates/js/table_filters.js:194
msgid "Serial number"
msgstr "Seriennummer"

#: templates/js/table_filters.js:117 templates/js/table_filters.js:211
msgid "Batch code"
msgstr "Losnummer"

#: templates/js/table_filters.js:127 templates/js/table_filters.js:299
msgid "Active parts"
msgstr "Aktive Teile"

#: templates/js/table_filters.js:128
msgid "Show stock for active parts"
msgstr "Bestand aktiver Teile anzeigen"

#: templates/js/table_filters.js:133
msgid "Part is an assembly"
msgstr "Teil ist eine Baugruppe"

#: templates/js/table_filters.js:137
msgid "Is allocated"
msgstr "Ist zugeordnet"

#: templates/js/table_filters.js:138
msgid "Item has been allocated"
msgstr "Teil wurde zugeordnet"

#: templates/js/table_filters.js:143
msgid "Include stock in sublocations"
msgstr "Bestand in Unter-Lagerorten einschließen"

#: templates/js/table_filters.js:148
msgid "Show stock items which are depleted"
msgstr "Zeige aufgebrauchte BestandsObjekte"

#: templates/js/table_filters.js:155
msgid "Show stock items which have expired"
msgstr "Zeige abgelaufene BestandsObjekte"

#: templates/js/table_filters.js:160
msgid "Show stock which is close to expiring"
msgstr "Bestand, der bald ablaufen, anzeigen"

#: templates/js/table_filters.js:166
msgid "Show items which are in stock"
msgstr "Zeige Objekte welche im Lager sind"

#: templates/js/table_filters.js:170
msgid "In Production"
msgstr "In Arbeit"

#: templates/js/table_filters.js:171
msgid "Show items which are in production"
msgstr "Elemente, die in Produktion sind, anzeigen"

#: templates/js/table_filters.js:175
msgid "Include Variants"
msgstr "Varianten einschließen"

#: templates/js/table_filters.js:176
msgid "Include stock items for variant parts"
msgstr "BestandsObjekte für Teil-Varianten einschließen"

#: templates/js/table_filters.js:180
msgid "Installed"
msgstr "Installiert"

#: templates/js/table_filters.js:181
msgid "Show stock items which are installed in another item"
msgstr "BestandsObjekte, die in anderen Elementen verbaut sind, anzeigen"

#: templates/js/table_filters.js:186
msgid "Show items which have been assigned to a customer"
msgstr "zeige zu Kunden zugeordnete Einträge"

#: templates/js/table_filters.js:206 templates/js/table_filters.js:207
msgid "Stock status"
msgstr "Status"

#: templates/js/table_filters.js:215
msgid "Has purchase price"
msgstr ""

#: templates/js/table_filters.js:216
msgid "Show stock items which have a purchase price set"
msgstr ""

#: templates/js/table_filters.js:245
msgid "Build status"
msgstr "Bauauftrags-Status"

#: templates/js/table_filters.js:264 templates/js/table_filters.js:281
msgid "Order status"
msgstr "Bestellstatus"

#: templates/js/table_filters.js:269 templates/js/table_filters.js:286
msgid "Outstanding"
msgstr "ausstehend"

#: templates/js/table_filters.js:310
msgid "Include parts in subcategories"
msgstr "Teile in Unterkategorien einschließen"

#: templates/js/table_filters.js:314
msgid "Has IPN"
msgstr "Hat IPN"

#: templates/js/table_filters.js:315
msgid "Part has internal part number"
msgstr "Teil hat Interne Teilenummer"

#: templates/js/table_filters.js:320
msgid "Show active parts"
msgstr "Aktive Teile anzeigen"

#: templates/js/table_filters.js:328
msgid "Stock available"
msgstr "verfügbarer Lagerbestand"

#: templates/js/table_filters.js:344
msgid "Starred"
msgstr "Favorit"

#: templates/js/table_filters.js:356
msgid "Purchasable"
msgstr "Käuflich"

#: templates/js/tables.js:336
msgid "Loading data"
msgstr "Lade Daten"

#: templates/js/tables.js:339
msgid "rows per page"
msgstr "Zeilen pro Seite"

#: templates/js/tables.js:342
msgid "Showing"
msgstr "zeige"

#: templates/js/tables.js:342
msgid "to"
msgstr "bis"

#: templates/js/tables.js:342
msgid "of"
msgstr "von"

#: templates/js/tables.js:342
msgid "rows"
msgstr "Zeilen"

#: templates/js/tables.js:345 templates/search_form.html:6
#: templates/search_form.html:8
msgid "Search"
msgstr "Suche"

#: templates/js/tables.js:348
msgid "No matching results"
msgstr "Keine passenden Ergebnisse gefunden"

#: templates/js/tables.js:351
msgid "Hide/Show pagination"
msgstr "Zeige/Verstecke Pagination"

#: templates/js/tables.js:354
msgid "Refresh"
msgstr "Neu laden"

#: templates/js/tables.js:357
msgid "Toggle"
msgstr "umschalten"

#: templates/js/tables.js:360
msgid "Columns"
msgstr "Spalten"

#: templates/js/tables.js:363
msgid "All"
msgstr "Alle"

#: templates/navbar.html:13
msgid "Toggle navigation"
msgstr "Navigation ein-/ausklappen"

#: templates/navbar.html:33
msgid "Buy"
msgstr "Kaufen"

#: templates/navbar.html:43
msgid "Sell"
msgstr "Verkaufen"

#: templates/navbar.html:55
msgid "Scan Barcode"
msgstr "Barcode scannen"

#: templates/navbar.html:77 users/models.py:39
msgid "Admin"
msgstr "Admin"

#: templates/navbar.html:79
msgid "Logout"
msgstr "Ausloggen"

#: templates/navbar.html:81 templates/registration/login.html:89
msgid "Login"
msgstr "Einloggen"

#: templates/navbar.html:104
msgid "About InvenTree"
msgstr "Über InvenTree"

#: templates/qr_code.html:11
msgid "QR data not provided"
msgstr "QR Daten nicht angegeben"

#: templates/registration/logged_out.html:50
msgid "You have been logged out"
msgstr "Sie wurden abgemeldet"

#: templates/registration/logged_out.html:51
#: templates/registration/password_reset_complete.html:51
#: templates/registration/password_reset_done.html:58
msgid "Return to login screen"
msgstr "Zurück zur Anmeldeseite"

#: templates/registration/login.html:64
msgid "Enter username"
msgstr "Benutzername eingeben"

#: templates/registration/login.html:70
msgid "Password"
msgstr "Passwort"

#: templates/registration/login.html:83
msgid "Username / password combination is incorrect"
msgstr "Benutzername / Passwort Kombination ist falsch"

#: templates/registration/login.html:95
#: templates/registration/password_reset_form.html:51
msgid "Forgotten your password?"
msgstr "Passwort vergessen?"

#: templates/registration/login.html:95
msgid "Click here to reset"
msgstr "Hier klicken zum Zurücksetzen"

#: templates/registration/password_reset_complete.html:50
msgid "Password reset complete"
msgstr "Passwort erfolgreich zurückgesetzt"

#: templates/registration/password_reset_confirm.html:52
#: templates/registration/password_reset_confirm.html:56
msgid "Change password"
msgstr "Passwort ändern"

#: templates/registration/password_reset_confirm.html:60
msgid "The password reset link was invalid, possibly because it has already been used. Please request a new password reset."
msgstr "Der Link zum Zurücksetzen des Kennworts war ungültig, möglicherweise, weil er bereits verwendet wurde. Bitte fordern Sie eine neue Passwortwiederherstellung an."

#: templates/registration/password_reset_done.html:51
msgid "We've emailed you instructions for setting your password, if an account exists with the email you entered. You should receive them shortly."
msgstr "Wir haben Ihnen per E-Mail Anweisungen zum Setzen Ihres Passworts zugeschickt, falls ein Konto mit der von Ihnen eingegebenen E-Mail existiert. Sie sollten diese in Kürze erhalten."

#: templates/registration/password_reset_done.html:54
msgid "If you don't receive an email, please make sure you've entered the address you registered with, and check your spam folder."
msgstr "Wenn Sie keine E-Mail erhalten, stellen Sie sicher, dass Sie die E-Mail Adresse eingegeben haben, mit der Sie sich registriert haben, und überprüfen Sie Ihren Spam-Ordner."

#: templates/registration/password_reset_form.html:52
msgid "Enter your email address below."
msgstr "Geben Sie Ihre E-Mail-Adresse ein."

#: templates/registration/password_reset_form.html:53
msgid "An email will be sent with password reset instructions."
msgstr "Eine E-Mail mit Anweisungen zum Zurücksetzen des Passworts wird gesendet."

#: templates/registration/password_reset_form.html:58
msgid "Send email"
msgstr "E-Mail senden"

#: templates/stats.html:9
msgid "Server"
msgstr "Server"

#: templates/stats.html:13
msgid "Instance Name"
msgstr "Instanzname"

#: templates/stats.html:18
msgid "Database"
msgstr "Datenbank"

#: templates/stats.html:26
msgid "Server is running in debug mode"
msgstr "Server läuft im Debug-Modus"

#: templates/stats.html:33
msgid "Docker Mode"
msgstr "Docker-Modus"

#: templates/stats.html:34
msgid "Server is deployed using docker"
msgstr "Server wird mit Docker bereitgestellt"

#: templates/stats.html:40
msgid "Server status"
msgstr "Serverstatus"

#: templates/stats.html:43
msgid "Healthy"
msgstr "Gesund"

#: templates/stats.html:45
msgid "Issues detected"
msgstr "Probleme erkannt"

#: templates/stats.html:52
msgid "Background Worker"
msgstr "Hintergrund-Prozess"

#: templates/stats.html:55
msgid "Background worker not running"
msgstr "Hintergrund-Prozess läuft nicht"

#: templates/stats.html:63
msgid "Email Settings"
msgstr "E-Mail-Einstellungen"

#: templates/stats.html:66
msgid "Email settings not configured"
msgstr "E-Mail-Einstellungen nicht konfiguriert"

#: templates/stock_table.html:14
msgid "Export Stock Information"
msgstr "Aktuellen Bestand exportieren"

#: templates/stock_table.html:27
msgid "Barcode Actions"
msgstr "Barcode Aktionen"

#: templates/stock_table.html:43
msgid "Print test reports"
msgstr "Test-Berichte drucken"

#: templates/stock_table.html:55
msgid "Add to selected stock items"
msgstr "Zu ausgewählten BestandsObjekten hinzufügen"

#: templates/stock_table.html:56
msgid "Remove from selected stock items"
msgstr "Von ausgewählten BestandsObjekten entfernen"

#: templates/stock_table.html:57
msgid "Stocktake selected stock items"
msgstr "Inventur für gewählte BestandsObjekte"

#: templates/stock_table.html:58
msgid "Move selected stock items"
msgstr "Ausgewählte BestandsObjekte verschieben"

#: templates/stock_table.html:58
msgid "Move stock"
msgstr "Bestand verschieben"

#: templates/stock_table.html:59
msgid "Order selected items"
msgstr "Ausgewählte Positionen bestellen"

#: templates/stock_table.html:60
msgid "Change status"
msgstr "Status ändern"

#: templates/stock_table.html:60
msgid "Change stock status"
msgstr "Status ändern"

#: templates/stock_table.html:63
msgid "Delete selected items"
msgstr "Ausgewählte Positionen löschen"

#: templates/yesnolabel.html:4
msgid "Yes"
msgstr "Ja"

#: templates/yesnolabel.html:6
msgid "No"
msgstr "Nein"

#: users/admin.py:64
msgid "Users"
msgstr "Benutzer"

#: users/admin.py:65
msgid "Select which users are assigned to this group"
msgstr "Welche Benutzer gehören zu dieser Gruppe"

#: users/admin.py:187
msgid "The following users are members of multiple groups:"
msgstr "Folgende Benutzer gehören zu mehreren Gruppen:"

#: users/admin.py:210
msgid "Personal info"
msgstr "Persöhnliche Informationen"

#: users/admin.py:211
msgid "Permissions"
msgstr "Berechtigungen"

#: users/admin.py:214
msgid "Important dates"
msgstr "wichtige Daten"

#: users/models.py:176
msgid "Permission set"
msgstr "Berechtigung geändert"

#: users/models.py:184
msgid "Group"
msgstr "Gruppe"

#: users/models.py:187
msgid "View"
msgstr "Ansicht"

#: users/models.py:187
msgid "Permission to view items"
msgstr "Berechtigung Einträge anzuzeigen"

#: users/models.py:189
msgid "Permission to add items"
msgstr "Berechtigung Einträge zu erstellen"

#: users/models.py:191
msgid "Change"
msgstr "Ändern"

#: users/models.py:191
msgid "Permissions to edit items"
msgstr "Berechtigungen Einträge zu ändern"

#: users/models.py:193
msgid "Permission to delete items"
msgstr "Berechtigung Einträge zu löschen"
<<<<<<< HEAD

#~ msgid "Part Attachments"
#~ msgstr "Anhänge"

#~ msgid "Destination stock location"
#~ msgstr "Ziel-Lagerbestand"

#~ msgid "Add note (required)"
#~ msgstr "Notiz hinzufügen (erforderlich)"

#~ msgid "Confirm movement of stock items"
#~ msgstr "Verschieben der BestandsObjekt bestätigen"

#~ msgid "Set Default Location"
#~ msgstr "Standard-Lagerort ändern"

#~ msgid "Set the destination as the default location for selected parts"
#~ msgstr "Setze das Ziel als Standard-Lagerort für ausgewählte Teile"

#~ msgid "Create new Manufacturer"
#~ msgstr "Neuen Hersteller anlegen"

#~ msgid "Create New Manufacturer Part"
#~ msgstr "Neues Herstellerteil anlegen"

#~ msgid "Adjust Stock"
#~ msgstr "Lagerbestand anpassen"

#~ msgid "Move Stock Items"
#~ msgstr "BestandsObjekte bewegen"

#~ msgid "Count Stock Items"
#~ msgstr "BestandsObjekte zählen"

#~ msgid "Remove From Stock"
#~ msgstr "Aus Lagerbestand entfernen"

#~ msgid "Add Stock Items"
#~ msgstr "BestandsObjekte hinzufügen"

#~ msgid "Delete Stock Items"
#~ msgstr "BestandsObjekte löschen"

#~ msgid "Must enter integer value"
#~ msgstr "Nur Ganzzahl eingeben"

#~ msgid "Quantity must be positive"
#~ msgstr "Anzahl muss positiv sein"

#~ msgid "Quantity must not exceed {x}"
#~ msgstr "Anzahl darf {x} nicht überschreiten"

#~ msgid "No action performed"
#~ msgstr "Keine Aktion durchgeführt"

#~ msgid "Added stock to {n} items"
#~ msgstr "Vorrat zu {n} BestandsObjekten hinzugefügt"

#~ msgid "Removed stock from {n} items"
#~ msgstr "Vorrat von {n} BestandsObjekten entfernt"

#~ msgid "Counted stock for {n} items"
#~ msgstr "Bestand für {n} Objekte erfasst"

#~ msgid "No items were moved"
#~ msgstr "Keine BestandsObjekt wurden bewegt"

#~ msgid "Moved {n} items to {dest}"
#~ msgstr "{n} Teile nach {dest} bewegt"

#~ msgid "Deleted {n} stock items"
#~ msgstr "{n} BestandsObjekte gelöscht"
=======
>>>>>>> 30b99f09
<|MERGE_RESOLUTION|>--- conflicted
+++ resolved
@@ -3,11 +3,7 @@
 "Project-Id-Version: inventree\n"
 "Report-Msgid-Bugs-To: \n"
 "POT-Creation-Date: 2021-07-12 13:57+0000\n"
-<<<<<<< HEAD
-"PO-Revision-Date: 2021-07-10 04:49\n"
-=======
 "PO-Revision-Date: 2021-07-12 14:31\n"
->>>>>>> 30b99f09
 "Last-Translator: \n"
 "Language-Team: German\n"
 "Language: de_DE\n"
@@ -2328,15 +2324,8 @@
 
 #: company/templates/company/detail_manufacturer_part.html:72
 #: part/templates/part/supplier.html:164
-<<<<<<< HEAD
-#, fuzzy
-#| msgid "Manufacturer Part"
 msgid "Add Manufacturer Part"
-msgstr "Herstellerteil"
-=======
-msgid "Add Manufacturer Part"
-msgstr ""
->>>>>>> 30b99f09
+msgstr ""
 
 #: company/templates/company/detail_stock.html:10
 msgid "Supplier Stock"
@@ -4490,15 +4479,8 @@
 msgstr "Verantwortlicher Benutzer"
 
 #: part/templates/part/detail.html:154
-<<<<<<< HEAD
-#, fuzzy
-#| msgid "Edit notes"
 msgid "Edit Notes"
-msgstr "Bermerkungen bearbeiten"
-=======
-msgid "Edit Notes"
-msgstr ""
->>>>>>> 30b99f09
+msgstr ""
 
 #: part/templates/part/detail.html:181
 msgid "Part is virtual (not a physical part)"
@@ -4565,15 +4547,8 @@
 msgstr "Parameter hinzufügen"
 
 #: part/templates/part/detail.html:319
-<<<<<<< HEAD
-#, fuzzy
-#| msgid "Part Notes"
 msgid "Edit Part Notes"
-msgstr "Teil-Bemerkungen"
-=======
-msgid "Edit Part Notes"
-msgstr ""
->>>>>>> 30b99f09
+msgstr ""
 
 #: part/templates/part/import_wizard/ajax_part_upload.html:29
 #: part/templates/part/import_wizard/part_upload.html:51
@@ -4667,15 +4642,8 @@
 msgstr "Lagerbestand zählen"
 
 #: part/templates/part/part_base.html:66
-<<<<<<< HEAD
-#, fuzzy
-#| msgid "Transfer stock"
 msgid "Transfer part stock"
-msgstr "Bestand verschieben"
-=======
-msgid "Transfer part stock"
-msgstr ""
->>>>>>> 30b99f09
+msgstr ""
 
 #: part/templates/part/part_base.html:83
 msgid "Part actions"
@@ -5284,15 +5252,8 @@
 msgstr "fehlgeschlagen"
 
 #: stock/api.py:146
-<<<<<<< HEAD
-#, fuzzy
-#| msgid "Enter quantity of stock items"
 msgid "Request must contain list of stock items"
-msgstr "Menge der BestandsObjekt eingeben"
-=======
-msgid "Request must contain list of stock items"
-msgstr ""
->>>>>>> 30b99f09
+msgstr ""
 
 #: stock/api.py:154
 msgid "Improperly formatted data"
@@ -5303,24 +5264,6 @@
 msgstr ""
 
 #: stock/api.py:168
-<<<<<<< HEAD
-#, fuzzy
-#| msgid "Barcode does not match Stock Item"
-msgid "Primary key does not match valid stock item"
-msgstr "Barcode entspricht keinem BestandsObjekt"
-
-#: stock/api.py:178
-#, fuzzy
-#| msgid "Invalid quantity provided"
-msgid "Invalid quantity value"
-msgstr "Keine gültige Menge"
-
-#: stock/api.py:183
-#, fuzzy
-#| msgid "Quantity must be greater than zero"
-msgid "Quantity must not be less than zero"
-msgstr "Anzahl muss größer Null sein"
-=======
 msgid "Primary key does not match valid stock item"
 msgstr ""
 
@@ -5331,7 +5274,6 @@
 #: stock/api.py:183
 msgid "Quantity must not be less than zero"
 msgstr ""
->>>>>>> 30b99f09
 
 #: stock/api.py:211
 #, python-brace-format
@@ -5339,25 +5281,12 @@
 msgstr "Bestand für {n} Objekte geändert"
 
 #: stock/api.py:247 stock/api.py:280
-<<<<<<< HEAD
-#, fuzzy
-#| msgid "Allocation quantity cannot exceed stock quantity"
-msgid "Specified quantity exceeds stock quantity"
-msgstr "Die zugeordnete Anzahl darf nicht die verfügbare Anzahl überschreiten"
-
-#: stock/api.py:270
-#, fuzzy
-#| msgid "Build output must be specified"
-msgid "Valid location must be specified"
-msgstr "Endprodukt muss angegeben sein"
-=======
 msgid "Specified quantity exceeds stock quantity"
 msgstr ""
 
 #: stock/api.py:270
 msgid "Valid location must be specified"
 msgstr ""
->>>>>>> 30b99f09
 
 #: stock/api.py:290
 #, python-brace-format
@@ -6496,25 +6425,12 @@
 msgstr "keine Antwort vom InvenTree Server"
 
 #: templates/js/api.js:160
-<<<<<<< HEAD
-#, fuzzy
-#| msgid "Error 400: Bad Request"
-msgid "Error 400: Bad request"
-msgstr "Fehler 400: Ungültige Anfrage"
-
-#: templates/js/api.js:161
-#, fuzzy
-#| msgid "Server returned error code 400"
-msgid "API request returned error code 400"
-msgstr "Fehler 400 von Server erhalten"
-=======
 msgid "Error 400: Bad request"
 msgstr ""
 
 #: templates/js/api.js:161
 msgid "API request returned error code 400"
 msgstr ""
->>>>>>> 30b99f09
 
 #: templates/js/api.js:164 templates/js/modals.js:1034
 msgid "Error 401: Not Authenticated"
@@ -7214,60 +7130,32 @@
 msgstr "Auftrag muss vor dem Berichtsdruck ausgewählt werden"
 
 #: templates/js/stock.js:39
-<<<<<<< HEAD
-#, fuzzy
-#| msgid "Transfer stock"
 msgid "Transfer Stock"
-msgstr "Bestand verschieben"
-=======
-msgid "Transfer Stock"
-msgstr ""
->>>>>>> 30b99f09
+msgstr ""
 
 #: templates/js/stock.js:40
 msgid "Move"
 msgstr "Verschieben"
 
 #: templates/js/stock.js:46
-<<<<<<< HEAD
-#, fuzzy
-#| msgid "Count stock"
 msgid "Count Stock"
-msgstr "Bestand zählen"
-=======
-msgid "Count Stock"
-msgstr ""
->>>>>>> 30b99f09
+msgstr ""
 
 #: templates/js/stock.js:47
 msgid "Count"
 msgstr "Anzahl"
 
 #: templates/js/stock.js:51
-<<<<<<< HEAD
-#, fuzzy
-#| msgid "Remove stock"
 msgid "Remove Stock"
-msgstr "Bestand entfernen"
-=======
-msgid "Remove Stock"
-msgstr ""
->>>>>>> 30b99f09
+msgstr ""
 
 #: templates/js/stock.js:52
 msgid "Take"
 msgstr "Entfernen"
 
 #: templates/js/stock.js:56
-<<<<<<< HEAD
-#, fuzzy
-#| msgid "Add stock"
 msgid "Add Stock"
-msgstr "Bestand hinzufügen"
-=======
-msgid "Add Stock"
-msgstr ""
->>>>>>> 30b99f09
+msgstr ""
 
 #: templates/js/stock.js:57 users/models.py:189
 msgid "Add"
@@ -7278,50 +7166,24 @@
 msgstr "Bestand löschen"
 
 #: templates/js/stock.js:150
-<<<<<<< HEAD
-#, fuzzy
-#| msgid "Quantity must be 1 for serialized stock"
-msgid "Quantity cannot be adjusted for serialized stock"
-msgstr "Anzahl muss 1 für Objekte mit Seriennummer sein"
-
-#: templates/js/stock.js:150
-#, fuzzy
-#| msgid "Stock Quantity"
-msgid "Specify stock quantity"
-msgstr "Bestand"
-=======
 msgid "Quantity cannot be adjusted for serialized stock"
 msgstr ""
 
 #: templates/js/stock.js:150
 msgid "Specify stock quantity"
 msgstr ""
->>>>>>> 30b99f09
 
 #: templates/js/stock.js:186
 msgid "You must select at least one available stock item"
 msgstr ""
 
 #: templates/js/stock.js:202
-<<<<<<< HEAD
-#, fuzzy
-#| msgid "Destination stock location"
-msgid "Select destination stock location"
-msgstr "Ziel-Lagerbestand"
-
-#: templates/js/stock.js:210
-#, fuzzy
-#| msgid "Stock actions"
-msgid "Stock transaction notes"
-msgstr "Bestands-Aktionen"
-=======
 msgid "Select destination stock location"
 msgstr ""
 
 #: templates/js/stock.js:210
 msgid "Stock transaction notes"
 msgstr ""
->>>>>>> 30b99f09
 
 #: templates/js/stock.js:347
 msgid "PASS"
@@ -7989,78 +7851,3 @@
 #: users/models.py:193
 msgid "Permission to delete items"
 msgstr "Berechtigung Einträge zu löschen"
-<<<<<<< HEAD
-
-#~ msgid "Part Attachments"
-#~ msgstr "Anhänge"
-
-#~ msgid "Destination stock location"
-#~ msgstr "Ziel-Lagerbestand"
-
-#~ msgid "Add note (required)"
-#~ msgstr "Notiz hinzufügen (erforderlich)"
-
-#~ msgid "Confirm movement of stock items"
-#~ msgstr "Verschieben der BestandsObjekt bestätigen"
-
-#~ msgid "Set Default Location"
-#~ msgstr "Standard-Lagerort ändern"
-
-#~ msgid "Set the destination as the default location for selected parts"
-#~ msgstr "Setze das Ziel als Standard-Lagerort für ausgewählte Teile"
-
-#~ msgid "Create new Manufacturer"
-#~ msgstr "Neuen Hersteller anlegen"
-
-#~ msgid "Create New Manufacturer Part"
-#~ msgstr "Neues Herstellerteil anlegen"
-
-#~ msgid "Adjust Stock"
-#~ msgstr "Lagerbestand anpassen"
-
-#~ msgid "Move Stock Items"
-#~ msgstr "BestandsObjekte bewegen"
-
-#~ msgid "Count Stock Items"
-#~ msgstr "BestandsObjekte zählen"
-
-#~ msgid "Remove From Stock"
-#~ msgstr "Aus Lagerbestand entfernen"
-
-#~ msgid "Add Stock Items"
-#~ msgstr "BestandsObjekte hinzufügen"
-
-#~ msgid "Delete Stock Items"
-#~ msgstr "BestandsObjekte löschen"
-
-#~ msgid "Must enter integer value"
-#~ msgstr "Nur Ganzzahl eingeben"
-
-#~ msgid "Quantity must be positive"
-#~ msgstr "Anzahl muss positiv sein"
-
-#~ msgid "Quantity must not exceed {x}"
-#~ msgstr "Anzahl darf {x} nicht überschreiten"
-
-#~ msgid "No action performed"
-#~ msgstr "Keine Aktion durchgeführt"
-
-#~ msgid "Added stock to {n} items"
-#~ msgstr "Vorrat zu {n} BestandsObjekten hinzugefügt"
-
-#~ msgid "Removed stock from {n} items"
-#~ msgstr "Vorrat von {n} BestandsObjekten entfernt"
-
-#~ msgid "Counted stock for {n} items"
-#~ msgstr "Bestand für {n} Objekte erfasst"
-
-#~ msgid "No items were moved"
-#~ msgstr "Keine BestandsObjekt wurden bewegt"
-
-#~ msgid "Moved {n} items to {dest}"
-#~ msgstr "{n} Teile nach {dest} bewegt"
-
-#~ msgid "Deleted {n} stock items"
-#~ msgstr "{n} BestandsObjekte gelöscht"
-=======
->>>>>>> 30b99f09
