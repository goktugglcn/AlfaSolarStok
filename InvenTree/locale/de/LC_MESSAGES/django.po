--- conflicted
+++ resolved
@@ -3,11 +3,7 @@
 "Project-Id-Version: inventree\n"
 "Report-Msgid-Bugs-To: \n"
 "POT-Creation-Date: 2021-06-24 21:38+0000\n"
-<<<<<<< HEAD
-"PO-Revision-Date: 2021-06-17 00:51\n"
-=======
 "PO-Revision-Date: 2021-06-24 21:40\n"
->>>>>>> 5dc7ece1
 "Last-Translator: \n"
 "Language-Team: German\n"
 "Language: de_DE\n"
@@ -1675,36 +1671,6 @@
 msgstr "Zeige den verfügbaren Bestand in einigen Eingabemasken"
 
 #: common/models.py:209
-<<<<<<< HEAD
-#, fuzzy
-#| msgid "Show Quantity in Forms"
-msgid "Show Price in Forms"
-msgstr "zeige Bestand in Eingabemasken"
-
-#: common/models.py:210
-#, fuzzy
-#| msgid "Display available part quantity in some forms"
-msgid "Display part price in some forms"
-msgstr "Zeige den verfügbaren Bestand in einigen Eingabemasken"
-
-#: common/models.py:216
-#, fuzzy
-#| msgid "Internal Part"
-msgid "Internal Prices"
-msgstr "Internes Teil"
-
-#: common/models.py:217
-#, fuzzy
-#| msgid "Enable generation of test reports"
-msgid "Enable internal prices for parts"
-msgstr "Erstellung von Test-Berichten aktivieren"
-
-#: common/models.py:223
-#, fuzzy
-#| msgid "Internal Part"
-msgid "Internal Price as BOM-Price"
-msgstr "Internes Teil"
-=======
 msgid "Show Price in Forms"
 msgstr ""
 
@@ -1723,7 +1689,6 @@
 #: common/models.py:223
 msgid "Internal Price as BOM-Price"
 msgstr ""
->>>>>>> 5dc7ece1
 
 #: common/models.py:224
 msgid "Use the internal price (if set) in BOM-price calculations"
@@ -2091,15 +2056,8 @@
 msgstr "Herstellerteil"
 
 #: company/models.py:397
-<<<<<<< HEAD
-#, fuzzy
-#| msgid "Parameter Name"
-msgid "Parameter name"
-msgstr "Name des Parameters"
-=======
 msgid "Parameter name"
 msgstr ""
->>>>>>> 5dc7ece1
 
 #: company/models.py:403 part/templates/part/params.html:28
 #: report/templates/report/inventree_test_report_base.html:90
@@ -2109,15 +2067,8 @@
 msgstr "Wert"
 
 #: company/models.py:404
-<<<<<<< HEAD
-#, fuzzy
-#| msgid "Parameter Value"
-msgid "Parameter value"
-msgstr "Parameter Wert"
-=======
 msgid "Parameter value"
 msgstr ""
->>>>>>> 5dc7ece1
 
 #: company/models.py:410 part/models.py:813 part/models.py:2165
 #: part/templates/part/detail.html:106 part/templates/part/params.html:29
@@ -2126,15 +2077,8 @@
 msgstr "Einheiten"
 
 #: company/models.py:411
-<<<<<<< HEAD
-#, fuzzy
-#| msgid "Parameter Units"
-msgid "Parameter units"
-msgstr "Einheit des Parameters"
-=======
 msgid "Parameter units"
 msgstr ""
->>>>>>> 5dc7ece1
 
 #: company/models.py:507 company/templates/company/detail.html:62
 #: company/templates/company/supplier_part_base.html:84
@@ -2719,25 +2663,12 @@
 msgstr "Herstellerteil löschen"
 
 #: company/views.py:514
-<<<<<<< HEAD
-#, fuzzy
-#| msgid "Manufacturer Part Number"
-msgid "Add Manufacturer Part Parameter"
-msgstr "Hersteller-Teilenummer"
-
-#: company/views.py:548
-#, fuzzy
-#| msgid "Edit Manufacturer Part"
-msgid "Edit Manufacturer Part Parameter"
-msgstr "Herstellerteil ändern"
-=======
 msgid "Add Manufacturer Part Parameter"
 msgstr ""
 
 #: company/views.py:548
 msgid "Edit Manufacturer Part Parameter"
 msgstr ""
->>>>>>> 5dc7ece1
 
 #: company/views.py:588
 msgid "Edit Supplier Part"
@@ -3245,15 +3176,8 @@
 msgstr "Zulieferer auswählen"
 
 #: order/templates/order/order_wizard/select_parts.html:57
-<<<<<<< HEAD
-#, fuzzy
-#| msgid "Total price"
-msgid "No price"
-msgstr "Gesamtpreis"
-=======
 msgid "No price"
 msgstr ""
->>>>>>> 5dc7ece1
 
 #: order/templates/order/order_wizard/select_parts.html:65
 #, python-format
@@ -3637,15 +3561,8 @@
 msgstr "Keine Zeilen angegeben"
 
 #: order/views.py:1012
-<<<<<<< HEAD
-#, fuzzy
-#| msgid "Update Unit Price"
-msgid "Update prices"
-msgstr "Stückpreis aktualisieren"
-=======
 msgid "Update prices"
 msgstr ""
->>>>>>> 5dc7ece1
 
 #: order/views.py:1270
 #, python-brace-format
@@ -4264,25 +4181,12 @@
 msgstr "Fehler bei Verwandschaft: Ist das Teil mit sich selbst verwandt oder ist das die Verwandtschaft nicht eindeutig?"
 
 #: part/templates/part/allocation.html:11
-<<<<<<< HEAD
-#, fuzzy
-#| msgid "Build Order Notes"
-msgid "Build Order Allocations"
-msgstr "Bauauftrag-Notizen"
-
-#: part/templates/part/allocation.html:24
-#, fuzzy
-#| msgid "Sales Order Notes"
-msgid "Sales  Order Allocations"
-msgstr "Auftrags-Positionen"
-=======
 msgid "Build Order Allocations"
 msgstr ""
 
 #: part/templates/part/allocation.html:24
 msgid "Sales  Order Allocations"
 msgstr ""
->>>>>>> 5dc7ece1
 
 #: part/templates/part/attachments.html:10
 msgid "Part Attachments"
@@ -4668,25 +4572,12 @@
 
 #: part/templates/part/internal_prices.html:11
 #: part/templates/part/navbar.html:100
-<<<<<<< HEAD
-#, fuzzy
-#| msgid "Sell Price Information"
-msgid "Internal Price Information"
-msgstr "Verkaufspreis Informationen"
-
-#: part/templates/part/internal_prices.html:19 part/views.py:2822
-#, fuzzy
-#| msgid "Add Price Break"
-msgid "Add Internal Price Break"
-msgstr "Preisstaffel hinzufügen"
-=======
 msgid "Internal Price Information"
 msgstr ""
 
 #: part/templates/part/internal_prices.html:19 part/views.py:2822
 msgid "Add Internal Price Break"
 msgstr ""
->>>>>>> 5dc7ece1
 
 #: part/templates/part/internal_prices.html:28 templates/403.html:5
 #: templates/403.html:11
@@ -4698,24 +4589,6 @@
 msgstr "Keine Berechtigung zum Anzeigen dieser Seite."
 
 #: part/templates/part/internal_prices.html:59
-<<<<<<< HEAD
-#, fuzzy
-#| msgid "No price break information found"
-msgid "No internal price break information found"
-msgstr "Keine Informationen zur Preisstaffel gefunden"
-
-#: part/templates/part/internal_prices.html:110
-#, fuzzy
-#| msgid "Edit price break"
-msgid "Edit internal price break"
-msgstr "Preisstaffel bearbeiten"
-
-#: part/templates/part/internal_prices.html:111
-#, fuzzy
-#| msgid "Delete price break"
-msgid "Delete internal price break"
-msgstr "Preisstaffel löschen"
-=======
 msgid "No internal price break information found"
 msgstr ""
 
@@ -4726,7 +4599,6 @@
 #: part/templates/part/internal_prices.html:111
 msgid "Delete internal price break"
 msgstr ""
->>>>>>> 5dc7ece1
 
 #: part/templates/part/manufacturer.html:11
 msgid "Part Manufacturers"
@@ -4771,15 +4643,8 @@
 
 #: part/templates/part/navbar.html:103 part/templates/part/order_prices.html:93
 #: part/templates/part/part_pricing.html:82
-<<<<<<< HEAD
-#, fuzzy
-#| msgid "Internal Part"
-msgid "Internal Price"
-msgstr "Internes Teil"
-=======
 msgid "Internal Price"
 msgstr "Interner Preis"
->>>>>>> 5dc7ece1
 
 #: part/templates/part/navbar.html:106
 msgid "Sales Price Information"
@@ -5311,25 +5176,12 @@
 msgstr "löschen von Stücklisten-Position bestätigen"
 
 #: part/views.py:2831
-<<<<<<< HEAD
-#, fuzzy
-#| msgid "Edit Price Break"
-msgid "Edit Internal Price Break"
-msgstr "Preisstaffel bearbeiten"
-
-#: part/views.py:2839
-#, fuzzy
-#| msgid "Delete Price Break"
-msgid "Delete Internal Price Break"
-msgstr "Preisstaffel löschen"
-=======
 msgid "Edit Internal Price Break"
 msgstr ""
 
 #: part/views.py:2839
 msgid "Delete Internal Price Break"
 msgstr ""
->>>>>>> 5dc7ece1
 
 #: report/models.py:181
 msgid "Template name"
@@ -5900,15 +5752,8 @@
 msgstr "Elternposition"
 
 #: stock/templates/stock/item_base.html:356
-<<<<<<< HEAD
-#, fuzzy
-#| msgid "is manufacturer"
-msgid "No manufacturer set"
-msgstr "ist Hersteller"
-=======
 msgid "No manufacturer set"
 msgstr ""
->>>>>>> 5dc7ece1
 
 #: stock/templates/stock/item_base.html:385
 #, python-format
@@ -6616,15 +6461,8 @@
 msgstr "API-Version"
 
 #: templates/about.html:39
-<<<<<<< HEAD
-#, fuzzy
-#| msgid "API Version"
-msgid "Python Version"
-msgstr "API-Version"
-=======
 msgid "Python Version"
 msgstr ""
->>>>>>> 5dc7ece1
 
 #: templates/about.html:44
 msgid "Django Version"
@@ -6849,25 +6687,12 @@
 msgstr "Endprodukt entfernen"
 
 #: templates/js/build.js:184
-<<<<<<< HEAD
-#, fuzzy
-#| msgid "No sales orders found"
-msgid "No build order allocations found"
-msgstr "Keine Aufträge gefunden"
-
-#: templates/js/build.js:222 templates/js/order.js:382
-#, fuzzy
-#| msgid "No action specified"
-msgid "Location not specified"
-msgstr "Keine Aktion angegeben"
-=======
 msgid "No build order allocations found"
 msgstr ""
 
 #: templates/js/build.js:222 templates/js/order.js:382
 msgid "Location not specified"
 msgstr "Standort nicht angegeben"
->>>>>>> 5dc7ece1
 
 #: templates/js/build.js:325 templates/stock_table.html:20
 msgid "New Stock Item"
@@ -6930,24 +6755,6 @@
 msgstr "Baugruppe"
 
 #: templates/js/company.js:226
-<<<<<<< HEAD
-#, fuzzy
-#| msgid "No parts found"
-msgid "No parameters found"
-msgstr "Keine Teile gefunden"
-
-#: templates/js/company.js:262
-#, fuzzy
-#| msgid "Edit Part Parameter"
-msgid "Edit parameter"
-msgstr "Teilparameter bearbeiten"
-
-#: templates/js/company.js:263
-#, fuzzy
-#| msgid "Delete part"
-msgid "Delete parameter"
-msgstr "Teil löschen"
-=======
 msgid "No parameters found"
 msgstr ""
 
@@ -6958,7 +6765,6 @@
 #: templates/js/company.js:263
 msgid "Delete parameter"
 msgstr ""
->>>>>>> 5dc7ece1
 
 #: templates/js/company.js:328
 msgid "No supplier parts found"
@@ -7134,15 +6940,8 @@
 msgstr "Keine Aufträge gefunden"
 
 #: templates/js/order.js:343
-<<<<<<< HEAD
-#, fuzzy
-#| msgid "No sales orders found"
-msgid "No sales order allocations found"
-msgstr "Keine Aufträge gefunden"
-=======
 msgid "No sales order allocations found"
 msgstr ""
->>>>>>> 5dc7ece1
 
 #: templates/js/part.js:10
 msgid "YES"
@@ -7940,12 +7739,3 @@
 #: users/models.py:191
 msgid "Permission to delete items"
 msgstr "Berechtigung Einträge zu löschen"
-<<<<<<< HEAD
-
-#~ msgid "Part must be unique for name, IPN and revision"
-#~ msgstr "Namen, Teile- und Revisionsnummern müssen eindeutig sein"
-
-#~ msgid "Part Stock Allocations"
-#~ msgstr "Teil-Bestandszuordnungen"
-=======
->>>>>>> 5dc7ece1
