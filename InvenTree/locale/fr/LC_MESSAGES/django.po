msgid ""
msgstr ""
"Project-Id-Version: inventree\n"
"Report-Msgid-Bugs-To: \n"
"POT-Creation-Date: 2021-06-24 21:38+0000\n"
<<<<<<< HEAD
"PO-Revision-Date: 2021-06-17 00:51\n"
=======
"PO-Revision-Date: 2021-06-24 21:40\n"
>>>>>>> 5dc7ece1
"Last-Translator: \n"
"Language-Team: French\n"
"Language: fr_FR\n"
"MIME-Version: 1.0\n"
"Content-Type: text/plain; charset=UTF-8\n"
"Content-Transfer-Encoding: 8bit\n"
"Plural-Forms: nplurals=2; plural=(n > 1);\n"
"X-Crowdin-Project: inventree\n"
"X-Crowdin-Project-ID: 452300\n"
"X-Crowdin-Language: fr\n"
"X-Crowdin-File: /[inventree.InvenTree] l10/InvenTree/locale/en/LC_MESSAGES/django.po\n"
"X-Crowdin-File-ID: 138\n"

#: InvenTree/api.py:64
msgid "API endpoint not found"
msgstr "Point de terminaison de l'API introuvable"

#: InvenTree/api.py:110
msgid "No action specified"
msgstr "Aucune action spécifiée"

#: InvenTree/api.py:124
msgid "No matching action found"
msgstr "Aucune action correspondante trouvée"

#: InvenTree/fields.py:44
msgid "Enter date"
msgstr "Entrer la date"

#: InvenTree/forms.py:112 build/forms.py:102 build/forms.py:123
#: build/forms.py:145 build/forms.py:169 build/forms.py:185 build/forms.py:227
#: order/forms.py:27 order/forms.py:38 order/forms.py:49 order/forms.py:60
#: order/forms.py:71 part/forms.py:134
msgid "Confirm"
msgstr "Confirmer"

#: InvenTree/forms.py:128
msgid "Confirm delete"
msgstr "Confirmer la suppression"

#: InvenTree/forms.py:129
msgid "Confirm item deletion"
msgstr "Confirmer la suppression de cet élément"

#: InvenTree/forms.py:161 templates/registration/login.html:76
msgid "Enter password"
msgstr "Entrer le mot de passe"

#: InvenTree/forms.py:162
msgid "Enter new password"
msgstr "Entrer le nouveau mot de passe"

#: InvenTree/forms.py:169
msgid "Confirm password"
msgstr "Confirmez le mot de passe"

#: InvenTree/forms.py:170
msgid "Confirm new password"
msgstr "Confirmer le nouveau mot de passe"

#: InvenTree/forms.py:205
msgid "Apply Theme"
msgstr "Appliquer le thème"

#: InvenTree/forms.py:235
msgid "Select Category"
msgstr "Sélectionnez une catégorie"

#: InvenTree/helpers.py:377
#, python-brace-format
msgid "Duplicate serial: {n}"
msgstr "Dupliquer le numéro de série: {n}"

#: InvenTree/helpers.py:384 order/models.py:248 order/models.py:358
#: stock/views.py:1795
msgid "Invalid quantity provided"
msgstr "Quantité fournie invalide"

#: InvenTree/helpers.py:387
msgid "Empty serial number string"
msgstr "Chaîne de numéro de série vide"

#: InvenTree/helpers.py:409 InvenTree/helpers.py:412 InvenTree/helpers.py:415
#: InvenTree/helpers.py:440
#, python-brace-format
msgid "Invalid group: {g}"
msgstr "Groupe invalide : {g}"

#: InvenTree/helpers.py:445
#, python-brace-format
msgid "Duplicate serial: {g}"
msgstr "Numéro de série dupliqué: {g}"

#: InvenTree/helpers.py:453
msgid "No serial numbers found"
msgstr "Aucun numéro de série trouvé"

#: InvenTree/helpers.py:457
#, python-brace-format
msgid "Number of unique serial number ({s}) must match quantity ({q})"
msgstr "Le nombre de numéros de série uniques ({s}) doit correspondre à la quantité ({q})"

#: InvenTree/models.py:59 stock/models.py:1763
msgid "Attachment"
msgstr "Pièce jointe"

#: InvenTree/models.py:60
msgid "Select file to attach"
msgstr "Sélectionnez un fichier à joindre"

#: InvenTree/models.py:62 templates/attachment_table.html:16
msgid "Comment"
msgstr "Commentaire"

#: InvenTree/models.py:62
msgid "File comment"
msgstr "Commentaire du fichier"

#: InvenTree/models.py:68 InvenTree/models.py:69 part/models.py:2022
#: report/templates/report/inventree_test_report_base.html:91
#: templates/js/stock.js:1179
msgid "User"
msgstr "Utilisateur"

#: InvenTree/models.py:72
msgid "upload date"
msgstr "date de chargement"

#: InvenTree/models.py:107 InvenTree/models.py:108 company/models.py:396
#: label/models.py:102 part/models.py:671 part/models.py:2163
#: part/templates/part/params.html:27 report/models.py:180
#: templates/InvenTree/search.html:137 templates/InvenTree/search.html:289
#: templates/js/company.js:235 templates/js/part.js:118
#: templates/js/part.js:642 templates/js/stock.js:972
msgid "Name"
msgstr "Nom"

#: InvenTree/models.py:114 build/models.py:135
#: build/templates/build/detail.html:21 company/models.py:339
#: company/models.py:532 company/templates/company/detail.html:27
#: company/templates/company/manufacturer_part_base.html:72
#: company/templates/company/supplier_part_base.html:71
#: company/templates/company/supplier_part_detail.html:31 label/models.py:109
#: order/models.py:104 order/templates/order/purchase_order_detail.html:147
#: part/models.py:695 part/templates/part/detail.html:54
#: part/templates/part/set_category.html:14 report/models.py:193
#: report/models.py:530 report/models.py:569
#: report/templates/report/inventree_build_order_base.html:118
#: templates/InvenTree/search.html:144 templates/InvenTree/search.html:224
#: templates/InvenTree/search.html:296
#: templates/InvenTree/settings/header.html:9 templates/js/bom.js:190
#: templates/js/build.js:833 templates/js/build.js:1101
#: templates/js/company.js:56 templates/js/order.js:183
#: templates/js/order.js:280 templates/js/part.js:177 templates/js/part.js:260
#: templates/js/part.js:437 templates/js/part.js:654 templates/js/part.js:722
#: templates/js/stock.js:557 templates/js/stock.js:984
#: templates/js/stock.js:1029
msgid "Description"
msgstr "Description"

#: InvenTree/models.py:115
msgid "Description (optional)"
msgstr "Description (facultative)"

#: InvenTree/models.py:123
msgid "parent"
msgstr "parent"

#: InvenTree/settings.py:503
msgid "English"
msgstr "Anglais"

#: InvenTree/settings.py:504
msgid "French"
msgstr "Français"

#: InvenTree/settings.py:505
msgid "German"
msgstr "Allemand"

#: InvenTree/settings.py:506
msgid "Polish"
msgstr "Polonais"

#: InvenTree/settings.py:507
msgid "Turkish"
msgstr "Turc"

#: InvenTree/status.py:94
msgid "Background worker check failed"
msgstr "Échec de la vérification du processus d'arrière-plan"

#: InvenTree/status.py:98
msgid "Email backend not configured"
msgstr "Backend d'email non configuré"

#: InvenTree/status.py:101
msgid "InvenTree system health checks failed"
msgstr "Échec des contrôles de santé du système"

#: InvenTree/status_codes.py:104 InvenTree/status_codes.py:145
#: InvenTree/status_codes.py:314
msgid "Pending"
msgstr "En attente"

#: InvenTree/status_codes.py:105
msgid "Placed"
msgstr ""

#: InvenTree/status_codes.py:106 InvenTree/status_codes.py:317
msgid "Complete"
msgstr "Terminé"

#: InvenTree/status_codes.py:107 InvenTree/status_codes.py:147
#: InvenTree/status_codes.py:316
msgid "Cancelled"
msgstr "Annulé"

#: InvenTree/status_codes.py:108 InvenTree/status_codes.py:148
#: InvenTree/status_codes.py:190
msgid "Lost"
msgstr "Perdu"

#: InvenTree/status_codes.py:109 InvenTree/status_codes.py:149
#: InvenTree/status_codes.py:192
msgid "Returned"
msgstr "Retourné"

#: InvenTree/status_codes.py:146
#: order/templates/order/sales_order_base.html:126
msgid "Shipped"
msgstr "Expédié"

#: InvenTree/status_codes.py:186
msgid "OK"
msgstr "OK"

#: InvenTree/status_codes.py:187
msgid "Attention needed"
msgstr "Attention requise"

#: InvenTree/status_codes.py:188
msgid "Damaged"
msgstr "Endommagé"

#: InvenTree/status_codes.py:189
msgid "Destroyed"
msgstr "Détruit"

#: InvenTree/status_codes.py:191
msgid "Rejected"
msgstr "Rejeté"

#: InvenTree/status_codes.py:272
msgid "Legacy stock tracking entry"
msgstr "Ancienne entrée de suivi de stock"

#: InvenTree/status_codes.py:274
msgid "Stock item created"
msgstr "Article en stock créé"

#: InvenTree/status_codes.py:276
msgid "Edited stock item"
msgstr "Article de stock modifié"

#: InvenTree/status_codes.py:277
msgid "Assigned serial number"
msgstr "Numéro de série attribué"

#: InvenTree/status_codes.py:279
msgid "Stock counted"
msgstr "Stock comptabilisé"

#: InvenTree/status_codes.py:280
msgid "Stock manually added"
msgstr "Stock ajouté manuellement"

#: InvenTree/status_codes.py:281
msgid "Stock manually removed"
msgstr "Stock supprimé manuellement"

#: InvenTree/status_codes.py:283
msgid "Location changed"
msgstr "Emplacement modifié"

#: InvenTree/status_codes.py:285
msgid "Installed into assembly"
msgstr "Installé dans l'assemblage"

#: InvenTree/status_codes.py:286
msgid "Removed from assembly"
msgstr "Retiré de l'assemblage"

#: InvenTree/status_codes.py:288
msgid "Installed component item"
msgstr "Composant installé"

#: InvenTree/status_codes.py:289
msgid "Removed component item"
msgstr "Composant retiré"

#: InvenTree/status_codes.py:291
msgid "Split from parent item"
msgstr "Séparer de l'élément parent"

#: InvenTree/status_codes.py:292
msgid "Split child item"
msgstr "Fractionner l'élément enfant"

#: InvenTree/status_codes.py:294 templates/js/table_filters.js:181
msgid "Sent to customer"
msgstr "Envoyé au client"

#: InvenTree/status_codes.py:295
msgid "Returned from customer"
msgstr "Retourné par le client"

#: InvenTree/status_codes.py:297
msgid "Build order output created"
msgstr "La sortie de l'ordre de construction a été créée"

#: InvenTree/status_codes.py:298
msgid "Build order output completed"
msgstr "Sortie de l'ordre de construction terminée"

#: InvenTree/status_codes.py:300
msgid "Received against purchase order"
msgstr "Reçu contre bon de commande"

#: InvenTree/status_codes.py:315
msgid "Production"
msgstr "Fabrication"

#: InvenTree/validators.py:22
msgid "Not a valid currency code"
msgstr "Code de devise invalide"

#: InvenTree/validators.py:50
msgid "Invalid character in part name"
msgstr "Caractère invalide dans le nom de la pièce"

#: InvenTree/validators.py:63
#, python-brace-format
msgid "IPN must match regex pattern {pat}"
msgstr "L'IPN doit correspondre au modèle de regex {pat}"

#: InvenTree/validators.py:77 InvenTree/validators.py:91
#: InvenTree/validators.py:105
#, python-brace-format
msgid "Reference must match pattern {pattern}"
msgstr "La référence doit correspondre au modèle {pattern}"

#: InvenTree/validators.py:113
#, python-brace-format
msgid "Illegal character in name ({x})"
msgstr "Caractère invalide dans le nom ({x})"

#: InvenTree/validators.py:132 InvenTree/validators.py:148
msgid "Overage value must not be negative"
msgstr ""

#: InvenTree/validators.py:150
msgid "Overage must not exceed 100%"
msgstr ""

#: InvenTree/validators.py:157
msgid "Overage must be an integer value or a percentage"
msgstr ""

#: InvenTree/views.py:608
msgid "Delete Item"
msgstr "Supprimer cet élément"

#: InvenTree/views.py:657
msgid "Check box to confirm item deletion"
msgstr ""

#: InvenTree/views.py:672 templates/InvenTree/settings/user.html:18
msgid "Edit User Information"
msgstr "Modifier les informations utilisateur"

#: InvenTree/views.py:683 templates/InvenTree/settings/user.html:22
msgid "Set Password"
msgstr ""

#: InvenTree/views.py:702
msgid "Password fields must match"
msgstr ""

#: InvenTree/views.py:953 templates/navbar.html:95
msgid "System Information"
msgstr "Informations système"

#: barcodes/api.py:53 barcodes/api.py:150
msgid "Must provide barcode_data parameter"
msgstr ""

#: barcodes/api.py:126
msgid "No match found for barcode data"
msgstr "Aucune correspondance trouvée pour les données du code-barres"

#: barcodes/api.py:128
msgid "Match found for barcode data"
msgstr "Correspondance trouvée pour les données du code-barres"

#: barcodes/api.py:153
msgid "Must provide stockitem parameter"
msgstr ""

#: barcodes/api.py:160
msgid "No matching stock item found"
msgstr ""

#: barcodes/api.py:190
msgid "Barcode already matches StockItem object"
msgstr ""

#: barcodes/api.py:194
msgid "Barcode already matches StockLocation object"
msgstr ""

#: barcodes/api.py:198
msgid "Barcode already matches Part object"
msgstr "Le code-barres correspond déjà à une Pièce"

#: barcodes/api.py:204 barcodes/api.py:216
msgid "Barcode hash already matches StockItem object"
msgstr ""

#: barcodes/api.py:222
msgid "Barcode associated with StockItem"
msgstr ""

#: build/forms.py:37
msgid "Build Order reference"
msgstr ""

#: build/forms.py:38
msgid "Order target date"
msgstr ""

#: build/forms.py:42 build/templates/build/build_base.html:146
#: build/templates/build/detail.html:121 order/forms.py:114 order/forms.py:149
#: order/templates/order/order_base.html:124
#: order/templates/order/sales_order_base.html:119
#: report/templates/report/inventree_build_order_base.html:126
#: templates/js/build.js:880 templates/js/order.js:200
#: templates/js/order.js:298
msgid "Target Date"
msgstr ""

#: build/forms.py:43 build/models.py:225
msgid "Target date for build completion. Build will be overdue after this date."
msgstr ""

#: build/forms.py:48 build/forms.py:90 build/forms.py:266 build/models.py:1346
#: build/templates/build/allocation_card.html:23
#: build/templates/build/auto_allocate.html:17
#: build/templates/build/build_base.html:133
#: build/templates/build/detail.html:31 common/models.py:720
#: company/forms.py:191 company/templates/company/supplier_part_pricing.html:77
#: order/forms.py:193 order/forms.py:211 order/forms.py:246 order/forms.py:268
#: order/forms.py:285 order/models.py:617 order/models.py:841
#: order/templates/order/order_wizard/match_parts.html:29
#: order/templates/order/order_wizard/select_parts.html:34
#: order/templates/order/purchase_order_detail.html:179
#: order/templates/order/sales_order_detail.html:70
#: order/templates/order/sales_order_detail.html:77
#: order/templates/order/sales_order_detail.html:162
#: order/templates/order/sales_order_detail.html:234 part/forms.py:342
#: part/forms.py:372 part/forms.py:388 part/forms.py:404 part/models.py:2293
#: part/templates/part/internal_prices.html:98
#: part/templates/part/order_prices.html:202
#: part/templates/part/part_pricing.html:16
#: part/templates/part/sale_prices.html:85
#: report/templates/report/inventree_build_order_base.html:114
#: report/templates/report/inventree_po_report.html:91
#: report/templates/report/inventree_so_report.html:91
#: report/templates/report/inventree_test_report_base.html:77
#: stock/forms.py:175 stock/forms.py:308
#: stock/templates/stock/item_base.html:255
#: stock/templates/stock/stock_adjust.html:18 templates/js/barcode.js:364
#: templates/js/bom.js:205 templates/js/build.js:233 templates/js/build.js:571
#: templates/js/build.js:1111 templates/js/order.js:393
#: templates/js/part.js:796 templates/js/stock.js:1164
#: templates/js/stock.js:1383
msgid "Quantity"
msgstr "Quantité"

#: build/forms.py:49
msgid "Number of items to build"
msgstr ""

#: build/forms.py:91
msgid "Enter quantity for build output"
msgstr ""

#: build/forms.py:95 order/forms.py:240 stock/forms.py:118
msgid "Serial Numbers"
msgstr "Numéros de série"

#: build/forms.py:97
msgid "Enter serial numbers for build outputs"
msgstr ""

#: build/forms.py:103
msgid "Confirm creation of build output"
msgstr ""

#: build/forms.py:124
msgid "Confirm deletion of build output"
msgstr ""

#: build/forms.py:145
msgid "Confirm unallocation of stock"
msgstr ""

#: build/forms.py:169
msgid "Confirm stock allocation"
msgstr ""

#: build/forms.py:186
msgid "Mark build as complete"
msgstr ""

#: build/forms.py:210 build/templates/build/auto_allocate.html:18
#: stock/forms.py:347 stock/templates/stock/item_base.html:285
#: stock/templates/stock/stock_adjust.html:17
#: templates/InvenTree/search.html:260 templates/js/barcode.js:363
#: templates/js/barcode.js:531 templates/js/build.js:218
#: templates/js/build.js:585 templates/js/order.js:378
#: templates/js/stock.js:643 templates/js/stock.js:1056
msgid "Location"
msgstr ""

#: build/forms.py:211
msgid "Location of completed parts"
msgstr "Emplacement des pièces terminées"

#: build/forms.py:215 build/templates/build/build_base.html:138
#: build/templates/build/detail.html:59 order/models.py:469
#: order/templates/order/receive_parts.html:24
#: stock/templates/stock/item_base.html:408 templates/InvenTree/search.html:252
#: templates/js/barcode.js:119 templates/js/build.js:867
#: templates/js/order.js:187 templates/js/order.js:285
#: templates/js/stock.js:630 templates/js/stock.js:1133
#: templates/js/stock.js:1399
msgid "Status"
msgstr ""

#: build/forms.py:216
msgid "Build output stock status"
msgstr ""

#: build/forms.py:223
msgid "Confirm incomplete"
msgstr ""

#: build/forms.py:224
msgid "Confirm completion with incomplete stock allocation"
msgstr ""

#: build/forms.py:227
msgid "Confirm build completion"
msgstr ""

#: build/forms.py:252
msgid "Confirm cancel"
msgstr ""

#: build/forms.py:252 build/views.py:66
msgid "Confirm build cancellation"
msgstr ""

#: build/forms.py:266
msgid "Select quantity of stock to allocate"
msgstr ""

#: build/models.py:66 build/templates/build/build_base.html:9
#: build/templates/build/build_base.html:73
#: report/templates/report/inventree_build_order_base.html:106
#: templates/js/build.js:195
msgid "Build Order"
msgstr ""

#: build/models.py:67 build/templates/build/index.html:8
#: build/templates/build/index.html:15 order/templates/order/so_builds.html:12
#: order/templates/order/so_navbar.html:19
#: order/templates/order/so_navbar.html:22 part/templates/part/navbar.html:57
#: part/templates/part/navbar.html:60 templates/InvenTree/index.html:183
#: templates/InvenTree/search.html:185
#: templates/InvenTree/settings/tabs.html:34 users/models.py:43
msgid "Build Orders"
msgstr ""

#: build/models.py:127
msgid "Build Order Reference"
msgstr ""

#: build/models.py:128 order/models.py:102 order/models.py:619
#: order/templates/order/purchase_order_detail.html:174
#: order/templates/order/sales_order_detail.html:229 part/models.py:2302
#: report/templates/report/inventree_po_report.html:92
#: report/templates/report/inventree_so_report.html:92 templates/js/bom.js:197
#: templates/js/build.js:660 templates/js/build.js:1105
msgid "Reference"
msgstr "Référence"

#: build/models.py:138
msgid "Brief description of the build"
msgstr ""

#: build/models.py:147 build/templates/build/build_base.html:163
#: build/templates/build/detail.html:77
msgid "Parent Build"
msgstr ""

#: build/models.py:148
msgid "BuildOrder to which this build is allocated"
msgstr ""

#: build/models.py:153 build/templates/build/auto_allocate.html:16
#: build/templates/build/build_base.html:128
#: build/templates/build/detail.html:26 company/models.py:663
#: order/models.py:661 order/models.py:717
#: order/templates/order/order_wizard/select_parts.html:32
#: order/templates/order/purchase_order_detail.html:132
#: order/templates/order/receive_parts.html:19
#: order/templates/order/sales_order_detail.html:214 part/models.py:321
#: part/models.py:1975 part/models.py:1987 part/models.py:2002
#: part/models.py:2020 part/models.py:2095 part/models.py:2191
#: part/models.py:2277 part/templates/part/part_app_base.html:8
#: part/templates/part/part_pricing.html:12 part/templates/part/related.html:29
#: part/templates/part/set_category.html:13
#: report/templates/report/inventree_build_order_base.html:110
#: report/templates/report/inventree_po_report.html:90
#: report/templates/report/inventree_so_report.html:90
#: templates/InvenTree/search.html:112 templates/InvenTree/search.html:210
#: templates/js/barcode.js:362 templates/js/bom.js:163
#: templates/js/build.js:551 templates/js/build.js:838
#: templates/js/build.js:1078 templates/js/company.js:140
#: templates/js/company.js:339 templates/js/part.js:241
#: templates/js/part.js:404 templates/js/stock.js:526
#: templates/js/stock.js:1371
msgid "Part"
msgstr "Pièce"

#: build/models.py:161
msgid "Select part to build"
msgstr "Sélectionnez la pièce à construire"

#: build/models.py:166
msgid "Sales Order Reference"
msgstr ""

#: build/models.py:170
msgid "SalesOrder to which this build is allocated"
msgstr ""

#: build/models.py:175
msgid "Source Location"
msgstr ""

#: build/models.py:179
msgid "Select location to take stock from for this build (leave blank to take from any stock location)"
msgstr ""

#: build/models.py:184
msgid "Destination Location"
msgstr ""

#: build/models.py:188
msgid "Select location where the completed items will be stored"
msgstr ""

#: build/models.py:192
msgid "Build Quantity"
msgstr ""

#: build/models.py:195
msgid "Number of stock items to build"
msgstr ""

#: build/models.py:199
msgid "Completed items"
msgstr ""

#: build/models.py:201
msgid "Number of stock items which have been completed"
msgstr ""

#: build/models.py:205 part/templates/part/part_base.html:167
msgid "Build Status"
msgstr ""

#: build/models.py:209
msgid "Build status code"
msgstr ""

#: build/models.py:213 stock/models.py:466
msgid "Batch Code"
msgstr ""

#: build/models.py:217
msgid "Batch code for this build output"
msgstr ""

#: build/models.py:220 order/models.py:108 part/models.py:867
#: part/templates/part/detail.html:126 templates/js/order.js:293
msgid "Creation Date"
msgstr "Date de création"

#: build/models.py:224 order/models.py:475
msgid "Target completion date"
msgstr ""

#: build/models.py:228 order/models.py:221 templates/js/build.js:885
msgid "Completion Date"
msgstr ""

#: build/models.py:234
msgid "completed by"
msgstr ""

#: build/models.py:242
msgid "Issued by"
msgstr ""

#: build/models.py:243
msgid "User who issued this build order"
msgstr ""

#: build/models.py:251 build/templates/build/build_base.html:184
#: build/templates/build/detail.html:105 order/models.py:122
#: order/templates/order/order_base.html:138
#: order/templates/order/sales_order_base.html:140 part/models.py:871
#: report/templates/report/inventree_build_order_base.html:159
msgid "Responsible"
msgstr ""

#: build/models.py:252
msgid "User responsible for this build order"
msgstr ""

#: build/models.py:257 build/templates/build/detail.html:91
#: company/templates/company/manufacturer_part_base.html:79
#: company/templates/company/manufacturer_part_detail.html:28
#: company/templates/company/supplier_part_base.html:78
#: company/templates/company/supplier_part_detail.html:28
#: part/templates/part/detail.html:83 part/templates/part/part_base.html:94
#: stock/models.py:460 stock/templates/stock/item_base.html:345
msgid "External Link"
msgstr "Lien Externe"

#: build/models.py:258 part/models.py:729 stock/models.py:462
msgid "Link to external URL"
msgstr ""

#: build/models.py:262 build/templates/build/navbar.html:53
#: company/models.py:132 company/models.py:539
#: company/templates/company/navbar.html:70
#: company/templates/company/navbar.html:73 order/models.py:126
#: order/models.py:621 order/templates/order/po_navbar.html:38
#: order/templates/order/po_navbar.html:41
#: order/templates/order/purchase_order_detail.html:243
#: order/templates/order/sales_order_detail.html:309
#: order/templates/order/so_navbar.html:33
#: order/templates/order/so_navbar.html:36 part/models.py:856
#: part/templates/part/navbar.html:142
#: report/templates/report/inventree_build_order_base.html:173
#: stock/forms.py:173 stock/forms.py:317 stock/forms.py:349 stock/forms.py:377
#: stock/models.py:532 stock/models.py:1667 stock/models.py:1769
#: stock/templates/stock/navbar.html:57 templates/js/barcode.js:37
#: templates/js/bom.js:356 templates/js/stock.js:141 templates/js/stock.js:699
msgid "Notes"
msgstr "Notes"

#: build/models.py:263
msgid "Extra build notes"
msgstr ""

#: build/models.py:740
msgid "No build output specified"
msgstr ""

#: build/models.py:743
msgid "Build output is already completed"
msgstr ""

#: build/models.py:746
msgid "Build output does not match Build Order"
msgstr ""

#: build/models.py:1152
msgid "BuildItem must be unique for build, stock_item and install_into"
msgstr ""

#: build/models.py:1177
msgid "Build item must specify a build output, as master part is marked as trackable"
msgstr "L'élément de construction doit spécifier une sortie de construction, la pièce maîtresse étant marquée comme objet traçable"

#: build/models.py:1181
#, python-brace-format
msgid "Allocated quantity ({n}) must not exceed available quantity ({q})"
msgstr ""

#: build/models.py:1188 order/models.py:815
msgid "StockItem is over-allocated"
msgstr ""

#: build/models.py:1192 order/models.py:818
msgid "Allocation quantity must be greater than zero"
msgstr ""

#: build/models.py:1196
msgid "Quantity must be 1 for serialized stock"
msgstr ""

#: build/models.py:1256
#, python-brace-format
msgid "Selected stock item not found in BOM for part '{p}'"
msgstr "L'article en stock sélectionné n'a pas été trouvé dans la BOM pour la pièce '{p}'"

#: build/models.py:1316 stock/templates/stock/item_base.html:317
#: templates/InvenTree/search.html:183 templates/js/build.js:811
#: templates/navbar.html:29
msgid "Build"
msgstr ""

#: build/models.py:1317
msgid "Build to allocate parts"
msgstr ""

#: build/models.py:1333 stock/templates/stock/item_base.html:8
#: stock/templates/stock/item_base.html:31
#: stock/templates/stock/item_base.html:339
#: stock/templates/stock/stock_adjust.html:16 templates/js/build.js:206
#: templates/js/build.js:211 templates/js/build.js:928
#: templates/js/order.js:366 templates/js/order.js:371
#: templates/js/stock.js:1115
msgid "Stock Item"
msgstr ""

#: build/models.py:1334
msgid "Source stock item"
msgstr ""

#: build/models.py:1347
msgid "Stock quantity to allocate to build"
msgstr ""

#: build/models.py:1355
msgid "Install into"
msgstr ""

#: build/models.py:1356
msgid "Destination stock item"
msgstr ""

#: build/templates/build/allocate.html:7
msgid "Allocate Parts"
msgstr ""

#: build/templates/build/allocate.html:15
msgid "Allocate Stock to Build"
msgstr ""

#: build/templates/build/allocate.html:22
msgid "Allocate stock to build"
msgstr ""

#: build/templates/build/allocate.html:23
msgid "Auto Allocate"
msgstr ""

#: build/templates/build/allocate.html:25 templates/js/build.js:743
msgid "Unallocate stock"
msgstr ""

#: build/templates/build/allocate.html:26 build/views.py:319 build/views.py:805
msgid "Unallocate Stock"
msgstr ""

#: build/templates/build/allocate.html:29
msgid "Order required parts"
msgstr "Commander les pièces requises"

#: build/templates/build/allocate.html:30
#: company/templates/company/detail_manufacturer_part.html:33
#: company/templates/company/detail_supplier_part.html:32 order/views.py:986
#: part/templates/part/category.html:127
msgid "Order Parts"
msgstr "Commander des pièces"

#: build/templates/build/allocate.html:36
msgid "Untracked stock has been fully allocated for this Build Order"
msgstr ""

#: build/templates/build/allocate.html:40
msgid "Untracked stock has not been fully allocated for this Build Order"
msgstr ""

#: build/templates/build/allocate.html:47
msgid "This Build Order does not have any associated untracked BOM items"
msgstr ""

#: build/templates/build/allocation_card.html:21
#: build/templates/build/complete_output.html:46
#: order/templates/order/sales_order_detail.html:75
#: order/templates/order/sales_order_detail.html:160
#: report/templates/report/inventree_test_report_base.html:75
#: stock/models.py:454 stock/templates/stock/item_base.html:249
#: templates/js/build.js:569
msgid "Serial Number"
msgstr ""

#: build/templates/build/attachments.html:12
#: build/templates/build/navbar.html:43 build/templates/build/navbar.html:46
#: order/templates/order/po_navbar.html:35
#: order/templates/order/so_navbar.html:29 part/templates/part/navbar.html:133
#: part/templates/part/navbar.html:136 stock/templates/stock/navbar.html:47
#: stock/templates/stock/navbar.html:50
msgid "Attachments"
msgstr "Pieces jointes"

#: build/templates/build/auto_allocate.html:9
msgid "Automatically Allocate Stock"
msgstr ""

#: build/templates/build/auto_allocate.html:10
msgid "The following stock items will be allocated to the specified build output"
msgstr ""

#: build/templates/build/auto_allocate.html:37
msgid "No stock items found that can be automatically allocated to this build"
msgstr ""

#: build/templates/build/auto_allocate.html:39
msgid "Stock items will have to be manually allocated"
msgstr ""

#: build/templates/build/build_base.html:18
#, python-format
msgid "This Build Order is allocated to Sales Order %(link)s"
msgstr ""

#: build/templates/build/build_base.html:25
#, python-format
msgid "This Build Order is a child of Build Order %(link)s"
msgstr ""

#: build/templates/build/build_base.html:32
msgid "Build Order is ready to mark as completed"
msgstr ""

#: build/templates/build/build_base.html:37
msgid "Build Order cannot be completed as outstanding outputs remain"
msgstr ""

#: build/templates/build/build_base.html:42
msgid "Required build quantity has not yet been completed"
msgstr ""

#: build/templates/build/build_base.html:47
msgid "Stock has not been fully allocated to this Build Order"
msgstr ""

#: build/templates/build/build_base.html:75
#: company/templates/company/company_base.html:40
#: company/templates/company/manufacturer_part_base.html:25
#: company/templates/company/supplier_part_base.html:26
#: order/templates/order/order_base.html:26
#: order/templates/order/sales_order_base.html:37
#: part/templates/part/category.html:18 part/templates/part/part_base.html:22
#: stock/templates/stock/item_base.html:62
#: stock/templates/stock/location.html:31
msgid "Admin view"
msgstr ""

#: build/templates/build/build_base.html:81
#: build/templates/build/build_base.html:150
#: order/templates/order/order_base.html:32
#: order/templates/order/order_base.html:86
#: order/templates/order/sales_order_base.html:43
#: order/templates/order/sales_order_base.html:88
#: templates/js/table_filters.js:245 templates/js/table_filters.js:264
#: templates/js/table_filters.js:281
msgid "Overdue"
msgstr ""

#: build/templates/build/build_base.html:90
msgid "Print actions"
msgstr ""

#: build/templates/build/build_base.html:94
msgid "Print Build Order"
msgstr ""

#: build/templates/build/build_base.html:100
#: build/templates/build/build_base.html:225
msgid "Complete Build"
msgstr ""

#: build/templates/build/build_base.html:105
msgid "Build actions"
msgstr ""

#: build/templates/build/build_base.html:109
msgid "Edit Build"
msgstr ""

#: build/templates/build/build_base.html:111
#: build/templates/build/build_base.html:209 build/views.py:57
msgid "Cancel Build"
msgstr ""

#: build/templates/build/build_base.html:124
#: build/templates/build/detail.html:11
msgid "Build Details"
msgstr ""

#: build/templates/build/build_base.html:150
#, python-format
msgid "This build was due on %(target)s"
msgstr ""

#: build/templates/build/build_base.html:157
#: build/templates/build/detail.html:64
msgid "Progress"
msgstr ""

#: build/templates/build/build_base.html:170
#: build/templates/build/detail.html:84 order/models.py:715
#: order/templates/order/sales_order_base.html:9
#: order/templates/order/sales_order_base.html:35
#: order/templates/order/sales_order_ship.html:25
#: report/templates/report/inventree_build_order_base.html:136
#: report/templates/report/inventree_so_report.html:77
#: stock/templates/stock/item_base.html:279 templates/js/order.js:245
msgid "Sales Order"
msgstr ""

#: build/templates/build/build_base.html:177
#: build/templates/build/detail.html:98
#: report/templates/report/inventree_build_order_base.html:153
msgid "Issued By"
msgstr ""

#: build/templates/build/build_base.html:217
msgid "Incomplete Outputs"
msgstr ""

#: build/templates/build/build_base.html:218
msgid "Build Order cannot be completed as incomplete build outputs remain"
msgstr ""

#: build/templates/build/build_children.html:10
#: build/templates/build/navbar.html:36
msgid "Child Build Orders"
msgstr ""

#: build/templates/build/build_output.html:15
msgid "Incomplete Build Outputs"
msgstr ""

#: build/templates/build/build_output.html:22
msgid "Create new build output"
msgstr ""

#: build/templates/build/build_output.html:23
msgid "Create New Output"
msgstr ""

#: build/templates/build/build_output.html:36
msgid "Create a new build output"
msgstr ""

#: build/templates/build/build_output.html:37
msgid "No incomplete build outputs remain."
msgstr ""

#: build/templates/build/build_output.html:38
msgid "Create a new build output using the button above"
msgstr ""

#: build/templates/build/build_output.html:49
msgid "Completed Build Outputs"
msgstr ""

#: build/templates/build/build_output_create.html:7
msgid "The Bill of Materials contains trackable parts"
msgstr "La BOM contient des pièces traçables"

#: build/templates/build/build_output_create.html:8
msgid "Build outputs must be generated individually."
msgstr ""

#: build/templates/build/build_output_create.html:9
msgid "Multiple build outputs will be created based on the quantity specified."
msgstr ""

#: build/templates/build/build_output_create.html:15
msgid "Trackable parts can have serial numbers specified"
msgstr ""

#: build/templates/build/build_output_create.html:16
msgid "Enter serial numbers to generate multiple single build outputs"
msgstr ""

#: build/templates/build/cancel.html:5
msgid "Are you sure you wish to cancel this build?"
msgstr ""

#: build/templates/build/complete.html:8
msgid "Build Order is complete"
msgstr ""

#: build/templates/build/complete.html:12
msgid "Build Order is incomplete"
msgstr ""

#: build/templates/build/complete.html:15
msgid "Incompleted build outputs remain"
msgstr ""

#: build/templates/build/complete.html:18
msgid "Required build quantity has not been completed"
msgstr ""

#: build/templates/build/complete.html:21
msgid "Required stock has not been fully allocated"
msgstr ""

#: build/templates/build/complete_output.html:10
msgid "Stock allocation is complete for this output"
msgstr ""

#: build/templates/build/complete_output.html:14
msgid "Stock allocation is incomplete"
msgstr ""

#: build/templates/build/complete_output.html:20
msgid "tracked parts have not been fully allocated"
msgstr ""

#: build/templates/build/complete_output.html:41
msgid "The following items will be created"
msgstr ""

#: build/templates/build/create_build_item.html:7
msgid "Select a stock item to allocate to the selected build output"
msgstr ""

#: build/templates/build/create_build_item.html:11
#, python-format
msgid "The allocated stock will be installed into the following build output:<br><i>%(output)s</i>"
msgstr ""

#: build/templates/build/create_build_item.html:17
#, python-format
msgid "No stock available for %(part)s"
msgstr ""

#: build/templates/build/delete_build_item.html:8
msgid "Are you sure you want to unallocate this stock?"
msgstr ""

#: build/templates/build/delete_build_item.html:11
msgid "The selected stock will be unallocated from the build output"
msgstr ""

#: build/templates/build/detail.html:35
msgid "Stock Source"
msgstr ""

#: build/templates/build/detail.html:40
msgid "Stock can be taken from any available location."
msgstr ""

#: build/templates/build/detail.html:46 order/forms.py:85 order/models.py:678
#: order/templates/order/purchase_order_detail.html:239
#: order/templates/order/receive_parts.html:25 stock/forms.py:169
#: stock/forms.py:375
msgid "Destination"
msgstr ""

#: build/templates/build/detail.html:53
msgid "Destination location not specified"
msgstr ""

#: build/templates/build/detail.html:70
#: stock/templates/stock/item_base.html:303 templates/js/stock.js:638
#: templates/js/stock.js:1406 templates/js/table_filters.js:112
#: templates/js/table_filters.js:206
msgid "Batch"
msgstr ""

#: build/templates/build/detail.html:116
#: order/templates/order/order_base.html:111
#: order/templates/order/sales_order_base.html:113 templates/js/build.js:875
msgid "Created"
msgstr ""

#: build/templates/build/detail.html:127
msgid "No target date set"
msgstr ""

#: build/templates/build/detail.html:132 templates/js/build.js:853
msgid "Completed"
msgstr ""

#: build/templates/build/detail.html:136
msgid "Build not complete"
msgstr ""

#: build/templates/build/edit_build_item.html:7
msgid "Alter the quantity of stock allocated to the build output"
msgstr ""

#: build/templates/build/index.html:28 build/views.py:678
msgid "New Build Order"
msgstr ""

#: build/templates/build/index.html:37 build/templates/build/index.html:38
msgid "Print Build Orders"
msgstr ""

#: build/templates/build/index.html:43
#: order/templates/order/purchase_orders.html:27
#: order/templates/order/sales_orders.html:27
msgid "Display calendar view"
msgstr ""

#: build/templates/build/index.html:46
#: order/templates/order/purchase_orders.html:30
#: order/templates/order/sales_orders.html:30
msgid "Display list view"
msgstr ""

#: build/templates/build/navbar.html:12
msgid "Build Order Details"
msgstr ""

#: build/templates/build/navbar.html:15
#: company/templates/company/navbar.html:15
#: order/templates/order/po_navbar.html:15
#: order/templates/order/so_navbar.html:15 part/templates/part/navbar.html:17
#: templates/js/stock.js:1044
msgid "Details"
msgstr "Détails"

#: build/templates/build/navbar.html:21 build/templates/build/navbar.html:24
#: build/views.py:91
msgid "Allocate Stock"
msgstr ""

#: build/templates/build/navbar.html:29 build/templates/build/navbar.html:32
msgid "Build Outputs"
msgstr ""

#: build/templates/build/navbar.html:39
msgid "Child Builds"
msgstr ""

#: build/templates/build/navbar.html:50
msgid "Build Order Notes"
msgstr ""

#: build/templates/build/notes.html:12
msgid "Build Notes"
msgstr ""

#: build/templates/build/notes.html:14 company/templates/company/notes.html:13
#: order/templates/order/order_notes.html:15
#: order/templates/order/sales_order_notes.html:16
#: part/templates/part/notes.html:14 stock/templates/stock/item_notes.html:15
msgid "Edit notes"
msgstr ""

#: build/templates/build/notes.html:26 company/templates/company/notes.html:24
#: order/templates/order/order_notes.html:27
#: order/templates/order/sales_order_notes.html:29
#: part/templates/part/notes.html:27 stock/templates/stock/item_base.html:487
#: stock/templates/stock/item_base.html:497
#: stock/templates/stock/item_notes.html:26
msgid "Save"
msgstr "Enregistrer"

#: build/templates/build/unallocate.html:10
msgid "Are you sure you wish to unallocate all stock for this build?"
msgstr ""

#: build/templates/build/unallocate.html:12
msgid "All incomplete stock allocations will be removed from the build"
msgstr ""

#: build/views.py:77
msgid "Build was cancelled"
msgstr ""

#: build/views.py:138
msgid "Allocated stock to build output"
msgstr ""

#: build/views.py:150
msgid "Create Build Output"
msgstr ""

#: build/views.py:168
msgid "Maximum output quantity is "
msgstr ""

#: build/views.py:184 stock/views.py:1821
msgid "Serial numbers already exist"
msgstr ""

#: build/views.py:193
msgid "Serial numbers required for trackable build output"
msgstr ""

#: build/views.py:259
msgid "Delete Build Output"
msgstr ""

#: build/views.py:280 build/views.py:370
msgid "Confirm unallocation of build stock"
msgstr ""

#: build/views.py:281 build/views.py:371 stock/views.py:425
msgid "Check the confirmation box"
msgstr ""

#: build/views.py:293
msgid "Build output does not match build"
msgstr ""

#: build/views.py:295 build/views.py:496
msgid "Build output must be specified"
msgstr ""

#: build/views.py:307
msgid "Build output deleted"
msgstr ""

#: build/views.py:405
msgid "Complete Build Order"
msgstr ""

#: build/views.py:411
msgid "Build order cannot be completed - incomplete outputs remain"
msgstr ""

#: build/views.py:422
msgid "Completed build order"
msgstr ""

#: build/views.py:438
msgid "Complete Build Output"
msgstr ""

#: build/views.py:480
msgid "Invalid stock status value selected"
msgstr ""

#: build/views.py:487
msgid "Quantity to complete cannot exceed build output quantity"
msgstr ""

#: build/views.py:493
msgid "Confirm completion of incomplete build"
msgstr ""

#: build/views.py:592
msgid "Build output completed"
msgstr ""

#: build/views.py:732
msgid "Created new build"
msgstr ""

#: build/views.py:753
msgid "Edit Build Order Details"
msgstr ""

#: build/views.py:786
msgid "Edited build"
msgstr ""

#: build/views.py:795
msgid "Delete Build Order"
msgstr ""

#: build/views.py:810
msgid "Removed parts from build allocation"
msgstr ""

#: build/views.py:822
msgid "Allocate stock to build output"
msgstr ""

#: build/views.py:865
msgid "Item must be currently in stock"
msgstr ""

#: build/views.py:871
msgid "Stock item is over-allocated"
msgstr ""

#: build/views.py:872 templates/js/bom.js:230 templates/js/build.js:670
#: templates/js/build.js:935 templates/js/build.js:1118
msgid "Available"
msgstr "Disponible"

#: build/views.py:874
msgid "Stock item must be selected"
msgstr ""

#: build/views.py:1037
msgid "Edit Stock Allocation"
msgstr ""

#: build/views.py:1041
msgid "Updated Build Item"
msgstr ""

#: build/views.py:1070
msgid "Add Build Order Attachment"
msgstr ""

#: build/views.py:1083 order/views.py:115 order/views.py:167 part/views.py:173
#: stock/views.py:277
msgid "Added attachment"
msgstr "Pièce jointe ajoutée"

#: build/views.py:1119 order/views.py:194 order/views.py:215
msgid "Edit Attachment"
msgstr ""

#: build/views.py:1129 order/views.py:198 order/views.py:219
msgid "Attachment updated"
msgstr ""

#: build/views.py:1139 order/views.py:234 order/views.py:248
msgid "Delete Attachment"
msgstr ""

#: build/views.py:1144 order/views.py:240 order/views.py:254 stock/views.py:333
msgid "Deleted attachment"
msgstr ""

#: common/files.py:64
msgid "Unsupported file format: {ext.upper()}"
msgstr ""

#: common/files.py:69
msgid "Error reading file (invalid format)"
msgstr ""

#: common/files.py:71
msgid "Error reading file (incorrect dimension)"
msgstr ""

#: common/files.py:73
msgid "Error reading file (data could be corrupted)"
msgstr ""

#: common/forms.py:39 templates/attachment_table.html:15
msgid "File"
msgstr ""

#: common/forms.py:40
msgid "Select file to upload"
msgstr "Sélectionner un fichier à téléverser"

#: common/forms.py:55
msgid "{name.title()} File"
msgstr "{name.title()} Fichier"

#: common/forms.py:56
#, python-brace-format
msgid "Select {name} file to upload"
msgstr ""

#: common/models.py:59
msgid "InvenTree Instance Name"
msgstr ""

#: common/models.py:61
msgid "String descriptor for the server instance"
msgstr ""

#: common/models.py:65
msgid "Use instance name"
msgstr ""

#: common/models.py:66
msgid "Use the instance name in the title-bar"
msgstr ""

#: common/models.py:72 company/models.py:94 company/models.py:95
msgid "Company name"
msgstr ""

#: common/models.py:73
msgid "Internal company name"
msgstr ""

#: common/models.py:78
msgid "Base URL"
msgstr ""

#: common/models.py:79
msgid "Base URL for server instance"
msgstr ""

#: common/models.py:85
msgid "Download from URL"
msgstr "Télécharger depuis l'URL"

#: common/models.py:86
msgid "Allow download of remote images and files from external URL"
msgstr ""

#: common/models.py:92
msgid "Barcode Support"
msgstr ""

#: common/models.py:93
msgid "Enable barcode scanner support"
msgstr ""

#: common/models.py:99
msgid "IPN Regex"
msgstr "Regex IPN"

#: common/models.py:100
msgid "Regular expression pattern for matching Part IPN"
msgstr "Expression régulière pour la correspondance avec l'IPN de la Pièce"

#: common/models.py:104
msgid "Allow Duplicate IPN"
msgstr "Autoriser les IPN dupliqués"

#: common/models.py:105
msgid "Allow multiple parts to share the same IPN"
msgstr "Permettre à plusieurs pièces de partager le même IPN"

#: common/models.py:111
msgid "Allow Editing IPN"
msgstr "Autoriser l'édition de l'IPN"

#: common/models.py:112
msgid "Allow changing the IPN value while editing a part"
msgstr "Permettre de modifier la valeur de l'IPN lors de l'édition d'une pièce"

#: common/models.py:118
msgid "Copy Part BOM Data"
msgstr ""

#: common/models.py:119
msgid "Copy BOM data by default when duplicating a part"
msgstr ""

#: common/models.py:125
msgid "Copy Part Parameter Data"
msgstr ""

#: common/models.py:126
msgid "Copy parameter data by default when duplicating a part"
msgstr ""

#: common/models.py:132
msgid "Copy Part Test Data"
msgstr ""

#: common/models.py:133
msgid "Copy test data by default when duplicating a part"
msgstr ""

#: common/models.py:139
msgid "Copy Category Parameter Templates"
msgstr ""

#: common/models.py:140
msgid "Copy category parameter templates when creating a part"
msgstr ""

#: common/models.py:146
msgid "Recent Part Count"
msgstr ""

#: common/models.py:147
msgid "Number of recent parts to display on index page"
msgstr ""

#: common/models.py:153 part/models.py:2193 part/templates/part/detail.html:160
#: report/models.py:186 stock/forms.py:259 templates/js/table_filters.js:25
#: templates/js/table_filters.js:315
msgid "Template"
msgstr ""

#: common/models.py:154
msgid "Parts are templates by default"
msgstr ""

#: common/models.py:160 part/models.py:819 part/templates/part/detail.html:170
#: templates/js/table_filters.js:128 templates/js/table_filters.js:327
msgid "Assembly"
msgstr ""

#: common/models.py:161
msgid "Parts can be assembled from other components by default"
msgstr ""

#: common/models.py:167 part/models.py:825 part/templates/part/detail.html:180
#: templates/js/table_filters.js:331
msgid "Component"
msgstr ""

#: common/models.py:168
msgid "Parts can be used as sub-components by default"
msgstr ""

#: common/models.py:174 part/models.py:836 part/templates/part/detail.html:200
msgid "Purchaseable"
msgstr ""

#: common/models.py:175
msgid "Parts are purchaseable by default"
msgstr ""

#: common/models.py:181 part/models.py:841 part/templates/part/detail.html:210
#: templates/js/table_filters.js:339
msgid "Salable"
msgstr ""

#: common/models.py:182
msgid "Parts are salable by default"
msgstr ""

#: common/models.py:188 part/models.py:831 part/templates/part/detail.html:190
#: templates/js/table_filters.js:33 templates/js/table_filters.js:343
msgid "Trackable"
msgstr ""

#: common/models.py:189
msgid "Parts are trackable by default"
msgstr ""

#: common/models.py:195 part/models.py:851 part/templates/part/detail.html:150
#: templates/js/table_filters.js:29
msgid "Virtual"
msgstr ""

#: common/models.py:196
msgid "Parts are virtual by default"
msgstr ""

#: common/models.py:202
msgid "Show Quantity in Forms"
msgstr ""

#: common/models.py:203
msgid "Display available part quantity in some forms"
msgstr ""

#: common/models.py:209
msgid "Show Price in Forms"
msgstr ""

#: common/models.py:210
msgid "Display part price in some forms"
msgstr ""

#: common/models.py:216
msgid "Internal Prices"
msgstr ""

#: common/models.py:217
msgid "Enable internal prices for parts"
msgstr ""

#: common/models.py:223
msgid "Internal Price as BOM-Price"
msgstr ""

#: common/models.py:224
msgid "Use the internal price (if set) in BOM-price calculations"
msgstr ""

#: common/models.py:230 templates/stats.html:25
msgid "Debug Mode"
msgstr ""

#: common/models.py:231
msgid "Generate reports in debug mode (HTML output)"
msgstr ""

#: common/models.py:237
msgid "Page Size"
msgstr ""

#: common/models.py:238
msgid "Default page size for PDF reports"
msgstr ""

#: common/models.py:248
msgid "Test Reports"
msgstr ""

#: common/models.py:249
msgid "Enable generation of test reports"
msgstr ""

#: common/models.py:255
msgid "Stock Expiry"
msgstr ""

#: common/models.py:256
msgid "Enable stock expiry functionality"
msgstr ""

#: common/models.py:262
msgid "Sell Expired Stock"
msgstr ""

#: common/models.py:263
msgid "Allow sale of expired stock"
msgstr ""

#: common/models.py:269
msgid "Stock Stale Time"
msgstr ""

#: common/models.py:270
msgid "Number of days stock items are considered stale before expiring"
msgstr ""

#: common/models.py:272 part/templates/part/detail.html:121
msgid "days"
msgstr "jours"

#: common/models.py:277
msgid "Build Expired Stock"
msgstr ""

#: common/models.py:278
msgid "Allow building with expired stock"
msgstr ""

#: common/models.py:284
msgid "Stock Ownership Control"
msgstr ""

#: common/models.py:285
msgid "Enable ownership control over stock locations and items"
msgstr ""

#: common/models.py:291
msgid "Group by Part"
msgstr ""

#: common/models.py:292
msgid "Group stock items by part reference in table views"
msgstr ""

#: common/models.py:298
msgid "Recent Stock Count"
msgstr ""

#: common/models.py:299
msgid "Number of recent stock items to display on index page"
msgstr ""

#: common/models.py:305
msgid "Build Order Reference Prefix"
msgstr ""

#: common/models.py:306
msgid "Prefix value for build order reference"
msgstr ""

#: common/models.py:311
msgid "Build Order Reference Regex"
msgstr ""

#: common/models.py:312
msgid "Regular expression pattern for matching build order reference"
msgstr ""

#: common/models.py:316
msgid "Sales Order Reference Prefix"
msgstr ""

#: common/models.py:317
msgid "Prefix value for sales order reference"
msgstr ""

#: common/models.py:322
msgid "Purchase Order Reference Prefix"
msgstr ""

#: common/models.py:323
msgid "Prefix value for purchase order reference"
msgstr ""

#: common/models.py:546
msgid "Settings key (must be unique - case insensitive"
msgstr ""

#: common/models.py:548
msgid "Settings value"
msgstr ""

#: common/models.py:583
msgid "Must be an integer value"
msgstr ""

#: common/models.py:606
msgid "Value must be a boolean value"
msgstr ""

#: common/models.py:617
msgid "Value must be an integer value"
msgstr ""

#: common/models.py:640
msgid "Key string must be unique"
msgstr ""

#: common/models.py:721 company/forms.py:192
msgid "Price break quantity"
msgstr ""

#: common/models.py:729 company/templates/company/supplier_part_pricing.html:82
#: part/templates/part/internal_prices.html:103
#: part/templates/part/sale_prices.html:90 templates/js/bom.js:271
msgid "Price"
msgstr ""

#: common/models.py:730
msgid "Unit price at specified quantity"
msgstr ""

#: common/models.py:822
msgid "Default"
msgstr ""

#: common/templates/common/edit_setting.html:11
msgid "Current value"
msgstr ""

#: common/views.py:32
msgid "Change Setting"
msgstr ""

#: common/views.py:101
msgid "Supplied value is not allowed"
msgstr ""

#: common/views.py:110
msgid "Supplied value must be a boolean"
msgstr ""

#: common/views.py:184 order/templates/order/order_wizard/po_upload.html:42
#: order/templates/order/po_navbar.html:19
#: order/templates/order/po_navbar.html:22 order/views.py:582
#: part/templates/part/bom_upload/upload_file.html:27
msgid "Upload File"
msgstr ""

#: common/views.py:185 order/templates/order/order_wizard/match_fields.html:52
#: order/views.py:583 part/templates/part/bom_upload/select_fields.html:58
msgid "Match Fields"
msgstr ""

#: common/views.py:186
msgid "Match Items"
msgstr ""

#: common/views.py:479
msgid "Fields matching failed"
msgstr ""

#: company/forms.py:38 company/models.py:142
#: company/templates/company/detail.html:42
msgid "Currency"
msgstr ""

#: company/forms.py:39 company/models.py:144
msgid "Default currency used for this company"
msgstr ""

#: company/forms.py:77 part/forms.py:46
msgid "URL"
msgstr ""

#: company/forms.py:78 part/forms.py:47
msgid "Image URL"
msgstr ""

#: company/forms.py:133 templates/js/part.js:787
msgid "Single Price"
msgstr ""

#: company/forms.py:135
msgid "Single quantity price"
msgstr ""

#: company/forms.py:143 company/models.py:321
msgid "Select manufacturer"
msgstr ""

#: company/forms.py:149 company/models.py:328
msgid "Manufacturer Part Number"
msgstr ""

#: company/forms.py:151 company/models.py:327
#: company/templates/company/manufacturer_part_base.html:89
#: company/templates/company/manufacturer_part_detail.html:26
#: company/templates/company/supplier_part_base.html:102
#: company/templates/company/supplier_part_detail.html:35
#: order/templates/order/purchase_order_detail.html:162 part/bom.py:171
#: part/bom.py:242 templates/js/company.js:181 templates/js/company.js:408
msgid "MPN"
msgstr ""

#: company/models.py:99
msgid "Company description"
msgstr ""

#: company/models.py:100
msgid "Description of the company"
msgstr ""

#: company/models.py:104 company/templates/company/company_base.html:70
#: company/templates/company/detail.html:33 templates/js/company.js:60
msgid "Website"
msgstr ""

#: company/models.py:104
msgid "Company website URL"
msgstr ""

#: company/models.py:107 company/templates/company/company_base.html:77
msgid "Address"
msgstr ""

#: company/models.py:108
msgid "Company address"
msgstr ""

#: company/models.py:111
msgid "Phone number"
msgstr ""

#: company/models.py:112
msgid "Contact phone number"
msgstr ""

#: company/models.py:115 company/templates/company/company_base.html:91
msgid "Email"
msgstr ""

#: company/models.py:115
msgid "Contact email address"
msgstr ""

#: company/models.py:118 company/templates/company/company_base.html:98
msgid "Contact"
msgstr ""

#: company/models.py:119
msgid "Point of contact"
msgstr ""

#: company/models.py:121 company/models.py:333 company/models.py:526
#: order/models.py:106 part/models.py:728
#: report/templates/report/inventree_build_order_base.html:165
#: templates/js/company.js:188 templates/js/company.js:419
#: templates/js/part.js:498
msgid "Link"
msgstr ""

#: company/models.py:121
msgid "Link to external company information"
msgstr ""

#: company/models.py:129 part/models.py:738
msgid "Image"
msgstr ""

#: company/models.py:134
msgid "is customer"
msgstr ""

#: company/models.py:134
msgid "Do you sell items to this company?"
msgstr ""

#: company/models.py:136
msgid "is supplier"
msgstr ""

#: company/models.py:136
msgid "Do you purchase items from this company?"
msgstr ""

#: company/models.py:138
msgid "is manufacturer"
msgstr ""

#: company/models.py:138
msgid "Does this company manufacture parts?"
msgstr ""

#: company/models.py:305 company/models.py:497 stock/models.py:407
#: stock/templates/stock/item_base.html:235
msgid "Base Part"
msgstr ""

#: company/models.py:309 company/models.py:501 order/views.py:1597
msgid "Select part"
msgstr ""

#: company/models.py:320 company/templates/company/detail.html:57
#: company/templates/company/manufacturer_part_base.html:85
#: company/templates/company/manufacturer_part_detail.html:25
#: company/templates/company/supplier_part_base.html:94
#: company/templates/company/supplier_part_detail.html:34 part/bom.py:170
#: part/bom.py:241 stock/templates/stock/item_base.html:352
#: templates/js/company.js:44 templates/js/company.js:165
#: templates/js/company.js:390
msgid "Manufacturer"
msgstr ""

#: company/models.py:334
msgid "URL for external manufacturer part link"
msgstr ""

#: company/models.py:340
msgid "Manufacturer part description"
msgstr ""

#: company/models.py:390 company/models.py:520
#: company/templates/company/manufacturer_part_base.html:6
#: company/templates/company/manufacturer_part_base.html:19
#: stock/templates/stock/item_base.html:362
msgid "Manufacturer Part"
msgstr ""

#: company/models.py:397
msgid "Parameter name"
msgstr ""

#: company/models.py:403 part/templates/part/params.html:28
#: report/templates/report/inventree_test_report_base.html:90
#: stock/models.py:1756 templates/InvenTree/settings/header.html:8
#: templates/js/company.js:241 templates/js/stock.js:137
msgid "Value"
msgstr ""

#: company/models.py:404
msgid "Parameter value"
msgstr ""

#: company/models.py:410 part/models.py:813 part/models.py:2165
#: part/templates/part/detail.html:106 part/templates/part/params.html:29
#: templates/js/company.js:247
msgid "Units"
msgstr ""

#: company/models.py:411
msgid "Parameter units"
msgstr ""

#: company/models.py:507 company/templates/company/detail.html:62
#: company/templates/company/supplier_part_base.html:84
#: company/templates/company/supplier_part_detail.html:25 order/models.py:193
#: order/templates/order/order_base.html:92
#: order/templates/order/order_wizard/select_pos.html:30 part/bom.py:175
#: part/bom.py:286 stock/templates/stock/item_base.html:369
#: templates/js/company.js:48 templates/js/company.js:364
#: templates/js/order.js:170
msgid "Supplier"
msgstr ""

#: company/models.py:508
msgid "Select supplier"
msgstr ""

#: company/models.py:513 company/templates/company/supplier_part_base.html:88
#: company/templates/company/supplier_part_detail.html:26
#: order/templates/order/purchase_order_detail.html:153 part/bom.py:176
#: part/bom.py:287
msgid "SKU"
msgstr ""

#: company/models.py:514
msgid "Supplier stock keeping unit"
msgstr ""

#: company/models.py:521
msgid "Select manufacturer part"
msgstr ""

#: company/models.py:527
msgid "URL for external supplier part link"
msgstr ""

#: company/models.py:533
msgid "Supplier part description"
msgstr ""

#: company/models.py:538 company/templates/company/supplier_part_base.html:116
#: company/templates/company/supplier_part_detail.html:38 part/models.py:2305
#: report/templates/report/inventree_po_report.html:93
#: report/templates/report/inventree_so_report.html:93
msgid "Note"
msgstr ""

#: company/models.py:542 part/models.py:1606
msgid "base cost"
msgstr ""

#: company/models.py:542 part/models.py:1606
msgid "Minimum charge (e.g. stocking fee)"
msgstr ""

#: company/models.py:544 company/templates/company/supplier_part_base.html:109
#: stock/models.py:431 stock/templates/stock/item_base.html:310
#: templates/js/stock.js:695
msgid "Packaging"
msgstr ""

#: company/models.py:544
msgid "Part packaging"
msgstr ""

#: company/models.py:546 part/models.py:1608
msgid "multiple"
msgstr ""

#: company/models.py:546
msgid "Order multiple"
msgstr ""

#: company/templates/company/assigned_stock.html:10
#: company/templates/company/navbar.html:62
#: company/templates/company/navbar.html:65 templates/js/build.js:562
msgid "Assigned Stock"
msgstr ""

#: company/templates/company/company_base.html:9
#: company/templates/company/company_base.html:35
#: templates/InvenTree/search.html:304 templates/js/company.js:33
msgid "Company"
msgstr ""

#: company/templates/company/company_base.html:25
#: part/templates/part/part_thumb.html:21
msgid "Upload new image"
msgstr ""

#: company/templates/company/company_base.html:27
#: part/templates/part/part_thumb.html:23
msgid "Download image from URL"
msgstr ""

#: company/templates/company/company_base.html:46 order/views.py:311
msgid "Create Purchase Order"
msgstr ""

#: company/templates/company/company_base.html:51
msgid "Edit company information"
msgstr ""

#: company/templates/company/company_base.html:56 company/views.py:326
msgid "Delete Company"
msgstr ""

#: company/templates/company/company_base.html:64
#: company/templates/company/detail.html:10
#: company/templates/company/navbar.html:12
msgid "Company Details"
msgstr ""

#: company/templates/company/company_base.html:84
msgid "Phone"
msgstr ""

#: company/templates/company/delete.html:7
#, python-format
msgid "Are you sure you want to delete company '%(name)s'?"
msgstr ""

#: company/templates/company/delete.html:12
#, python-format
msgid "There are %(count)s parts sourced from this company.<br>\n"
"If this supplier is deleted, these supplier part entries will also be deleted."
msgstr ""

#: company/templates/company/detail.html:21
msgid "Company Name"
msgstr ""

#: company/templates/company/detail.html:36
msgid "No website specified"
msgstr ""

#: company/templates/company/detail.html:45
msgid "Uses default currency"
msgstr ""

#: company/templates/company/detail.html:67 order/models.py:464
#: order/templates/order/sales_order_base.html:94 stock/models.py:449
#: stock/models.py:450 stock/templates/stock/item_base.html:262
#: templates/js/company.js:40 templates/js/order.js:267
#: templates/js/stock.js:1097
msgid "Customer"
msgstr ""

#: company/templates/company/detail_manufacturer_part.html:11
#: templates/InvenTree/search.html:149
msgid "Manufacturer Parts"
msgstr ""

#: company/templates/company/detail_manufacturer_part.html:22
msgid "Create new manufacturer part"
msgstr ""

#: company/templates/company/detail_manufacturer_part.html:23
#: part/templates/part/manufacturer.html:19
msgid "New Manufacturer Part"
msgstr ""

#: company/templates/company/detail_manufacturer_part.html:28
#: company/templates/company/detail_supplier_part.html:27
#: company/templates/company/manufacturer_part_suppliers.html:20
#: part/templates/part/category.html:122
#: part/templates/part/manufacturer.html:22
#: part/templates/part/supplier.html:20
msgid "Options"
msgstr ""

#: company/templates/company/detail_manufacturer_part.html:33
#: company/templates/company/detail_supplier_part.html:32
#: part/templates/part/category.html:127
msgid "Order parts"
msgstr ""

#: company/templates/company/detail_manufacturer_part.html:36
#: company/templates/company/detail_supplier_part.html:35
msgid "Delete parts"
msgstr ""

#: company/templates/company/detail_manufacturer_part.html:36
#: company/templates/company/detail_supplier_part.html:35
msgid "Delete Parts"
msgstr ""

#: company/templates/company/detail_manufacturer_part.html:66
#: company/templates/company/detail_supplier_part.html:66
#: part/templates/part/bom.html:159 part/templates/part/category.html:118
#: templates/js/stock.js:1312
msgid "New Part"
msgstr ""

#: company/templates/company/detail_manufacturer_part.html:67
#: company/templates/company/detail_supplier_part.html:67
msgid "Create new Part"
msgstr ""

#: company/templates/company/detail_manufacturer_part.html:72
#: company/views.py:71 part/templates/part/manufacturer.html:52
#: part/templates/part/supplier.html:56
msgid "New Manufacturer"
msgstr ""

#: company/templates/company/detail_manufacturer_part.html:73
#: company/views.py:284
msgid "Create new Manufacturer"
msgstr ""

#: company/templates/company/detail_stock.html:10
msgid "Supplier Stock"
msgstr ""

#: company/templates/company/detail_stock.html:37
#: company/templates/company/supplier_part_stock.html:34
#: part/templates/part/category.html:114 part/templates/part/category.html:128
#: part/templates/part/stock.html:54 stock/templates/stock/location.html:163
msgid "Export"
msgstr ""

#: company/templates/company/detail_supplier_part.html:11
#: company/templates/company/manufacturer_part_navbar.html:11
#: templates/InvenTree/search.html:164
msgid "Supplier Parts"
msgstr ""

#: company/templates/company/detail_supplier_part.html:21
#: order/templates/order/order_wizard/select_parts.html:44
#: order/templates/order/purchase_order_detail.html:50
msgid "Create new supplier part"
msgstr ""

#: company/templates/company/detail_supplier_part.html:22
#: company/templates/company/manufacturer_part_suppliers.html:17
#: order/templates/order/purchase_order_detail.html:49
#: part/templates/part/supplier.html:17 templates/js/stock.js:1318
msgid "New Supplier Part"
msgstr ""

#: company/templates/company/detail_supplier_part.html:72
#: company/templates/company/manufacturer_part_suppliers.html:82
#: company/views.py:64 order/templates/order/purchase_orders.html:185
#: part/templates/part/supplier.html:50
msgid "New Supplier"
msgstr ""

#: company/templates/company/detail_supplier_part.html:73 company/views.py:281
#: order/templates/order/purchase_orders.html:186
msgid "Create new Supplier"
msgstr ""

#: company/templates/company/index.html:8
msgid "Supplier List"
msgstr ""

#: company/templates/company/manufacturer_part_base.html:36
#: company/templates/company/supplier_part_base.html:36
#: company/templates/company/supplier_part_orders.html:17
#: part/templates/part/orders.html:17 part/templates/part/part_base.html:58
msgid "Order part"
msgstr ""

#: company/templates/company/manufacturer_part_base.html:41
msgid "Edit manufacturer part"
msgstr ""

#: company/templates/company/manufacturer_part_base.html:45
msgid "Delete manufacturer part"
msgstr ""

#: company/templates/company/manufacturer_part_base.html:57
#: company/templates/company/manufacturer_part_detail.html:10
msgid "Manufacturer Part Details"
msgstr ""

#: company/templates/company/manufacturer_part_base.html:62
#: company/templates/company/manufacturer_part_detail.html:18
#: company/templates/company/supplier_part_base.html:61
#: company/templates/company/supplier_part_detail.html:18
msgid "Internal Part"
msgstr ""

#: company/templates/company/manufacturer_part_delete.html:6
msgid "Are you sure you want to delete the following Manufacturer Parts?"
msgstr ""

#: company/templates/company/manufacturer_part_delete.html:36
#, python-format
msgid "There are %(count)s suppliers defined for this manufacturer part. If you delete it, the following supplier parts will also be deleted:"
msgstr ""

#: company/templates/company/manufacturer_part_navbar.html:14
#: company/templates/company/manufacturer_part_suppliers.html:10
#: company/views.py:63 part/templates/part/navbar.html:86
#: part/templates/part/navbar.html:89 templates/InvenTree/search.html:316
#: templates/navbar.html:35
msgid "Suppliers"
msgstr ""

#: company/templates/company/manufacturer_part_navbar.html:19
msgid "Manufacturer Part Stock"
msgstr ""

#: company/templates/company/manufacturer_part_navbar.html:22
#: company/templates/company/navbar.html:41
#: company/templates/company/supplier_part_navbar.html:15
#: part/templates/part/navbar.html:38 stock/api.py:54
#: stock/templates/stock/loc_link.html:7 stock/templates/stock/location.html:36
#: stock/templates/stock/stock_app_base.html:10
#: templates/InvenTree/index.html:128 templates/InvenTree/search.html:196
#: templates/InvenTree/search.html:232
#: templates/InvenTree/settings/tabs.html:31 templates/js/part.js:181
#: templates/js/part.js:305 templates/js/part.js:465 templates/js/stock.js:566
#: templates/navbar.html:26
msgid "Stock"
msgstr ""

#: company/templates/company/manufacturer_part_navbar.html:26
msgid "Manufacturer Part Orders"
msgstr ""

#: company/templates/company/manufacturer_part_navbar.html:29
#: company/templates/company/supplier_part_navbar.html:22
msgid "Orders"
msgstr ""

#: company/templates/company/manufacturer_part_suppliers.html:22
#: part/templates/part/supplier.html:22
msgid "Delete supplier parts"
msgstr ""

#: company/templates/company/manufacturer_part_suppliers.html:22
#: part/templates/part/manufacturer.html:24 part/templates/part/params.html:44
#: part/templates/part/related.html:44 part/templates/part/supplier.html:22
#: stock/views.py:1002 users/models.py:191
msgid "Delete"
msgstr ""

#: company/templates/company/manufacturer_part_suppliers.html:37
#: part/templates/part/category_navbar.html:34
#: part/templates/part/category_navbar.html:37
#: part/templates/part/navbar.html:24
msgid "Parameters"
msgstr ""

#: company/templates/company/manufacturer_part_suppliers.html:43
#: part/templates/part/params.html:18
#: templates/InvenTree/settings/category.html:29
#: templates/InvenTree/settings/part.html:48
msgid "New Parameter"
msgstr ""

#: company/templates/company/manufacturer_part_suppliers.html:83
#: part/templates/part/supplier.html:51
msgid "Create new supplier"
msgstr ""

#: company/templates/company/navbar.html:20
#: company/templates/company/navbar.html:23
msgid "Manufactured Parts"
msgstr ""

#: company/templates/company/navbar.html:29
#: company/templates/company/navbar.html:32
msgid "Supplied Parts"
msgstr ""

#: company/templates/company/navbar.html:38 part/templates/part/navbar.html:35
#: stock/templates/stock/location.html:107
#: stock/templates/stock/location.html:122
#: stock/templates/stock/location.html:136
#: stock/templates/stock/location_navbar.html:22
#: stock/templates/stock/location_navbar.html:29
#: templates/InvenTree/search.html:198 templates/js/stock.js:996
#: templates/stats.html:93 templates/stats.html:102 users/models.py:42
msgid "Stock Items"
msgstr ""

#: company/templates/company/navbar.html:47
#: company/templates/company/navbar.html:56
#: company/templates/company/navbar.html:59
#: company/templates/company/sales_orders.html:11
#: order/templates/order/sales_orders.html:8
#: order/templates/order/sales_orders.html:13
#: part/templates/part/navbar.html:112 part/templates/part/navbar.html:115
#: part/templates/part/sales_orders.html:10 templates/InvenTree/index.html:228
#: templates/InvenTree/search.html:345
#: templates/InvenTree/settings/tabs.html:40 templates/navbar.html:46
#: users/models.py:45
msgid "Sales Orders"
msgstr ""

#: company/templates/company/navbar.html:50
#: company/templates/company/purchase_orders.html:10
#: order/templates/order/purchase_orders.html:8
#: order/templates/order/purchase_orders.html:13
#: part/templates/part/navbar.html:92 part/templates/part/navbar.html:95
#: part/templates/part/orders.html:10 templates/InvenTree/index.html:205
#: templates/InvenTree/search.html:325
#: templates/InvenTree/settings/tabs.html:37 templates/navbar.html:37
#: users/models.py:44
msgid "Purchase Orders"
msgstr ""

#: company/templates/company/notes.html:11
msgid "Company Notes"
msgstr ""

#: company/templates/company/purchase_orders.html:18
#: order/templates/order/purchase_orders.html:20
msgid "Create new purchase order"
msgstr ""

#: company/templates/company/purchase_orders.html:19
#: order/templates/order/purchase_orders.html:21
msgid "New Purchase Order"
msgstr ""

#: company/templates/company/sales_orders.html:19
#: order/templates/order/sales_orders.html:20
msgid "Create new sales order"
msgstr ""

#: company/templates/company/sales_orders.html:20
#: order/templates/order/sales_orders.html:21
msgid "New Sales Order"
msgstr ""

#: company/templates/company/supplier_part_base.html:7
#: company/templates/company/supplier_part_base.html:20 stock/models.py:416
#: stock/templates/stock/item_base.html:374 templates/js/company.js:380
msgid "Supplier Part"
msgstr ""

#: company/templates/company/supplier_part_base.html:40
msgid "Edit supplier part"
msgstr ""

#: company/templates/company/supplier_part_base.html:44
msgid "Delete supplier part"
msgstr ""

#: company/templates/company/supplier_part_base.html:56
#: company/templates/company/supplier_part_detail.html:10
msgid "Supplier Part Details"
msgstr ""

#: company/templates/company/supplier_part_delete.html:5
msgid "Are you sure you want to delete the following Supplier Parts?"
msgstr ""

#: company/templates/company/supplier_part_navbar.html:12
#: company/templates/company/supplier_part_stock.html:10
msgid "Supplier Part Stock"
msgstr ""

#: company/templates/company/supplier_part_navbar.html:19
#: company/templates/company/supplier_part_orders.html:10
msgid "Supplier Part Orders"
msgstr ""

#: company/templates/company/supplier_part_navbar.html:26
msgid "Supplier Part Pricing"
msgstr ""

#: company/templates/company/supplier_part_navbar.html:29
msgid "Pricing"
msgstr ""

#: company/templates/company/supplier_part_orders.html:18
#: part/templates/part/orders.html:18
msgid "Order Part"
msgstr ""

#: company/templates/company/supplier_part_pricing.html:11
msgid "Pricing Information"
msgstr ""

#: company/templates/company/supplier_part_pricing.html:19 company/views.py:855
#: part/templates/part/sale_prices.html:17 part/views.py:2751
msgid "Add Price Break"
msgstr ""

#: company/templates/company/supplier_part_pricing.html:38
#: part/templates/part/sale_prices.html:46
msgid "No price break information found"
msgstr ""

#: company/templates/company/supplier_part_pricing.html:89
#: part/templates/part/sale_prices.html:97
msgid "Edit price break"
msgstr ""

#: company/templates/company/supplier_part_pricing.html:90
#: part/templates/part/sale_prices.html:98
msgid "Delete price break"
msgstr ""

#: company/views.py:70 part/templates/part/navbar.html:80
#: part/templates/part/navbar.html:83 templates/InvenTree/search.html:306
#: templates/navbar.html:36
msgid "Manufacturers"
msgstr ""

#: company/views.py:77 templates/InvenTree/search.html:336
#: templates/navbar.html:45
msgid "Customers"
msgstr ""

#: company/views.py:78 order/templates/order/sales_orders.html:187
msgid "New Customer"
msgstr ""

#: company/views.py:86
msgid "Companies"
msgstr ""

#: company/views.py:87
msgid "New Company"
msgstr ""

#: company/views.py:169 part/views.py:948
msgid "Download Image"
msgstr ""

#: company/views.py:198 part/views.py:980
msgid "Image size exceeds maximum allowable size for download"
msgstr ""

#: company/views.py:205 part/views.py:987
#, python-brace-format
msgid "Invalid response: {code}"
msgstr ""

#: company/views.py:214 part/views.py:996
msgid "Supplied URL is not a valid image file"
msgstr ""

#: company/views.py:243
msgid "Update Company Image"
msgstr ""

#: company/views.py:249
msgid "Updated company image"
msgstr ""

#: company/views.py:259
msgid "Edit Company"
msgstr ""

#: company/views.py:264
msgid "Edited company information"
msgstr ""

#: company/views.py:287 order/templates/order/sales_orders.html:188
msgid "Create new Customer"
msgstr ""

#: company/views.py:289
msgid "Create new Company"
msgstr ""

#: company/views.py:316
msgid "Created new company"
msgstr ""

#: company/views.py:332
msgid "Company was deleted"
msgstr ""

#: company/views.py:357
msgid "Edit Manufacturer Part"
msgstr ""

#: company/views.py:366
msgid "Create New Manufacturer Part"
msgstr ""

#: company/views.py:440
msgid "Delete Manufacturer Part"
msgstr ""

#: company/views.py:514
msgid "Add Manufacturer Part Parameter"
msgstr ""

#: company/views.py:548
msgid "Edit Manufacturer Part Parameter"
msgstr ""

#: company/views.py:588
msgid "Edit Supplier Part"
msgstr ""

#: company/views.py:639 templates/js/stock.js:1319
msgid "Create new Supplier Part"
msgstr ""

#: company/views.py:783
msgid "Delete Supplier Part"
msgstr ""

#: company/views.py:860 part/views.py:2755
msgid "Added new price break"
msgstr ""

#: company/views.py:916 part/views.py:2799
msgid "Edit Price Break"
msgstr ""

#: company/views.py:931 part/views.py:2813
msgid "Delete Price Break"
msgstr ""

#: label/api.py:56 report/api.py:201
msgid "No valid objects provided to template"
msgstr ""

#: label/models.py:103
msgid "Label name"
msgstr ""

#: label/models.py:110
msgid "Label description"
msgstr ""

#: label/models.py:117 stock/forms.py:202
msgid "Label"
msgstr ""

#: label/models.py:118
msgid "Label template file"
msgstr ""

#: label/models.py:124 report/models.py:297
msgid "Enabled"
msgstr ""

#: label/models.py:125
msgid "Label template is enabled"
msgstr ""

#: label/models.py:130
msgid "Width [mm]"
msgstr ""

#: label/models.py:131
msgid "Label width, specified in mm"
msgstr ""

#: label/models.py:137
msgid "Height [mm]"
msgstr ""

#: label/models.py:138
msgid "Label height, specified in mm"
msgstr ""

#: label/models.py:144 report/models.py:290
msgid "Filename Pattern"
msgstr ""

#: label/models.py:145
msgid "Pattern for generating label filenames"
msgstr ""

#: label/models.py:244 label/models.py:297
msgid "Query filters (comma-separated list of key=value pairs"
msgstr ""

#: label/models.py:245 label/models.py:298 report/models.py:317
#: report/models.py:440 report/models.py:474
msgid "Filters"
msgstr ""

#: order/forms.py:27 order/templates/order/order_base.html:47
msgid "Place order"
msgstr ""

#: order/forms.py:38 order/templates/order/order_base.html:54
msgid "Mark order as complete"
msgstr ""

#: order/forms.py:49 order/forms.py:60 order/templates/order/order_base.html:59
#: order/templates/order/sales_order_base.html:61
msgid "Cancel order"
msgstr ""

#: order/forms.py:71 order/templates/order/sales_order_base.html:58
msgid "Ship order"
msgstr ""

#: order/forms.py:86
msgid "Receive parts to this location"
msgstr ""

#: order/forms.py:108
msgid "Purchase Order reference"
msgstr ""

#: order/forms.py:115
msgid "Target date for order delivery. Order will be overdue after this date."
msgstr ""

#: order/forms.py:143
msgid "Enter sales order number"
msgstr ""

#: order/forms.py:150 order/models.py:476
msgid "Target date for order completion. Order will be overdue after this date."
msgstr ""

#: order/forms.py:242
msgid "Enter stock item serial numbers"
msgstr ""

#: order/forms.py:248
msgid "Enter quantity of stock items"
msgstr ""

#: order/models.py:102
msgid "Order reference"
msgstr ""

#: order/models.py:104
msgid "Order description"
msgstr ""

#: order/models.py:106
msgid "Link to external page"
msgstr ""

#: order/models.py:114 part/templates/part/detail.html:132
msgid "Created By"
msgstr ""

#: order/models.py:121
msgid "User or group responsible for this order"
msgstr ""

#: order/models.py:126
msgid "Order notes"
msgstr ""

#: order/models.py:185 order/models.py:469
msgid "Purchase order status"
msgstr ""

#: order/models.py:194
msgid "Company from which the items are being ordered"
msgstr ""

#: order/models.py:197 order/templates/order/order_base.html:98
#: templates/js/order.js:179
msgid "Supplier Reference"
msgstr ""

#: order/models.py:197
msgid "Supplier order reference code"
msgstr ""

#: order/models.py:204
msgid "received by"
msgstr ""

#: order/models.py:209
msgid "Issue Date"
msgstr ""

#: order/models.py:210
msgid "Date order was issued"
msgstr ""

#: order/models.py:215
msgid "Target Delivery Date"
msgstr ""

#: order/models.py:216
msgid "Expected date for order delivery. Order will be overdue after this date."
msgstr ""

#: order/models.py:222
msgid "Date order was completed"
msgstr ""

#: order/models.py:246 part/views.py:1686 stock/models.py:304
#: stock/models.py:1020
msgid "Quantity must be greater than zero"
msgstr ""

#: order/models.py:251
msgid "Part supplier must match PO supplier"
msgstr ""

#: order/models.py:349
msgid "Lines can only be received against an order marked as 'Placed'"
msgstr ""

#: order/models.py:353
msgid "Quantity must be an integer"
msgstr ""

#: order/models.py:355
msgid "Quantity must be a positive number"
msgstr ""

#: order/models.py:465
msgid "Company to which the items are being sold"
msgstr ""

#: order/models.py:471
msgid "Customer Reference "
msgstr ""

#: order/models.py:471
msgid "Customer order reference code"
msgstr ""

#: order/models.py:479 templates/js/order.js:303
msgid "Shipment Date"
msgstr ""

#: order/models.py:486
msgid "shipped by"
msgstr ""

#: order/models.py:530
msgid "SalesOrder cannot be shipped as it is not currently pending"
msgstr ""

#: order/models.py:617
msgid "Item quantity"
msgstr ""

#: order/models.py:619
msgid "Line item reference"
msgstr ""

#: order/models.py:621
msgid "Line item notes"
msgstr ""

#: order/models.py:647 order/models.py:715 templates/js/order.js:353
msgid "Order"
msgstr ""

#: order/models.py:648 order/templates/order/order_base.html:9
#: order/templates/order/order_base.html:24
#: report/templates/report/inventree_po_report.html:77
#: stock/templates/stock/item_base.html:324 templates/js/order.js:148
#: templates/js/stock.js:669 templates/js/stock.js:1078
msgid "Purchase Order"
msgstr ""

#: order/models.py:662
msgid "Supplier part"
msgstr ""

#: order/models.py:665 order/templates/order/order_base.html:131
#: order/templates/order/purchase_order_detail.html:219
#: order/templates/order/receive_parts.html:22
#: order/templates/order/sales_order_base.html:133
msgid "Received"
msgstr ""

#: order/models.py:665
msgid "Number of items received"
msgstr ""

#: order/models.py:672 stock/models.py:542
#: stock/templates/stock/item_base.html:331 templates/js/stock.js:690
msgid "Purchase Price"
msgstr ""

#: order/models.py:673
msgid "Unit purchase price"
msgstr ""

#: order/models.py:681
msgid "Where does the Purchaser want this item to be stored?"
msgstr ""

#: order/models.py:724 part/templates/part/navbar.html:109
#: part/templates/part/order_prices.html:107
#: part/templates/part/part_pricing.html:97
msgid "Sale Price"
msgstr ""

#: order/models.py:725
msgid "Unit sale price"
msgstr ""

#: order/models.py:800 order/models.py:802
msgid "Stock item has not been assigned"
msgstr ""

#: order/models.py:806
msgid "Cannot allocate stock item to a line with a different part"
msgstr ""

#: order/models.py:808
msgid "Cannot allocate stock to a line without a part"
msgstr ""

#: order/models.py:811
msgid "Allocation quantity cannot exceed stock quantity"
msgstr ""

#: order/models.py:821
msgid "Quantity must be 1 for serialized stock item"
msgstr ""

#: order/models.py:826
msgid "Line"
msgstr ""

#: order/models.py:837
msgid "Item"
msgstr ""

#: order/models.py:838
msgid "Select stock item to allocate"
msgstr ""

#: order/models.py:841
msgid "Enter stock allocation quantity"
msgstr ""

#: order/templates/order/delete_attachment.html:5
#: stock/templates/stock/attachment_delete.html:5
#: templates/attachment_delete.html:5
msgid "Are you sure you want to delete this attachment?"
msgstr ""

#: order/templates/order/order_base.html:39
#: order/templates/order/sales_order_base.html:50
msgid "Print"
msgstr ""

#: order/templates/order/order_base.html:43
#: order/templates/order/sales_order_base.html:54
msgid "Edit order information"
msgstr ""

#: order/templates/order/order_base.html:51
msgid "Receive items"
msgstr ""

#: order/templates/order/order_base.html:64
msgid "Export order to file"
msgstr ""

#: order/templates/order/order_base.html:72
#: order/templates/order/po_navbar.html:12
msgid "Purchase Order Details"
msgstr ""

#: order/templates/order/order_base.html:77
#: order/templates/order/sales_order_base.html:79
msgid "Order Reference"
msgstr ""

#: order/templates/order/order_base.html:82
#: order/templates/order/sales_order_base.html:84
msgid "Order Status"
msgstr ""

#: order/templates/order/order_base.html:117
#: report/templates/report/inventree_build_order_base.html:122
msgid "Issued"
msgstr ""

#: order/templates/order/order_base.html:180
#: order/templates/order/purchase_order_detail.html:100
#: part/templates/part/category.html:208 part/templates/part/category.html:250
#: stock/templates/stock/location.html:191 templates/js/stock.js:736
#: templates/js/stock.js:1324
msgid "New Location"
msgstr ""

#: order/templates/order/order_base.html:181
#: order/templates/order/purchase_order_detail.html:101
#: stock/templates/stock/location.html:42
msgid "Create new stock location"
msgstr ""

#: order/templates/order/order_cancel.html:8
msgid "Cancelling this order means that the order and line items will no longer be editable."
msgstr ""

#: order/templates/order/order_complete.html:7
msgid "Mark this order as complete?"
msgstr ""

#: order/templates/order/order_complete.html:10
msgid "This order has line items which have not been marked as received."
msgstr ""

#: order/templates/order/order_complete.html:11
msgid "Completing this order means that the order and line items will no longer be editable."
msgstr ""

#: order/templates/order/order_issue.html:8
msgid "After placing this purchase order, line items will no longer be editable."
msgstr ""

#: order/templates/order/order_notes.html:13
msgid "Order Notes"
msgstr ""

#: order/templates/order/order_wizard/match_fields.html:9
#: part/templates/part/bom_upload/select_fields.html:21
msgid "Missing selections for the following required columns"
msgstr ""

#: order/templates/order/order_wizard/match_fields.html:20
msgid "Duplicate selections found, see below. Fix them then retry submitting."
msgstr ""

#: order/templates/order/order_wizard/match_fields.html:27
#: order/templates/order/order_wizard/match_parts.html:18
#: order/templates/order/order_wizard/po_upload.html:40
msgid "Previous Step"
msgstr ""

#: order/templates/order/order_wizard/match_fields.html:29
#: order/templates/order/order_wizard/match_parts.html:20
#: part/templates/part/bom_upload/select_fields.html:32
msgid "Submit Selections"
msgstr ""

#: order/templates/order/order_wizard/match_fields.html:35
#: part/templates/part/bom_upload/select_fields.html:41
msgid "File Fields"
msgstr ""

#: order/templates/order/order_wizard/match_fields.html:42
#: part/templates/part/bom_upload/select_fields.html:47
msgid "Remove column"
msgstr ""

#: order/templates/order/order_wizard/match_fields.html:60
msgid "Duplicate selection"
msgstr ""

#: order/templates/order/order_wizard/match_fields.html:71
#: order/templates/order/order_wizard/match_parts.html:51
#: part/templates/part/bom_upload/select_fields.html:76
#: part/templates/part/bom_upload/select_parts.html:58
msgid "Remove row"
msgstr ""

#: order/templates/order/order_wizard/match_parts.html:11
#: part/templates/part/bom_upload/select_parts.html:21
msgid "Errors exist in the submitted data"
msgstr ""

#: order/templates/order/order_wizard/match_parts.html:27
#: part/templates/part/bom_upload/select_parts.html:39
msgid "Row"
msgstr ""

#: order/templates/order/order_wizard/match_parts.html:28
msgid "Select Supplier Part"
msgstr ""

#: order/templates/order/order_wizard/po_upload.html:11
msgid "Upload File for Purchase Order"
msgstr ""

#: order/templates/order/order_wizard/po_upload.html:18
#, python-format
msgid "Step %(step)s of %(count)s"
msgstr ""

#: order/templates/order/order_wizard/po_upload.html:48
msgid "Order is already processed. Files cannot be uploaded."
msgstr ""

#: order/templates/order/order_wizard/select_parts.html:11
msgid "Step 1 of 2 - Select Part Suppliers"
msgstr ""

#: order/templates/order/order_wizard/select_parts.html:16
msgid "Select suppliers"
msgstr ""

#: order/templates/order/order_wizard/select_parts.html:20
msgid "No purchaseable parts selected"
msgstr ""

#: order/templates/order/order_wizard/select_parts.html:33
msgid "Select Supplier"
msgstr ""

#: order/templates/order/order_wizard/select_parts.html:57
msgid "No price"
msgstr ""

#: order/templates/order/order_wizard/select_parts.html:65
#, python-format
msgid "Select a supplier for <i>%(name)s</i>"
msgstr ""

#: order/templates/order/order_wizard/select_parts.html:77
#: part/templates/part/set_category.html:32
msgid "Remove part"
msgstr ""

#: order/templates/order/order_wizard/select_pos.html:8
msgid "Step 2 of 2 - Select Purchase Orders"
msgstr ""

#: order/templates/order/order_wizard/select_pos.html:12
msgid "Select existing purchase orders, or create new orders."
msgstr ""

#: order/templates/order/order_wizard/select_pos.html:31
#: templates/js/order.js:205 templates/js/order.js:308
msgid "Items"
msgstr ""

#: order/templates/order/order_wizard/select_pos.html:32
msgid "Select Purchase Order"
msgstr ""

#: order/templates/order/order_wizard/select_pos.html:45
#, python-format
msgid "Create new purchase order for %(name)s"
msgstr ""

#: order/templates/order/order_wizard/select_pos.html:68
#, python-format
msgid "Select a purchase order for %(name)s"
msgstr ""

#: order/templates/order/po_attachments.html:12
#: order/templates/order/po_navbar.html:32
msgid "Purchase Order Attachments"
msgstr ""

#: order/templates/order/po_lineitem_delete.html:5
#: order/templates/order/so_lineitem_delete.html:5
msgid "Are you sure you wish to delete this line item?"
msgstr ""

#: order/templates/order/po_navbar.html:26
msgid "Received Stock Items"
msgstr ""

#: order/templates/order/po_navbar.html:29
#: order/templates/order/po_received_items.html:12
msgid "Received Items"
msgstr ""

#: order/templates/order/purchase_order_detail.html:14
msgid "Purchase Order Items"
msgstr ""

#: order/templates/order/purchase_order_detail.html:24
#: order/templates/order/sales_order_detail.html:22 order/views.py:1321
#: order/views.py:1404
msgid "Add Line Item"
msgstr ""

#: order/templates/order/purchase_order_detail.html:114
msgid "No line items found"
msgstr ""

#: order/templates/order/purchase_order_detail.html:142
#: order/templates/order/sales_order_detail.html:223
msgid "Total"
msgstr ""

#: order/templates/order/purchase_order_detail.html:191
#: order/templates/order/sales_order_detail.html:246
msgid "Unit Price"
msgstr ""

#: order/templates/order/purchase_order_detail.html:198
#: order/templates/order/sales_order_detail.html:253
msgid "Total price"
msgstr ""

#: order/templates/order/purchase_order_detail.html:255
#: order/templates/order/sales_order_detail.html:359
msgid "Edit line item"
msgstr ""

#: order/templates/order/purchase_order_detail.html:256
msgid "Delete line item"
msgstr ""

#: order/templates/order/purchase_order_detail.html:261
msgid "Receive line item"
msgstr ""

#: order/templates/order/purchase_orders.html:24
#: order/templates/order/sales_orders.html:24
msgid "Print Order Reports"
msgstr ""

#: order/templates/order/receive_parts.html:8
#, python-format
msgid "Receive outstanding parts for <b>%(order)s</b> - <i>%(desc)s</i>"
msgstr ""

#: order/templates/order/receive_parts.html:14 part/api.py:45
#: part/models.py:322 part/templates/part/cat_link.html:7
#: part/templates/part/category.html:99 part/templates/part/category.html:148
#: part/templates/part/category_navbar.html:22
#: part/templates/part/category_navbar.html:29
#: part/templates/part/category_partlist.html:10
#: templates/InvenTree/index.html:97 templates/InvenTree/search.html:114
#: templates/InvenTree/settings/tabs.html:28 templates/js/part.js:666
#: templates/navbar.html:23 templates/stats.html:80 templates/stats.html:89
#: users/models.py:40
msgid "Parts"
msgstr ""

#: order/templates/order/receive_parts.html:15
msgid "Select parts to receive against this order"
msgstr ""

#: order/templates/order/receive_parts.html:20
msgid "Order Code"
msgstr ""

#: order/templates/order/receive_parts.html:21
#: part/templates/part/part_base.html:136 templates/js/part.js:481
msgid "On Order"
msgstr ""

#: order/templates/order/receive_parts.html:23
msgid "Receive"
msgstr ""

#: order/templates/order/receive_parts.html:37
msgid "Error: Referenced part has been removed"
msgstr ""

#: order/templates/order/receive_parts.html:61
msgid "Remove line"
msgstr ""

#: order/templates/order/sales_order_base.html:16
msgid "This Sales Order has not been fully allocated"
msgstr ""

#: order/templates/order/sales_order_base.html:66
msgid "Packing List"
msgstr ""

#: order/templates/order/sales_order_base.html:74
#: order/templates/order/so_navbar.html:12
msgid "Sales Order Details"
msgstr ""

#: order/templates/order/sales_order_base.html:100 templates/js/order.js:275
msgid "Customer Reference"
msgstr ""

#: order/templates/order/sales_order_cancel.html:8
#: order/templates/order/sales_order_ship.html:9
#: part/templates/part/bom_duplicate.html:12
#: stock/templates/stock/stockitem_convert.html:13
msgid "Warning"
msgstr ""

#: order/templates/order/sales_order_cancel.html:9
msgid "Cancelling this order means that the order will no longer be editable."
msgstr ""

#: order/templates/order/sales_order_detail.html:13
msgid "Sales Order Items"
msgstr ""

#: order/templates/order/sales_order_detail.html:95 templates/js/bom.js:365
#: templates/js/build.js:724 templates/js/build.js:1141
msgid "Actions"
msgstr ""

#: order/templates/order/sales_order_detail.html:102 templates/js/build.js:610
#: templates/js/build.js:946
msgid "Edit stock allocation"
msgstr ""

#: order/templates/order/sales_order_detail.html:103 templates/js/build.js:612
#: templates/js/build.js:947
msgid "Delete stock allocation"
msgstr ""

#: order/templates/order/sales_order_detail.html:176
msgid "No matching line items"
msgstr ""

#: order/templates/order/sales_order_detail.html:206
msgid "ID"
msgstr ""

#: order/templates/order/sales_order_detail.html:274 templates/js/build.js:675
#: templates/js/build.js:942
msgid "Allocated"
msgstr ""

#: order/templates/order/sales_order_detail.html:276
msgid "Fulfilled"
msgstr ""

#: order/templates/order/sales_order_detail.html:313
msgid "PO"
msgstr ""

#: order/templates/order/sales_order_detail.html:343
msgid "Allocate serial numbers"
msgstr ""

#: order/templates/order/sales_order_detail.html:346 templates/js/build.js:738
msgid "Allocate stock"
msgstr ""

#: order/templates/order/sales_order_detail.html:349
msgid "Purchase stock"
msgstr ""

#: order/templates/order/sales_order_detail.html:353 templates/js/build.js:731
#: templates/js/build.js:1149
msgid "Build stock"
msgstr ""

#: order/templates/order/sales_order_detail.html:356
#: order/templates/order/sales_order_detail.html:465
msgid "Calculate price"
msgstr ""

#: order/templates/order/sales_order_detail.html:360
msgid "Delete line item "
msgstr ""

#: order/templates/order/sales_order_detail.html:471
msgid "Update Unit Price"
msgstr ""

#: order/templates/order/sales_order_notes.html:14
msgid "Sales Order Notes"
msgstr ""

#: order/templates/order/sales_order_ship.html:10
msgid "This order has not been fully allocated. If the order is marked as shipped, it can no longer be adjusted."
msgstr ""

#: order/templates/order/sales_order_ship.html:12
msgid "Ensure that the order allocation is correct before shipping the order."
msgstr ""

#: order/templates/order/sales_order_ship.html:18
msgid "Some line items in this order have been over-allocated"
msgstr ""

#: order/templates/order/sales_order_ship.html:20
msgid "Ensure that this is correct before shipping the order."
msgstr ""

#: order/templates/order/sales_order_ship.html:27
msgid "Shipping this order means that the order will no longer be editable."
msgstr ""

#: order/templates/order/so_allocate_by_serial.html:9
msgid "Allocate stock items by serial number"
msgstr ""

#: order/templates/order/so_allocation_delete.html:7
msgid "This action will unallocate the following stock from the Sales Order"
msgstr ""

#: order/templates/order/so_attachments.html:12
#: order/templates/order/so_navbar.html:26
msgid "Sales Order Attachments"
msgstr ""

#: order/views.py:104
msgid "Add Purchase Order Attachment"
msgstr ""

#: order/views.py:154
msgid "Add Sales Order Attachment"
msgstr ""

#: order/views.py:346
msgid "Create Sales Order"
msgstr ""

#: order/views.py:381
msgid "Edit Purchase Order"
msgstr ""

#: order/views.py:401
msgid "Edit Sales Order"
msgstr ""

#: order/views.py:417
msgid "Cancel Order"
msgstr ""

#: order/views.py:426 order/views.py:452
msgid "Confirm order cancellation"
msgstr ""

#: order/views.py:429 order/views.py:455
msgid "Order cannot be cancelled"
msgstr ""

#: order/views.py:443
msgid "Cancel sales order"
msgstr ""

#: order/views.py:469
msgid "Issue Order"
msgstr ""

#: order/views.py:478
msgid "Confirm order placement"
msgstr ""

#: order/views.py:488
msgid "Purchase order issued"
msgstr ""

#: order/views.py:499
msgid "Complete Order"
msgstr ""

#: order/views.py:515
msgid "Confirm order completion"
msgstr ""

#: order/views.py:526
msgid "Purchase order completed"
msgstr ""

#: order/views.py:536
msgid "Ship Order"
msgstr ""

#: order/views.py:552
msgid "Confirm order shipment"
msgstr ""

#: order/views.py:558
msgid "Could not ship order"
msgstr ""

#: order/views.py:584
msgid "Match Supplier Parts"
msgstr ""

#: order/views.py:798
msgid "Receive Parts"
msgstr ""

#: order/views.py:868
msgid "Items received"
msgstr ""

#: order/views.py:882
msgid "No destination set"
msgstr ""

#: order/views.py:927
msgid "Error converting quantity to number"
msgstr ""

#: order/views.py:933
msgid "Receive quantity less than zero"
msgstr ""

#: order/views.py:939
msgid "No lines specified"
msgstr ""

#: order/views.py:1012
msgid "Update prices"
msgstr ""

#: order/views.py:1270
#, python-brace-format
msgid "Ordered {n} parts"
msgstr ""

#: order/views.py:1330
msgid "Supplier part must be specified"
msgstr ""

#: order/views.py:1336
msgid "Supplier must match for Part and Order"
msgstr ""

#: order/views.py:1467 order/views.py:1485
msgid "Edit Line Item"
msgstr ""

#: order/views.py:1501 order/views.py:1513
msgid "Delete Line Item"
msgstr ""

#: order/views.py:1506 order/views.py:1518
msgid "Deleted line item"
msgstr ""

#: order/views.py:1531
msgid "Allocate Serial Numbers"
msgstr ""

#: order/views.py:1576
#, python-brace-format
msgid "Allocated {n} items"
msgstr ""

#: order/views.py:1592
msgid "Select line item"
msgstr ""

#: order/views.py:1623
#, python-brace-format
msgid "No matching item for serial {serial}"
msgstr ""

#: order/views.py:1633
#, python-brace-format
msgid "{serial} is not in stock"
msgstr ""

#: order/views.py:1641
#, python-brace-format
msgid "{serial} already allocated to an order"
msgstr ""

#: order/views.py:1695
msgid "Allocate Stock to Order"
msgstr ""

#: order/views.py:1769
msgid "Edit Allocation Quantity"
msgstr ""

#: order/views.py:1784
msgid "Remove allocation"
msgstr ""

#: order/views.py:1856
msgid "Sales order not found"
msgstr ""

#: order/views.py:1862
msgid "Price not found"
msgstr ""

#: order/views.py:1865
#, python-brace-format
msgid "Updated {part} unit-price to {price}"
msgstr ""

#: order/views.py:1870
#, python-brace-format
msgid "Updated {part} unit-price to {price} and quantity to {qty}"
msgstr ""

#: part/bom.py:138 part/models.py:72 part/models.py:747
#: part/templates/part/category.html:66 part/templates/part/detail.html:90
msgid "Default Location"
msgstr ""

#: part/bom.py:139 part/templates/part/part_base.html:124
msgid "Available Stock"
msgstr ""

#: part/bom.py:379
#, python-brace-format
msgid "Unsupported file format: {f}"
msgstr ""

#: part/bom.py:384
msgid "Error reading BOM file (invalid data)"
msgstr ""

#: part/bom.py:386
msgid "Error reading BOM file (incorrect row size)"
msgstr ""

#: part/forms.py:89 stock/forms.py:265
msgid "File Format"
msgstr ""

#: part/forms.py:89 stock/forms.py:265
msgid "Select output file format"
msgstr ""

#: part/forms.py:91
msgid "Cascading"
msgstr ""

#: part/forms.py:91
msgid "Download cascading / multi-level BOM"
msgstr ""

#: part/forms.py:93
msgid "Levels"
msgstr ""

#: part/forms.py:93
msgid "Select maximum number of BOM levels to export (0 = all levels)"
msgstr ""

#: part/forms.py:95
msgid "Include Parameter Data"
msgstr ""

#: part/forms.py:95
msgid "Include part parameters data in exported BOM"
msgstr ""

#: part/forms.py:97
msgid "Include Stock Data"
msgstr ""

#: part/forms.py:97
msgid "Include part stock data in exported BOM"
msgstr ""

#: part/forms.py:99
msgid "Include Manufacturer Data"
msgstr ""

#: part/forms.py:99
msgid "Include part manufacturer data in exported BOM"
msgstr ""

#: part/forms.py:101
msgid "Include Supplier Data"
msgstr ""

#: part/forms.py:101
msgid "Include part supplier data in exported BOM"
msgstr ""

#: part/forms.py:122 part/models.py:2191
msgid "Parent Part"
msgstr ""

#: part/forms.py:123 part/templates/part/bom_duplicate.html:7
msgid "Select parent part to copy BOM from"
msgstr ""

#: part/forms.py:129
msgid "Clear existing BOM items"
msgstr ""

#: part/forms.py:135
msgid "Confirm BOM duplication"
msgstr ""

#: part/forms.py:153
msgid "validate"
msgstr ""

#: part/forms.py:153
msgid "Confirm that the BOM is correct"
msgstr ""

#: part/forms.py:165
msgid "BOM file"
msgstr ""

#: part/forms.py:165
msgid "Select BOM file to upload"
msgstr ""

#: part/forms.py:184
msgid "Related Part"
msgstr ""

#: part/forms.py:203
msgid "Select part category"
msgstr ""

#: part/forms.py:220
msgid "Duplicate all BOM data for this part"
msgstr ""

#: part/forms.py:221
msgid "Copy BOM"
msgstr ""

#: part/forms.py:226
msgid "Duplicate all parameter data for this part"
msgstr ""

#: part/forms.py:227
msgid "Copy Parameters"
msgstr ""

#: part/forms.py:232
msgid "Confirm part creation"
msgstr ""

#: part/forms.py:237
msgid "Include category parameter templates"
msgstr ""

#: part/forms.py:242
msgid "Include parent categories parameter templates"
msgstr ""

#: part/forms.py:322
msgid "Add parameter template to same level categories"
msgstr ""

#: part/forms.py:326
msgid "Add parameter template to all categories"
msgstr ""

#: part/forms.py:344 part/models.py:2286
msgid "Sub part"
msgstr ""

#: part/forms.py:373
msgid "Input quantity for price calculation"
msgstr ""

#: part/models.py:73
msgid "Default location for parts in this category"
msgstr ""

#: part/models.py:76
msgid "Default keywords"
msgstr ""

#: part/models.py:76
msgid "Default keywords for parts in this category"
msgstr ""

#: part/models.py:82 part/models.py:2237
#: part/templates/part/part_app_base.html:10
msgid "Part Category"
msgstr ""

#: part/models.py:83 part/templates/part/category.html:23
#: part/templates/part/category.html:94 templates/InvenTree/search.html:127
#: templates/stats.html:84 users/models.py:39
msgid "Part Categories"
msgstr ""

#: part/models.py:448 part/models.py:460
#, python-brace-format
msgid "Part '{p1}' is  used in BOM for '{p2}' (recursive)"
msgstr ""

#: part/models.py:557
msgid "Next available serial numbers are"
msgstr ""

#: part/models.py:561
msgid "Next available serial number is"
msgstr ""

#: part/models.py:566
msgid "Most recent serial number is"
msgstr ""

#: part/models.py:645
msgid "Duplicate IPN not allowed in part settings"
msgstr "IPN dupliqué non autorisé dans les paramètres de la pièce"

#: part/models.py:670 part/templates/part/detail.html:22
msgid "Part name"
msgstr ""

#: part/models.py:677
msgid "Is Template"
msgstr ""

#: part/models.py:678
msgid "Is this part a template part?"
msgstr ""

#: part/models.py:689
msgid "Is this part a variant of another part?"
msgstr ""

#: part/models.py:690 part/templates/part/detail.html:60
msgid "Variant Of"
msgstr ""

#: part/models.py:696
msgid "Part description"
msgstr ""

#: part/models.py:701 part/templates/part/category.html:73
#: part/templates/part/detail.html:67
msgid "Keywords"
msgstr ""

#: part/models.py:702
msgid "Part keywords to improve visibility in search results"
msgstr ""

#: part/models.py:709 part/models.py:2236 part/templates/part/detail.html:73
#: part/templates/part/set_category.html:15 templates/js/part.js:452
msgid "Category"
msgstr ""

#: part/models.py:710
msgid "Part category"
msgstr ""

#: part/models.py:715 part/templates/part/detail.html:28
#: part/templates/part/part_base.html:87 templates/js/part.js:169
#: templates/js/part.js:296
msgid "IPN"
msgstr "IPN"

#: part/models.py:716
msgid "Internal Part Number"
msgstr ""

#: part/models.py:722
msgid "Part revision or version number"
msgstr ""

#: part/models.py:723 part/templates/part/detail.html:35 report/models.py:199
#: templates/js/part.js:173
msgid "Revision"
msgstr ""

#: part/models.py:745
msgid "Where is this item normally stored?"
msgstr ""

#: part/models.py:792 part/templates/part/detail.html:97
msgid "Default Supplier"
msgstr ""

#: part/models.py:793
msgid "Default supplier part"
msgstr ""

#: part/models.py:800
msgid "Default Expiry"
msgstr ""

#: part/models.py:801
msgid "Expiry time (in days) for stock items of this part"
msgstr ""

#: part/models.py:806 part/templates/part/detail.html:113
msgid "Minimum Stock"
msgstr ""

#: part/models.py:807
msgid "Minimum allowed stock level"
msgstr ""

#: part/models.py:814
msgid "Stock keeping units for this part"
msgstr ""

#: part/models.py:820
msgid "Can this part be built from other parts?"
msgstr ""

#: part/models.py:826
msgid "Can this part be used to build other parts?"
msgstr ""

#: part/models.py:832
msgid "Does this part have tracking for unique items?"
msgstr ""

#: part/models.py:837
msgid "Can this part be purchased from external suppliers?"
msgstr ""

#: part/models.py:842
msgid "Can this part be sold to customers?"
msgstr ""

#: part/models.py:846 part/templates/part/detail.html:227
#: templates/js/table_filters.js:21 templates/js/table_filters.js:65
#: templates/js/table_filters.js:241 templates/js/table_filters.js:310
msgid "Active"
msgstr ""

#: part/models.py:847
msgid "Is this part active?"
msgstr ""

#: part/models.py:852
msgid "Is this a virtual part, such as a software product or license?"
msgstr ""

#: part/models.py:857
msgid "Part notes - supports Markdown formatting"
msgstr ""

#: part/models.py:860
msgid "BOM checksum"
msgstr ""

#: part/models.py:860
msgid "Stored BOM checksum"
msgstr ""

#: part/models.py:863
msgid "BOM checked by"
msgstr ""

#: part/models.py:865
msgid "BOM checked date"
msgstr ""

#: part/models.py:869
msgid "Creation User"
msgstr ""

#: part/models.py:1608
msgid "Sell multiple"
msgstr ""

#: part/models.py:2063
msgid "Test templates can only be created for trackable parts"
msgstr ""

#: part/models.py:2080
msgid "Test with this name already exists for this part"
msgstr ""

#: part/models.py:2100 templates/js/part.js:717 templates/js/stock.js:117
msgid "Test Name"
msgstr ""

#: part/models.py:2101
msgid "Enter a name for the test"
msgstr ""

#: part/models.py:2106
msgid "Test Description"
msgstr ""

#: part/models.py:2107
msgid "Enter description for this test"
msgstr ""

#: part/models.py:2112 templates/js/part.js:726
#: templates/js/table_filters.js:227
msgid "Required"
msgstr ""

#: part/models.py:2113
msgid "Is this test required to pass?"
msgstr ""

#: part/models.py:2118 templates/js/part.js:734
msgid "Requires Value"
msgstr ""

#: part/models.py:2119
msgid "Does this test require a value when adding a test result?"
msgstr ""

#: part/models.py:2124 templates/js/part.js:741
msgid "Requires Attachment"
msgstr ""

#: part/models.py:2125
msgid "Does this test require a file attachment when adding a test result?"
msgstr ""

#: part/models.py:2158
msgid "Parameter template name must be unique"
msgstr ""

#: part/models.py:2163
msgid "Parameter Name"
msgstr ""

#: part/models.py:2165
msgid "Parameter Units"
msgstr ""

#: part/models.py:2193 part/models.py:2242 part/models.py:2243
#: templates/InvenTree/settings/category.html:62
msgid "Parameter Template"
msgstr ""

#: part/models.py:2195
msgid "Data"
msgstr ""

#: part/models.py:2195
msgid "Parameter Value"
msgstr ""

#: part/models.py:2247 templates/InvenTree/settings/category.html:67
msgid "Default Value"
msgstr ""

#: part/models.py:2248
msgid "Default Parameter Value"
msgstr ""

#: part/models.py:2278
msgid "Select parent part"
msgstr ""

#: part/models.py:2287
msgid "Select part to be used in BOM"
msgstr ""

#: part/models.py:2293
msgid "BOM quantity for this BOM item"
msgstr ""

#: part/models.py:2295 templates/js/bom.js:216 templates/js/bom.js:285
msgid "Optional"
msgstr ""

#: part/models.py:2295
msgid "This BOM item is optional"
msgstr ""

#: part/models.py:2298
msgid "Overage"
msgstr ""

#: part/models.py:2299
msgid "Estimated build wastage quantity (absolute or percentage)"
msgstr ""

#: part/models.py:2302
msgid "BOM item reference"
msgstr ""

#: part/models.py:2305
msgid "BOM item notes"
msgstr ""

#: part/models.py:2307
msgid "Checksum"
msgstr ""

#: part/models.py:2307
msgid "BOM line checksum"
msgstr ""

#: part/models.py:2311 templates/js/bom.js:302 templates/js/bom.js:309
#: templates/js/table_filters.js:51
msgid "Inherited"
msgstr ""

#: part/models.py:2312
msgid "This BOM item is inherited by BOMs for variant parts"
msgstr ""

#: part/models.py:2317 templates/js/bom.js:294
msgid "Allow Variants"
msgstr ""

#: part/models.py:2318
msgid "Stock items for variant parts can be used for this BOM item"
msgstr ""

#: part/models.py:2394 part/views.py:1692 part/views.py:1744
#: stock/models.py:294
msgid "Quantity must be integer value for trackable parts"
msgstr ""

#: part/models.py:2403 part/models.py:2405
msgid "Sub part must be specified"
msgstr ""

#: part/models.py:2408
msgid "BOM Item"
msgstr ""

#: part/models.py:2527
msgid "Part 1"
msgstr ""

#: part/models.py:2531
msgid "Part 2"
msgstr ""

#: part/models.py:2531
msgid "Select Related Part"
msgstr ""

#: part/models.py:2563
msgid "Error creating relationship: check that the part is not related to itself and that the relationship is unique"
msgstr ""

#: part/templates/part/allocation.html:11
<<<<<<< HEAD
#, fuzzy
#| msgid "Build order output created"
msgid "Build Order Allocations"
msgstr "La sortie de l'ordre de construction a été créée"
=======
msgid "Build Order Allocations"
msgstr ""
>>>>>>> 5dc7ece1

#: part/templates/part/allocation.html:24
msgid "Sales  Order Allocations"
msgstr ""

#: part/templates/part/attachments.html:10
msgid "Part Attachments"
msgstr ""

#: part/templates/part/bom-delete.html:6
msgid "Are you sure you want to delete this BOM item?"
msgstr ""

#: part/templates/part/bom-delete.html:8
msgid "Deleting this entry will remove the BOM row from the following part"
msgstr ""

#: part/templates/part/bom.html:10 part/templates/part/navbar.html:50
#: part/templates/part/navbar.html:53
msgid "Bill of Materials"
msgstr ""

#: part/templates/part/bom.html:19
#, python-format
msgid "The BOM for <i>%(part)s</i> has changed, and must be validated.<br>"
msgstr ""

#: part/templates/part/bom.html:21
#, python-format
msgid "The BOM for <i>%(part)s</i> was last checked by %(checker)s on %(check_date)s"
msgstr ""

#: part/templates/part/bom.html:25
#, python-format
msgid "The BOM for <i>%(part)s</i> has not been validated."
msgstr ""

#: part/templates/part/bom.html:32
msgid "Remove selected BOM items"
msgstr ""

#: part/templates/part/bom.html:35
msgid "Import BOM data"
msgstr ""

#: part/templates/part/bom.html:39
msgid "Copy BOM from parent part"
msgstr ""

#: part/templates/part/bom.html:43
msgid "New BOM Item"
msgstr ""

#: part/templates/part/bom.html:46
msgid "Finish Editing"
msgstr ""

#: part/templates/part/bom.html:51
msgid "Edit BOM"
msgstr ""

#: part/templates/part/bom.html:55
msgid "Validate Bill of Materials"
msgstr ""

#: part/templates/part/bom.html:61 part/views.py:1987
msgid "Export Bill of Materials"
msgstr ""

#: part/templates/part/bom.html:64
msgid "Print BOM Report"
msgstr ""

#: part/templates/part/bom.html:109
msgid "Delete selected BOM items?"
msgstr ""

#: part/templates/part/bom.html:110
msgid "All selected BOM items will be deleted"
msgstr ""

#: part/templates/part/bom.html:160 part/views.py:585
#: templates/js/stock.js:1313
msgid "Create New Part"
msgstr ""

#: part/templates/part/bom_duplicate.html:13
msgid "This part already has a Bill of Materials"
msgstr ""

#: part/templates/part/bom_upload/select_fields.html:11
#: part/templates/part/bom_upload/select_parts.html:11
#: part/templates/part/bom_upload/upload_file.html:11
msgid "Upload Bill of Materials"
msgstr ""

#: part/templates/part/bom_upload/select_fields.html:16
msgid "Step 2 - Select Fields"
msgstr ""

#: part/templates/part/bom_upload/select_fields.html:68
msgid "Duplicate column selection"
msgstr ""

#: part/templates/part/bom_upload/select_parts.html:16
msgid "Step 3 - Select Parts"
msgstr ""

#: part/templates/part/bom_upload/select_parts.html:27
msgid "Submit BOM"
msgstr ""

#: part/templates/part/bom_upload/select_parts.html:40
#: part/templates/part/bom_upload/select_parts.html:69
msgid "Select Part"
msgstr ""

#: part/templates/part/bom_upload/select_parts.html:65
#: part/templates/part/category.html:117
msgid "Create new part"
msgstr ""

#: part/templates/part/bom_upload/upload_file.html:16
msgid "Step 1 - Select BOM File"
msgstr ""

#: part/templates/part/bom_upload/upload_file.html:19
msgid "Requirements for BOM upload"
msgstr ""

#: part/templates/part/bom_upload/upload_file.html:21
msgid "The BOM file must contain the required named columns as provided in the "
msgstr ""

#: part/templates/part/bom_upload/upload_file.html:21
msgid "BOM Upload Template"
msgstr ""

#: part/templates/part/bom_upload/upload_file.html:22
msgid "Each part must already exist in the database"
msgstr ""

#: part/templates/part/bom_validate.html:6
#, python-format
msgid "Confirm that the Bill of Materials (BOM) is valid for:<br><i>%(part)s</i>"
msgstr ""

#: part/templates/part/bom_validate.html:9
msgid "This will validate each line in the BOM."
msgstr ""

#: part/templates/part/build.html:10
msgid "Part Builds"
msgstr ""

#: part/templates/part/build.html:18
msgid "Start New Build"
msgstr ""

#: part/templates/part/category.html:24
msgid "All parts"
msgstr ""

#: part/templates/part/category.html:29 part/views.py:2397
msgid "Create new part category"
msgstr ""

#: part/templates/part/category.html:35
msgid "Edit part category"
msgstr ""

#: part/templates/part/category.html:40
msgid "Delete part category"
msgstr ""

#: part/templates/part/category.html:50 part/templates/part/category.html:89
msgid "Category Details"
msgstr ""

#: part/templates/part/category.html:55
msgid "Category Path"
msgstr ""

#: part/templates/part/category.html:60
msgid "Category Description"
msgstr ""

#: part/templates/part/category.html:79
#: part/templates/part/category_navbar.html:11
#: part/templates/part/category_navbar.html:18
#: part/templates/part/subcategory.html:16
msgid "Subcategories"
msgstr ""

#: part/templates/part/category.html:84
msgid "Parts (Including subcategories)"
msgstr ""

#: part/templates/part/category.html:113
msgid "Export Part Data"
msgstr ""

#: part/templates/part/category.html:125
msgid "Set category"
msgstr ""

#: part/templates/part/category.html:125
msgid "Set Category"
msgstr ""

#: part/templates/part/category.html:128
msgid "Export Data"
msgstr ""

#: part/templates/part/category.html:132
msgid "View list display"
msgstr ""

#: part/templates/part/category.html:135
msgid "View grid display"
msgstr ""

#: part/templates/part/category.html:209
#: stock/templates/stock/location.html:192 templates/js/stock.js:737
msgid "Create new location"
msgstr ""

#: part/templates/part/category.html:214 part/templates/part/category.html:244
msgid "New Category"
msgstr ""

#: part/templates/part/category.html:215
msgid "Create new category"
msgstr ""

#: part/templates/part/category.html:245
msgid "Create new Part Category"
msgstr ""

#: part/templates/part/category.html:251 stock/views.py:1391
msgid "Create new Stock Location"
msgstr ""

#: part/templates/part/category_delete.html:5
msgid "Are you sure you want to delete category"
msgstr ""

#: part/templates/part/category_delete.html:8
#, python-format
msgid "This category contains %(count)s child categories"
msgstr ""

#: part/templates/part/category_delete.html:9
msgid "If this category is deleted, these child categories will be moved to the"
msgstr ""

#: part/templates/part/category_delete.html:11
msgid "category"
msgstr ""

#: part/templates/part/category_delete.html:13
msgid "top level Parts category"
msgstr ""

#: part/templates/part/category_delete.html:25
#, python-format
msgid "This category contains %(count)s parts"
msgstr ""

#: part/templates/part/category_delete.html:27
#, python-format
msgid "If this category is deleted, these parts will be moved to the parent category %(path)s"
msgstr ""

#: part/templates/part/category_delete.html:29
msgid "If this category is deleted, these parts will be moved to the top-level category Teile"
msgstr ""

#: part/templates/part/category_parametric.html:10
#: part/templates/part/navbar.html:21 part/templates/part/params.html:10
msgid "Part Parameters"
msgstr ""

#: part/templates/part/copy_part.html:9 part/views.py:461
msgid "Duplicate Part"
msgstr ""

#: part/templates/part/copy_part.html:10
#, python-format
msgid "Make a copy of part '%(full_name)s'."
msgstr ""

#: part/templates/part/copy_part.html:14
#: part/templates/part/create_part.html:11
msgid "Possible Matching Parts"
msgstr ""

#: part/templates/part/copy_part.html:15
#: part/templates/part/create_part.html:12
msgid "The new part may be a duplicate of these existing parts"
msgstr ""

#: part/templates/part/create_part.html:17
#, python-format
msgid "%(full_name)s - <i>%(desc)s</i> (%(match_per)s%% match)"
msgstr ""

#: part/templates/part/detail.html:11 part/templates/part/navbar.html:13
msgid "Part Details"
msgstr ""

#: part/templates/part/detail.html:42 part/templates/part/part_base.html:188
msgid "Latest Serial Number"
msgstr ""

#: part/templates/part/detail.html:47
msgid "No serial numbers recorded"
msgstr ""

#: part/templates/part/detail.html:120
msgid "Stock Expiry Time"
msgstr ""

#: part/templates/part/detail.html:139
msgid "Responsible User"
msgstr ""

#: part/templates/part/detail.html:153
msgid "Part is virtual (not a physical part)"
msgstr ""

#: part/templates/part/detail.html:155
msgid "Part is not a virtual part"
msgstr ""

#: part/templates/part/detail.html:163
msgid "Part is a template part (variants can be made from this part)"
msgstr ""

#: part/templates/part/detail.html:165
msgid "Part is not a template part"
msgstr ""

#: part/templates/part/detail.html:173
msgid "Part can be assembled from other parts"
msgstr ""

#: part/templates/part/detail.html:175
msgid "Part cannot be assembled from other parts"
msgstr ""

#: part/templates/part/detail.html:183
msgid "Part can be used in assemblies"
msgstr ""

#: part/templates/part/detail.html:185
msgid "Part cannot be used in assemblies"
msgstr ""

#: part/templates/part/detail.html:193
msgid "Part stock is tracked by serial number"
msgstr ""

#: part/templates/part/detail.html:195
msgid "Part stock is not tracked by serial number"
msgstr ""

#: part/templates/part/detail.html:203 part/templates/part/detail.html:205
msgid "Part can be purchased from external suppliers"
msgstr ""

#: part/templates/part/detail.html:213
msgid "Part can be sold to customers"
msgstr ""

#: part/templates/part/detail.html:215
msgid "Part cannot be sold to customers"
msgstr ""

#: part/templates/part/detail.html:230
msgid "Part is active"
msgstr ""

#: part/templates/part/detail.html:232
msgid "Part is not active"
msgstr ""

#: part/templates/part/internal_prices.html:11
#: part/templates/part/navbar.html:100
<<<<<<< HEAD
#, fuzzy
#| msgid "Edit User Information"
msgid "Internal Price Information"
msgstr "Modifier les informations utilisateur"
=======
msgid "Internal Price Information"
msgstr ""
>>>>>>> 5dc7ece1

#: part/templates/part/internal_prices.html:19 part/views.py:2822
msgid "Add Internal Price Break"
msgstr ""

#: part/templates/part/internal_prices.html:28 templates/403.html:5
#: templates/403.html:11
msgid "Permission Denied"
msgstr ""

#: part/templates/part/internal_prices.html:31 templates/403.html:14
msgid "You do not have permission to view this page."
msgstr ""

#: part/templates/part/internal_prices.html:59
msgid "No internal price break information found"
msgstr ""

#: part/templates/part/internal_prices.html:110
msgid "Edit internal price break"
msgstr ""

#: part/templates/part/internal_prices.html:111
msgid "Delete internal price break"
msgstr ""

#: part/templates/part/manufacturer.html:11
msgid "Part Manufacturers"
msgstr ""

#: part/templates/part/manufacturer.html:24
msgid "Delete manufacturer parts"
msgstr ""

#: part/templates/part/manufacturer.html:53
#: part/templates/part/supplier.html:57
msgid "Create new manufacturer"
msgstr ""

#: part/templates/part/navbar.html:28 part/templates/part/variants.html:11
msgid "Part Variants"
msgstr ""

#: part/templates/part/navbar.html:31
msgid "Variants"
msgstr ""

#: part/templates/part/navbar.html:42
msgid "Allocated Stock"
msgstr ""

#: part/templates/part/navbar.html:45
msgid "Allocations"
msgstr ""

#: part/templates/part/navbar.html:66 part/templates/part/navbar.html:69
msgid "Used In"
msgstr ""

#: part/templates/part/navbar.html:74 part/templates/part/order_prices.html:12
msgid "Order Price Information"
msgstr ""

#: part/templates/part/navbar.html:77
msgid "Order Price"
msgstr ""

#: part/templates/part/navbar.html:103 part/templates/part/order_prices.html:93
#: part/templates/part/part_pricing.html:82
msgid "Internal Price"
msgstr ""

#: part/templates/part/navbar.html:106
msgid "Sales Price Information"
msgstr ""

#: part/templates/part/navbar.html:120 part/templates/part/part_tests.html:10
msgid "Part Test Templates"
msgstr ""

#: part/templates/part/navbar.html:123 stock/templates/stock/item_base.html:414
msgid "Tests"
msgstr ""

#: part/templates/part/navbar.html:127 part/templates/part/navbar.html:130
#: part/templates/part/related.html:10
msgid "Related Parts"
msgstr ""

#: part/templates/part/navbar.html:139 part/templates/part/notes.html:12
msgid "Part Notes"
msgstr ""

#: part/templates/part/order_prices.html:24
#: part/templates/part/part_base.html:282
msgid "Calculate"
msgstr ""

#: part/templates/part/order_prices.html:31
msgid "Pricing ranges"
msgstr ""

#: part/templates/part/order_prices.html:36
#: part/templates/part/part_pricing.html:22
msgid "Supplier Pricing"
msgstr ""

#: part/templates/part/order_prices.html:37
#: part/templates/part/order_prices.html:62
#: part/templates/part/order_prices.html:94
#: part/templates/part/order_prices.html:108
#: part/templates/part/part_pricing.html:26
#: part/templates/part/part_pricing.html:52
#: part/templates/part/part_pricing.html:85
#: part/templates/part/part_pricing.html:100
msgid "Unit Cost"
msgstr ""

#: part/templates/part/order_prices.html:44
#: part/templates/part/order_prices.html:69
#: part/templates/part/order_prices.html:99
#: part/templates/part/order_prices.html:113
#: part/templates/part/part_pricing.html:32
#: part/templates/part/part_pricing.html:58
#: part/templates/part/part_pricing.html:89
#: part/templates/part/part_pricing.html:104
msgid "Total Cost"
msgstr ""

#: part/templates/part/order_prices.html:52
#: part/templates/part/part_pricing.html:40
msgid "No supplier pricing available"
msgstr ""

#: part/templates/part/order_prices.html:61
#: part/templates/part/order_prices.html:128
#: part/templates/part/part_pricing.html:48
msgid "BOM Pricing"
msgstr ""

#: part/templates/part/order_prices.html:77
#: part/templates/part/part_pricing.html:66
msgid "Note: BOM pricing is incomplete for this part"
msgstr ""

#: part/templates/part/order_prices.html:84
#: part/templates/part/part_pricing.html:73
msgid "No BOM pricing available"
msgstr ""

#: part/templates/part/order_prices.html:122
#: part/templates/part/part_pricing.html:113
msgid "No pricing information is available for this part."
msgstr ""

#: part/templates/part/order_prices.html:138
msgid "Stock Pricing"
msgstr ""

#: part/templates/part/order_prices.html:146
msgid "No stock pricing history is available for this part."
msgstr ""

#: part/templates/part/order_prices.html:165
#, python-format
msgid "Single Price - %(currency)s"
msgstr ""

#: part/templates/part/order_prices.html:177
#, python-format
msgid "Single Price Difference - %(currency)s"
msgstr ""

#: part/templates/part/order_prices.html:189
#, python-format
msgid "Part Single Price - %(currency)s"
msgstr ""

#: part/templates/part/params.html:17
msgid "Add new parameter"
msgstr ""

#: part/templates/part/params.html:41 templates/InvenTree/settings/user.html:19
msgid "Edit"
msgstr ""

#: part/templates/part/params.html:68
msgid "New Template"
msgstr ""

#: part/templates/part/params.html:69
msgid "Create New Parameter Template"
msgstr ""

#: part/templates/part/part_app_base.html:12
msgid "Part List"
msgstr ""

#: part/templates/part/part_base.html:26 templates/js/company.js:156
#: templates/js/company.js:355 templates/js/part.js:84 templates/js/part.js:161
msgid "Inactive"
msgstr ""

#: part/templates/part/part_base.html:33
msgid "Star this part"
msgstr ""

#: part/templates/part/part_base.html:40
#: stock/templates/stock/item_base.html:75
#: stock/templates/stock/location.html:51
msgid "Barcode actions"
msgstr ""

#: part/templates/part/part_base.html:42
#: stock/templates/stock/item_base.html:77
#: stock/templates/stock/location.html:53 templates/qr_button.html:1
msgid "Show QR Code"
msgstr ""

#: part/templates/part/part_base.html:43
#: stock/templates/stock/item_base.html:93
#: stock/templates/stock/location.html:54
msgid "Print Label"
msgstr ""

#: part/templates/part/part_base.html:48
msgid "Show pricing information"
msgstr ""

#: part/templates/part/part_base.html:52
msgid "Count part stock"
msgstr ""

#: part/templates/part/part_base.html:67
msgid "Part actions"
msgstr ""

#: part/templates/part/part_base.html:70
msgid "Duplicate part"
msgstr ""

#: part/templates/part/part_base.html:73
msgid "Edit part"
msgstr ""

#: part/templates/part/part_base.html:76
msgid "Delete part"
msgstr ""

#: part/templates/part/part_base.html:107
msgid "This is a virtual part"
msgstr ""

#: part/templates/part/part_base.html:113
#, python-format
msgid "This part is a variant of %(link)s"
msgstr ""

#: part/templates/part/part_base.html:130 templates/js/table_filters.js:161
msgid "In Stock"
msgstr ""

#: part/templates/part/part_base.html:143 templates/InvenTree/index.html:131
msgid "Required for Build Orders"
msgstr ""

#: part/templates/part/part_base.html:150
msgid "Required for Sales Orders"
msgstr ""

#: part/templates/part/part_base.html:157
msgid "Allocated to Orders"
msgstr ""

#: part/templates/part/part_base.html:172 templates/js/bom.js:323
msgid "Can Build"
msgstr ""

#: part/templates/part/part_base.html:178 templates/js/part.js:312
#: templates/js/part.js:485
msgid "Building"
msgstr ""

#: part/templates/part/part_tests.html:17
msgid "Add Test Template"
msgstr ""

#: part/templates/part/part_thumb.html:20
msgid "Select from existing images"
msgstr ""

#: part/templates/part/partial_delete.html:7
#, python-format
msgid "Are you sure you want to delete part '<b>%(full_name)s</b>'?"
msgstr ""

#: part/templates/part/partial_delete.html:12
#, python-format
msgid "This part is used in BOMs for %(count)s other parts. If you delete this part, the BOMs for the following parts will be updated"
msgstr ""

#: part/templates/part/partial_delete.html:22
#, python-format
msgid "There are %(count)s stock entries defined for this part. If you delete this part, the following stock entries will also be deleted:"
msgstr ""

#: part/templates/part/partial_delete.html:33
#, python-format
msgid "There are %(count)s manufacturers defined for this part. If you delete this part, the following manufacturer parts will also be deleted:"
msgstr ""

#: part/templates/part/partial_delete.html:44
#, python-format
msgid "There are %(count)s suppliers defined for this part. If you delete this part, the following supplier parts will also be deleted:"
msgstr ""

#: part/templates/part/partial_delete.html:55
#, python-format
msgid "There are %(count)s unique parts tracked for '%(full_name)s'. Deleting this part will permanently remove this tracking information."
msgstr ""

#: part/templates/part/related.html:18
msgid "Add Related"
msgstr ""

#: part/templates/part/sale_prices.html:10
msgid "Sell Price Information"
msgstr ""

#: part/templates/part/sales_orders.html:18
msgid "New sales order"
msgstr ""

#: part/templates/part/sales_orders.html:18
msgid "New Order"
msgstr ""

#: part/templates/part/set_category.html:9
msgid "Set category for the following parts"
msgstr ""

#: part/templates/part/stock.html:10
msgid "Part Stock"
msgstr ""

#: part/templates/part/stock.html:16
#, python-format
msgid "Showing stock for all variants of <i>%(full_name)s</i>"
msgstr ""

#: part/templates/part/stock_count.html:7 templates/js/bom.js:239
#: templates/js/part.js:302 templates/js/part.js:489
msgid "No Stock"
msgstr ""

#: part/templates/part/stock_count.html:9 templates/InvenTree/index.html:130
msgid "Low Stock"
msgstr ""

#: part/templates/part/supplier.html:10
msgid "Part Suppliers"
msgstr ""

#: part/templates/part/track.html:10
msgid "Part Tracking"
msgstr ""

#: part/templates/part/used_in.html:9
msgid "Assemblies"
msgstr ""

#: part/templates/part/variant_part.html:9
msgid "Create new part variant"
msgstr ""

#: part/templates/part/variant_part.html:10
#, python-format
msgid "Create a new variant of template <i>'%(full_name)s'</i>."
msgstr ""

#: part/templates/part/variants.html:19
msgid "Create new variant"
msgstr ""

#: part/templates/part/variants.html:20
msgid "New Variant"
msgstr ""

#: part/templatetags/inventree_extras.py:99
msgid "Unknown database"
msgstr ""

#: part/views.py:90
msgid "Add Related Part"
msgstr ""

#: part/views.py:145
msgid "Delete Related Part"
msgstr ""

#: part/views.py:159
msgid "Add part attachment"
msgstr ""

#: part/views.py:212 templates/attachment_table.html:32
msgid "Edit attachment"
msgstr ""

#: part/views.py:216
msgid "Part attachment updated"
msgstr ""

#: part/views.py:231
msgid "Delete Part Attachment"
msgstr ""

#: part/views.py:239
msgid "Deleted part attachment"
msgstr ""

#: part/views.py:248
msgid "Create Test Template"
msgstr ""

#: part/views.py:275
msgid "Edit Test Template"
msgstr ""

#: part/views.py:289
msgid "Delete Test Template"
msgstr ""

#: part/views.py:296
msgid "Set Part Category"
msgstr ""

#: part/views.py:346
#, python-brace-format
msgid "Set category for {n} parts"
msgstr ""

#: part/views.py:381
msgid "Create Variant"
msgstr ""

#: part/views.py:466
msgid "Copied part"
msgstr ""

#: part/views.py:520 part/views.py:658
msgid "Possible matches exist - confirm creation of new part"
msgstr ""

#: part/views.py:590
msgid "Created new part"
msgstr ""

#: part/views.py:925
msgid "Part QR Code"
msgstr ""

#: part/views.py:1027
msgid "Upload Part Image"
msgstr ""

#: part/views.py:1033 part/views.py:1068
msgid "Updated part image"
msgstr ""

#: part/views.py:1042
msgid "Select Part Image"
msgstr ""

#: part/views.py:1071
msgid "Part image not found"
msgstr ""

#: part/views.py:1082
msgid "Edit Part Properties"
msgstr ""

#: part/views.py:1117
msgid "Duplicate BOM"
msgstr ""

#: part/views.py:1147
msgid "Confirm duplication of BOM from parent"
msgstr ""

#: part/views.py:1168
msgid "Validate BOM"
msgstr ""

#: part/views.py:1189
msgid "Confirm that the BOM is valid"
msgstr ""

#: part/views.py:1200
msgid "Validated Bill of Materials"
msgstr ""

#: part/views.py:1334
msgid "No BOM file provided"
msgstr ""

#: part/views.py:1695
msgid "Enter a valid quantity"
msgstr ""

#: part/views.py:1720 part/views.py:1723
msgid "Select valid part"
msgstr ""

#: part/views.py:1729
msgid "Duplicate part selected"
msgstr ""

#: part/views.py:1767
msgid "Select a part"
msgstr ""

#: part/views.py:1773
msgid "Selected part creates a circular BOM"
msgstr ""

#: part/views.py:1777
msgid "Specify quantity"
msgstr ""

#: part/views.py:2039
msgid "Confirm Part Deletion"
msgstr ""

#: part/views.py:2046
msgid "Part was deleted"
msgstr ""

#: part/views.py:2055
msgid "Part Pricing"
msgstr ""

#: part/views.py:2196
msgid "Create Part Parameter Template"
msgstr ""

#: part/views.py:2206
msgid "Edit Part Parameter Template"
msgstr ""

#: part/views.py:2213
msgid "Delete Part Parameter Template"
msgstr ""

#: part/views.py:2221
msgid "Create Part Parameter"
msgstr ""

#: part/views.py:2271
msgid "Edit Part Parameter"
msgstr ""

#: part/views.py:2285
msgid "Delete Part Parameter"
msgstr ""

#: part/views.py:2345
msgid "Edit Part Category"
msgstr ""

#: part/views.py:2383
msgid "Delete Part Category"
msgstr ""

#: part/views.py:2389
msgid "Part category was deleted"
msgstr ""

#: part/views.py:2441
msgid "Create Category Parameter Template"
msgstr ""

#: part/views.py:2542
msgid "Edit Category Parameter Template"
msgstr ""

#: part/views.py:2598
msgid "Delete Category Parameter Template"
msgstr ""

#: part/views.py:2617
msgid "Create BOM Item"
msgstr ""

#: part/views.py:2687
msgid "Edit BOM item"
msgstr ""

#: part/views.py:2743
msgid "Confim BOM item deletion"
msgstr ""

#: part/views.py:2831
msgid "Edit Internal Price Break"
msgstr ""

#: part/views.py:2839
msgid "Delete Internal Price Break"
msgstr ""

#: report/models.py:181
msgid "Template name"
msgstr ""

#: report/models.py:187
msgid "Report template file"
msgstr ""

#: report/models.py:194
msgid "Report template description"
msgstr ""

#: report/models.py:200
msgid "Report revision number (auto-increments)"
msgstr ""

#: report/models.py:291
msgid "Pattern for generating report filenames"
msgstr ""

#: report/models.py:298
msgid "Report template is enabled"
msgstr ""

#: report/models.py:318
msgid "StockItem query filters (comma-separated list of key=value pairs)"
msgstr ""

#: report/models.py:326
msgid "Include Installed Tests"
msgstr ""

#: report/models.py:327
msgid "Include test results for stock items installed inside assembled item"
msgstr ""

#: report/models.py:371
msgid "Build Filters"
msgstr ""

#: report/models.py:372
msgid "Build query filters (comma-separated list of key=value pairs"
msgstr ""

#: report/models.py:410
msgid "Part Filters"
msgstr ""

#: report/models.py:411
msgid "Part query filters (comma-separated list of key=value pairs"
msgstr ""

#: report/models.py:441
msgid "Purchase order query filters"
msgstr ""

#: report/models.py:475
msgid "Sales order query filters"
msgstr ""

#: report/models.py:525
msgid "Snippet"
msgstr ""

#: report/models.py:526
msgid "Report snippet file"
msgstr ""

#: report/models.py:530
msgid "Snippet file description"
msgstr ""

#: report/models.py:565
msgid "Asset"
msgstr ""

#: report/models.py:566
msgid "Report asset file"
msgstr ""

#: report/models.py:569
msgid "Asset file description"
msgstr ""

#: report/templates/report/inventree_build_order_base.html:147
msgid "Required For"
msgstr ""

#: report/templates/report/inventree_po_report.html:85
#: report/templates/report/inventree_so_report.html:85
msgid "Line Items"
msgstr ""

#: report/templates/report/inventree_test_report_base.html:21
msgid "Stock Item Test Report"
msgstr ""

#: report/templates/report/inventree_test_report_base.html:83
msgid "Test Results"
msgstr ""

#: report/templates/report/inventree_test_report_base.html:88
#: stock/models.py:1744
msgid "Test"
msgstr ""

#: report/templates/report/inventree_test_report_base.html:89
#: stock/models.py:1750
msgid "Result"
msgstr ""

#: report/templates/report/inventree_test_report_base.html:92
#: templates/js/order.js:195 templates/js/stock.js:1012
msgid "Date"
msgstr ""

#: report/templates/report/inventree_test_report_base.html:103
msgid "Pass"
msgstr ""

#: report/templates/report/inventree_test_report_base.html:105
msgid "Fail"
msgstr ""

#: stock/api.py:212
#, python-brace-format
msgid "Updated stock for {n} items"
msgstr ""

#: stock/api.py:281
#, python-brace-format
msgid "Moved {n} parts to {loc}"
msgstr ""

#: stock/forms.py:114 stock/forms.py:418 stock/models.py:509
#: stock/templates/stock/item_base.html:381 templates/js/stock.js:658
msgid "Expiry Date"
msgstr ""

#: stock/forms.py:115 stock/forms.py:419
msgid "Expiration date for this stock item"
msgstr ""

#: stock/forms.py:118
msgid "Enter unique serial numbers (or leave blank)"
msgstr ""

#: stock/forms.py:169
msgid "Destination for serialized stock (by default, will remain in current location)"
msgstr ""

#: stock/forms.py:171
msgid "Serial numbers"
msgstr ""

#: stock/forms.py:171
msgid "Unique serial numbers (must match quantity)"
msgstr ""

#: stock/forms.py:173 stock/forms.py:349
msgid "Add transaction note (optional)"
msgstr ""

#: stock/forms.py:203 stock/forms.py:259
msgid "Select test report template"
msgstr ""

#: stock/forms.py:267 templates/js/table_filters.js:75
#: templates/js/table_filters.js:138
msgid "Include sublocations"
msgstr ""

#: stock/forms.py:267
msgid "Include stock items in sub locations"
msgstr ""

#: stock/forms.py:302
msgid "Stock item to install"
msgstr ""

#: stock/forms.py:309
msgid "Stock quantity to assign"
msgstr ""

#: stock/forms.py:337
msgid "Must not exceed available quantity"
msgstr ""

#: stock/forms.py:347
msgid "Destination location for uninstalled items"
msgstr ""

#: stock/forms.py:351
msgid "Confirm uninstall"
msgstr ""

#: stock/forms.py:351
msgid "Confirm removal of installed stock items"
msgstr ""

#: stock/forms.py:375
msgid "Destination stock location"
msgstr ""

#: stock/forms.py:377
msgid "Add note (required)"
msgstr ""

#: stock/forms.py:381 stock/views.py:852 stock/views.py:1051
msgid "Confirm stock adjustment"
msgstr ""

#: stock/forms.py:381
msgid "Confirm movement of stock items"
msgstr ""

#: stock/forms.py:383
msgid "Set Default Location"
msgstr ""

#: stock/forms.py:383
msgid "Set the destination as the default location for selected parts"
msgstr ""

#: stock/models.py:56 stock/models.py:547
msgid "Owner"
msgstr ""

#: stock/models.py:57 stock/models.py:548
msgid "Select Owner"
msgstr ""

#: stock/models.py:275
msgid "StockItem with this serial number already exists"
msgstr ""

#: stock/models.py:311
#, python-brace-format
msgid "Part type ('{pf}') must be {pe}"
msgstr ""

#: stock/models.py:321 stock/models.py:330
msgid "Quantity must be 1 for item with a serial number"
msgstr ""

#: stock/models.py:322
msgid "Serial number cannot be set if quantity greater than 1"
msgstr ""

#: stock/models.py:344
msgid "Item cannot belong to itself"
msgstr ""

#: stock/models.py:350
msgid "Item must have a build reference if is_building=True"
msgstr ""

#: stock/models.py:357
msgid "Build reference does not point to the same part object"
msgstr ""

#: stock/models.py:399
msgid "Parent Stock Item"
msgstr ""

#: stock/models.py:408
msgid "Base part"
msgstr ""

#: stock/models.py:417
msgid "Select a matching supplier part for this stock item"
msgstr ""

#: stock/models.py:422 stock/templates/stock/stock_app_base.html:8
msgid "Stock Location"
msgstr ""

#: stock/models.py:425
msgid "Where is this stock item located?"
msgstr ""

#: stock/models.py:432
msgid "Packaging this stock item is stored in"
msgstr ""

#: stock/models.py:437 stock/templates/stock/item_base.html:270
msgid "Installed In"
msgstr ""

#: stock/models.py:440
msgid "Is this item installed in another item?"
msgstr ""

#: stock/models.py:456
msgid "Serial number for this item"
msgstr ""

#: stock/models.py:468
msgid "Batch code for this stock item"
msgstr ""

#: stock/models.py:472
msgid "Stock Quantity"
msgstr ""

#: stock/models.py:481
msgid "Source Build"
msgstr ""

#: stock/models.py:483
msgid "Build for this stock item"
msgstr ""

#: stock/models.py:494
msgid "Source Purchase Order"
msgstr ""

#: stock/models.py:497
msgid "Purchase order for this stock item"
msgstr ""

#: stock/models.py:503
msgid "Destination Sales Order"
msgstr ""

#: stock/models.py:510
msgid "Expiry date for stock item. Stock will be considered expired after this date"
msgstr ""

#: stock/models.py:523
msgid "Delete on deplete"
msgstr ""

#: stock/models.py:523
msgid "Delete this Stock Item when stock is depleted"
msgstr ""

#: stock/models.py:533 stock/templates/stock/item_notes.html:13
#: stock/templates/stock/navbar.html:54
msgid "Stock Item Notes"
msgstr ""

#: stock/models.py:543
msgid "Single unit purchase price at time of purchase"
msgstr ""

#: stock/models.py:1011
msgid "Part is not set as trackable"
msgstr ""

#: stock/models.py:1017
msgid "Quantity must be integer"
msgstr ""

#: stock/models.py:1023
#, python-brace-format
msgid "Quantity must not exceed available stock quantity ({n})"
msgstr ""

#: stock/models.py:1026
msgid "Serial numbers must be a list of integers"
msgstr ""

#: stock/models.py:1029
msgid "Quantity does not match serial numbers"
msgstr ""

#: stock/models.py:1036
#, python-brace-format
msgid "Serial numbers already exist: {exists}"
msgstr ""

#: stock/models.py:1194
msgid "StockItem cannot be moved as it is not in stock"
msgstr ""

#: stock/models.py:1668
msgid "Entry notes"
msgstr ""

#: stock/models.py:1721
msgid "Value must be provided for this test"
msgstr ""

#: stock/models.py:1727
msgid "Attachment must be uploaded for this test"
msgstr ""

#: stock/models.py:1745
msgid "Test name"
msgstr ""

#: stock/models.py:1751 templates/js/table_filters.js:217
msgid "Test result"
msgstr ""

#: stock/models.py:1757
msgid "Test output value"
msgstr ""

#: stock/models.py:1764
msgid "Test result attachment"
msgstr ""

#: stock/models.py:1770
msgid "Test notes"
msgstr ""

#: stock/templates/stock/item.html:12
msgid "Stock Tracking Information"
msgstr ""

#: stock/templates/stock/item.html:30
msgid "New Entry"
msgstr ""

#: stock/templates/stock/item_attachments.html:11
msgid "Stock Item Attachments"
msgstr ""

#: stock/templates/stock/item_base.html:33
#: stock/templates/stock/item_base.html:385 templates/js/table_filters.js:150
msgid "Expired"
msgstr ""

#: stock/templates/stock/item_base.html:43
#: stock/templates/stock/item_base.html:387 templates/js/table_filters.js:155
msgid "Stale"
msgstr ""

#: stock/templates/stock/item_base.html:80 templates/js/barcode.js:309
#: templates/js/barcode.js:314
msgid "Unlink Barcode"
msgstr ""

#: stock/templates/stock/item_base.html:82
msgid "Link Barcode"
msgstr ""

#: stock/templates/stock/item_base.html:84 templates/stock_table.html:31
msgid "Scan to Location"
msgstr ""

#: stock/templates/stock/item_base.html:91
msgid "Printing actions"
msgstr ""

#: stock/templates/stock/item_base.html:95
#: stock/templates/stock/item_tests.html:27
msgid "Test Report"
msgstr ""

#: stock/templates/stock/item_base.html:104
msgid "Stock adjustment actions"
msgstr ""

#: stock/templates/stock/item_base.html:108
#: stock/templates/stock/location.html:65 templates/stock_table.html:57
msgid "Count stock"
msgstr ""

#: stock/templates/stock/item_base.html:111 templates/stock_table.html:55
msgid "Add stock"
msgstr ""

#: stock/templates/stock/item_base.html:114 templates/stock_table.html:56
msgid "Remove stock"
msgstr ""

#: stock/templates/stock/item_base.html:117
msgid "Serialize stock"
msgstr ""

#: stock/templates/stock/item_base.html:121
msgid "Transfer stock"
msgstr ""

#: stock/templates/stock/item_base.html:124
msgid "Assign to customer"
msgstr ""

#: stock/templates/stock/item_base.html:127
msgid "Return to stock"
msgstr ""

#: stock/templates/stock/item_base.html:131
msgid "Uninstall stock item"
msgstr ""

#: stock/templates/stock/item_base.html:131
msgid "Uninstall"
msgstr ""

#: stock/templates/stock/item_base.html:140
#: stock/templates/stock/location.html:62
msgid "Stock actions"
msgstr ""

#: stock/templates/stock/item_base.html:143
msgid "Convert to variant"
msgstr ""

#: stock/templates/stock/item_base.html:146
msgid "Duplicate stock item"
msgstr ""

#: stock/templates/stock/item_base.html:148
msgid "Edit stock item"
msgstr ""

#: stock/templates/stock/item_base.html:151
msgid "Delete stock item"
msgstr ""

#: stock/templates/stock/item_base.html:171
msgid "You are not in the list of owners of this item. This stock item cannot be edited."
msgstr ""

#: stock/templates/stock/item_base.html:178
msgid "This stock item is in production and cannot be edited."
msgstr ""

#: stock/templates/stock/item_base.html:179
msgid "Edit the stock item from the build view."
msgstr ""

#: stock/templates/stock/item_base.html:192
msgid "This stock item has not passed all required tests"
msgstr ""

#: stock/templates/stock/item_base.html:200
#, python-format
msgid "This stock item is allocated to Sales Order %(link)s (Quantity: %(qty)s)"
msgstr ""

#: stock/templates/stock/item_base.html:208
#, python-format
msgid "This stock item is allocated to Build %(link)s (Quantity: %(qty)s)"
msgstr ""

#: stock/templates/stock/item_base.html:214
msgid "This stock item is serialized - it has a unique serial number and the quantity cannot be adjusted."
msgstr ""

#: stock/templates/stock/item_base.html:218
msgid "This stock item cannot be deleted as it has child items"
msgstr ""

#: stock/templates/stock/item_base.html:222
msgid "This stock item will be automatically deleted when all stock is depleted."
msgstr ""

#: stock/templates/stock/item_base.html:230
msgid "Stock Item Details"
msgstr ""

#: stock/templates/stock/item_base.html:289 templates/js/build.js:593
msgid "No location set"
msgstr ""

#: stock/templates/stock/item_base.html:296
msgid "Barcode Identifier"
msgstr ""

#: stock/templates/stock/item_base.html:338
msgid "Parent Item"
msgstr ""

#: stock/templates/stock/item_base.html:356
msgid "No manufacturer set"
msgstr ""

#: stock/templates/stock/item_base.html:385
#, python-format
msgid "This StockItem expired on %(item.expiry_date)s"
msgstr ""

#: stock/templates/stock/item_base.html:387
#, python-format
msgid "This StockItem expires on %(item.expiry_date)s"
msgstr ""

#: stock/templates/stock/item_base.html:394 templates/js/stock.js:664
msgid "Last Updated"
msgstr ""

#: stock/templates/stock/item_base.html:399
msgid "Last Stocktake"
msgstr ""

#: stock/templates/stock/item_base.html:403
msgid "No stocktake performed"
msgstr ""

#: stock/templates/stock/item_childs.html:12
msgid "Child Stock Items"
msgstr ""

#: stock/templates/stock/item_childs.html:20
msgid "This stock item does not have any child items"
msgstr ""

#: stock/templates/stock/item_delete.html:9
msgid "Are you sure you want to delete this stock item?"
msgstr ""

#: stock/templates/stock/item_delete.html:12
#, python-format
msgid "This will remove <b>%(qty)s</b> units of <b>%(full_name)s</b> from stock."
msgstr ""

#: stock/templates/stock/item_install.html:7
msgid "Install another StockItem into this item."
msgstr ""

#: stock/templates/stock/item_install.html:10
msgid "Stock items can only be installed if they meet the following criteria"
msgstr ""

#: stock/templates/stock/item_install.html:13
msgid "The StockItem links to a Part which is in the BOM for this StockItem"
msgstr ""

#: stock/templates/stock/item_install.html:14
msgid "The StockItem is currently in stock"
msgstr ""

#: stock/templates/stock/item_installed.html:11
#: stock/templates/stock/navbar.html:27
msgid "Installed Stock Items"
msgstr ""

#: stock/templates/stock/item_serialize.html:5
msgid "Create serialized items from this stock item."
msgstr ""

#: stock/templates/stock/item_serialize.html:7
msgid "Select quantity to serialize, and unique serial numbers."
msgstr ""

#: stock/templates/stock/item_tests.html:11
#: stock/templates/stock/navbar.html:19 stock/templates/stock/navbar.html:22
msgid "Test Data"
msgstr ""

#: stock/templates/stock/item_tests.html:20
msgid "Delete Test Data"
msgstr ""

#: stock/templates/stock/item_tests.html:24
msgid "Add Test Data"
msgstr ""

#: stock/templates/stock/location.html:20
msgid "You are not in the list of owners of this location. This stock location cannot be edited."
msgstr ""

#: stock/templates/stock/location.html:37
msgid "All stock items"
msgstr ""

#: stock/templates/stock/location.html:55
msgid "Check-in Items"
msgstr ""

#: stock/templates/stock/location.html:71
msgid "Location actions"
msgstr ""

#: stock/templates/stock/location.html:73
msgid "Edit location"
msgstr ""

#: stock/templates/stock/location.html:75
msgid "Delete location"
msgstr ""

#: stock/templates/stock/location.html:87
msgid "Location Details"
msgstr ""

#: stock/templates/stock/location.html:92
msgid "Location Path"
msgstr ""

#: stock/templates/stock/location.html:97
msgid "Location Description"
msgstr ""

#: stock/templates/stock/location.html:102
#: stock/templates/stock/location_navbar.html:11
#: stock/templates/stock/location_navbar.html:18
#: stock/templates/stock/sublocation.html:16
msgid "Sublocations"
msgstr ""

#: stock/templates/stock/location.html:112
msgid "Stock Details"
msgstr ""

#: stock/templates/stock/location.html:117 templates/InvenTree/search.html:279
#: templates/stats.html:97 users/models.py:41
msgid "Stock Locations"
msgstr ""

#: stock/templates/stock/location_delete.html:7
msgid "Are you sure you want to delete this stock location?"
msgstr ""

#: stock/templates/stock/navbar.html:11
msgid "Stock Item Tracking"
msgstr ""

#: stock/templates/stock/navbar.html:14
msgid "History"
msgstr ""

#: stock/templates/stock/navbar.html:30
msgid "Installed Items"
msgstr ""

#: stock/templates/stock/navbar.html:38
msgid "Child Items"
msgstr ""

#: stock/templates/stock/navbar.html:41
msgid "Children"
msgstr ""

#: stock/templates/stock/stock_adjust.html:43
msgid "Remove item"
msgstr ""

#: stock/templates/stock/stock_app_base.html:16
msgid "Loading..."
msgstr ""

#: stock/templates/stock/stock_uninstall.html:8
msgid "The following stock items will be uninstalled"
msgstr ""

#: stock/templates/stock/stockitem_convert.html:7 stock/views.py:1364
msgid "Convert Stock Item"
msgstr ""

#: stock/templates/stock/stockitem_convert.html:8
#, python-format
msgid "This stock item is current an instance of <i>%(part)s</i>"
msgstr ""

#: stock/templates/stock/stockitem_convert.html:9
msgid "It can be converted to one of the part variants listed below."
msgstr ""

#: stock/templates/stock/stockitem_convert.html:14
msgid "This action cannot be easily undone"
msgstr ""

#: stock/templates/stock/sublocation.html:23 templates/stock_table.html:37
msgid "Printing Actions"
msgstr ""

#: stock/templates/stock/sublocation.html:27 templates/stock_table.html:41
msgid "Print labels"
msgstr ""

#: stock/templates/stock/tracking_delete.html:6
msgid "Are you sure you want to delete this stock tracking entry?"
msgstr ""

#: stock/views.py:123
msgid "Edit Stock Location"
msgstr ""

#: stock/views.py:230 stock/views.py:1343 stock/views.py:1465
#: stock/views.py:1830
msgid "Owner is required (ownership control is enabled)"
msgstr ""

#: stock/views.py:245
msgid "Stock Location QR code"
msgstr ""

#: stock/views.py:265
msgid "Add Stock Item Attachment"
msgstr ""

#: stock/views.py:311
msgid "Edit Stock Item Attachment"
msgstr ""

#: stock/views.py:327
msgid "Delete Stock Item Attachment"
msgstr ""

#: stock/views.py:343
msgid "Assign to Customer"
msgstr ""

#: stock/views.py:352
msgid "Customer must be specified"
msgstr ""

#: stock/views.py:376
msgid "Return to Stock"
msgstr ""

#: stock/views.py:385
msgid "Specify a valid location"
msgstr ""

#: stock/views.py:396
msgid "Stock item returned from customer"
msgstr ""

#: stock/views.py:407
msgid "Delete All Test Data"
msgstr ""

#: stock/views.py:424
msgid "Confirm test data deletion"
msgstr ""

#: stock/views.py:444
msgid "Add Test Result"
msgstr ""

#: stock/views.py:484
msgid "Edit Test Result"
msgstr ""

#: stock/views.py:501
msgid "Delete Test Result"
msgstr ""

#: stock/views.py:509
msgid "Stock Export Options"
msgstr ""

#: stock/views.py:630
msgid "Stock Item QR Code"
msgstr ""

#: stock/views.py:656
msgid "Install Stock Item"
msgstr ""

#: stock/views.py:755
msgid "Uninstall Stock Items"
msgstr ""

#: stock/views.py:863
msgid "Uninstalled stock items"
msgstr ""

#: stock/views.py:888
msgid "Adjust Stock"
msgstr ""

#: stock/views.py:998
msgid "Move Stock Items"
msgstr ""

#: stock/views.py:998
msgid "Move"
msgstr ""

#: stock/views.py:999
msgid "Count Stock Items"
msgstr ""

#: stock/views.py:999
msgid "Count"
msgstr ""

#: stock/views.py:1000
msgid "Remove From Stock"
msgstr ""

#: stock/views.py:1000
msgid "Take"
msgstr ""

#: stock/views.py:1001
msgid "Add Stock Items"
msgstr ""

#: stock/views.py:1001 users/models.py:187
msgid "Add"
msgstr ""

#: stock/views.py:1002
msgid "Delete Stock Items"
msgstr ""

#: stock/views.py:1031
msgid "Must enter integer value"
msgstr ""

#: stock/views.py:1036
msgid "Quantity must be positive"
msgstr ""

#: stock/views.py:1043
#, python-brace-format
msgid "Quantity must not exceed {x}"
msgstr ""

#: stock/views.py:1107
msgid "No action performed"
msgstr ""

#: stock/views.py:1122
#, python-brace-format
msgid "Added stock to {n} items"
msgstr ""

#: stock/views.py:1137
#, python-brace-format
msgid "Removed stock from {n} items"
msgstr ""

#: stock/views.py:1150
#, python-brace-format
msgid "Counted stock for {n} items"
msgstr ""

#: stock/views.py:1190
msgid "No items were moved"
msgstr ""

#: stock/views.py:1193
#, python-brace-format
msgid "Moved {n} items to {dest}"
msgstr ""

#: stock/views.py:1212
#, python-brace-format
msgid "Deleted {n} stock items"
msgstr ""

#: stock/views.py:1222
msgid "Edit Stock Item Status"
msgstr ""

#: stock/views.py:1245
msgid "Edit Stock Item"
msgstr ""

#: stock/views.py:1482
msgid "Serialize Stock"
msgstr ""

#: stock/views.py:1575 templates/js/build.js:326
msgid "Create new Stock Item"
msgstr ""

#: stock/views.py:1717
msgid "Duplicate Stock Item"
msgstr ""

#: stock/views.py:1799
msgid "Quantity cannot be negative"
msgstr ""

#: stock/views.py:1899
msgid "Delete Stock Location"
msgstr ""

#: stock/views.py:1912
msgid "Delete Stock Item"
msgstr ""

#: stock/views.py:1923
msgid "Delete Stock Tracking Entry"
msgstr ""

#: stock/views.py:1930
msgid "Edit Stock Tracking Entry"
msgstr ""

#: stock/views.py:1939
msgid "Add Stock Tracking Entry"
msgstr ""

#: templates/404.html:5 templates/404.html:11
msgid "Page Not Found"
msgstr ""

#: templates/404.html:14
msgid "The requested page does not exist"
msgstr ""

#: templates/InvenTree/index.html:7
msgid "Index"
msgstr ""

#: templates/InvenTree/index.html:98
msgid "Starred Parts"
msgstr ""

#: templates/InvenTree/index.html:99
msgid "Latest Parts"
msgstr ""

#: templates/InvenTree/index.html:100
msgid "BOM Waiting Validation"
msgstr ""

#: templates/InvenTree/index.html:129
msgid "Recently Updated"
msgstr ""

#: templates/InvenTree/index.html:145
msgid "Expired Stock"
msgstr ""

#: templates/InvenTree/index.html:146
msgid "Stale Stock"
msgstr ""

#: templates/InvenTree/index.html:184
msgid "Build Orders In Progress"
msgstr ""

#: templates/InvenTree/index.html:185
msgid "Overdue Build Orders"
msgstr ""

#: templates/InvenTree/index.html:206
msgid "Outstanding Purchase Orders"
msgstr ""

#: templates/InvenTree/index.html:207
msgid "Overdue Purchase Orders"
msgstr ""

#: templates/InvenTree/index.html:229
msgid "Outstanding Sales Orders"
msgstr ""

#: templates/InvenTree/index.html:230
msgid "Overdue Sales Orders"
msgstr ""

#: templates/InvenTree/search.html:8 templates/InvenTree/search.html:14
msgid "Search Results"
msgstr ""

#: templates/InvenTree/search.html:24
msgid "Enter a search query"
msgstr ""

#: templates/InvenTree/search.html:268 templates/js/stock.js:303
msgid "Shipped to customer"
msgstr ""

#: templates/InvenTree/search.html:271 templates/js/stock.js:313
msgid "No stock location set"
msgstr ""

#: templates/InvenTree/settings/appearance.html:10
msgid "Theme Settings"
msgstr ""

#: templates/InvenTree/settings/appearance.html:17
msgid "Color Themes"
msgstr ""

#: templates/InvenTree/settings/appearance.html:29
#, python-format
msgid "\n"
"        The CSS sheet \"%(invalid_color_theme)s.css\" for the currently selected color theme was not found.<br>\n"
"        Please select another color theme :)\n"
"    "
msgstr ""

#: templates/InvenTree/settings/appearance.html:39
msgid "Language"
msgstr ""

#: templates/InvenTree/settings/appearance.html:61
msgid "Set Language"
msgstr ""

#: templates/InvenTree/settings/build.html:10
msgid "Build Order Settings"
msgstr ""

#: templates/InvenTree/settings/category.html:9
msgid "Category Settings"
msgstr ""

#: templates/InvenTree/settings/category.html:25
msgid "Category Parameter Templates"
msgstr ""

#: templates/InvenTree/settings/category.html:52
msgid "No category parameter templates found"
msgstr ""

#: templates/InvenTree/settings/category.html:70
#: templates/InvenTree/settings/part.html:85
msgid "Edit Template"
msgstr ""

#: templates/InvenTree/settings/category.html:71
#: templates/InvenTree/settings/part.html:86
msgid "Delete Template"
msgstr ""

#: templates/InvenTree/settings/currencies.html:10
msgid "Currency Settings"
msgstr ""

#: templates/InvenTree/settings/currencies.html:18
msgid "Base Currency"
msgstr ""

#: templates/InvenTree/settings/currencies.html:22
msgid "Exchange Rates"
msgstr ""

#: templates/InvenTree/settings/currencies.html:32
msgid "Last Update"
msgstr ""

#: templates/InvenTree/settings/currencies.html:38
msgid "Never"
msgstr ""

#: templates/InvenTree/settings/currencies.html:43
msgid "Update Now"
msgstr ""

#: templates/InvenTree/settings/global.html:10
msgid "Global InvenTree Settings"
msgstr ""

#: templates/InvenTree/settings/global.html:26
msgid "Barcode Settings"
msgstr ""

#: templates/InvenTree/settings/header.html:7
msgid "Setting"
msgstr ""

#: templates/InvenTree/settings/part.html:9
msgid "Part Settings"
msgstr ""

#: templates/InvenTree/settings/part.html:14
msgid "Part Options"
msgstr ""

#: templates/InvenTree/settings/part.html:44
msgid "Part Parameter Templates"
msgstr ""

#: templates/InvenTree/settings/part.html:65
msgid "No part parameter templates found"
msgstr ""

#: templates/InvenTree/settings/po.html:9
msgid "Purchase Order Settings"
msgstr ""

#: templates/InvenTree/settings/report.html:10
msgid "Report Settings"
msgstr ""

#: templates/InvenTree/settings/setting.html:23
msgid "No value set"
msgstr ""

#: templates/InvenTree/settings/setting.html:31
msgid "Edit setting"
msgstr ""

#: templates/InvenTree/settings/settings.html:8
#: templates/InvenTree/settings/settings.html:14 templates/navbar.html:84
msgid "Settings"
msgstr ""

#: templates/InvenTree/settings/so.html:9
msgid "Sales Order Settings"
msgstr ""

#: templates/InvenTree/settings/stock.html:9
msgid "Stock Settings"
msgstr ""

#: templates/InvenTree/settings/stock.html:13 templates/stock_table.html:50
msgid "Stock Options"
msgstr ""

#: templates/InvenTree/settings/tabs.html:3
#: templates/InvenTree/settings/user.html:10
msgid "User Settings"
msgstr ""

#: templates/InvenTree/settings/tabs.html:6
msgid "Account"
msgstr ""

#: templates/InvenTree/settings/tabs.html:9
msgid "Appearance"
msgstr ""

#: templates/InvenTree/settings/tabs.html:13
msgid "InvenTree Settings"
msgstr ""

#: templates/InvenTree/settings/tabs.html:16
msgid "Global"
msgstr ""

#: templates/InvenTree/settings/tabs.html:19
msgid "Currencies"
msgstr ""

#: templates/InvenTree/settings/tabs.html:22
msgid "Report"
msgstr ""

#: templates/InvenTree/settings/tabs.html:25
msgid "Categories"
msgstr ""

#: templates/InvenTree/settings/user.html:16
msgid "User Information"
msgstr ""

#: templates/InvenTree/settings/user.html:21
msgid "Change Password"
msgstr ""

#: templates/InvenTree/settings/user.html:28
#: templates/registration/login.html:58
msgid "Username"
msgstr ""

#: templates/InvenTree/settings/user.html:32
msgid "First Name"
msgstr ""

#: templates/InvenTree/settings/user.html:36
msgid "Last Name"
msgstr ""

#: templates/InvenTree/settings/user.html:40
msgid "Email Address"
msgstr ""

#: templates/about.html:13
msgid "InvenTree Version Information"
msgstr ""

#: templates/about.html:22
msgid "InvenTree Version"
msgstr ""

#: templates/about.html:26
msgid "Up to Date"
msgstr ""

#: templates/about.html:28
msgid "Update Available"
msgstr ""

#: templates/about.html:34
msgid "API Version"
msgstr ""

#: templates/about.html:39
msgid "Python Version"
msgstr ""

#: templates/about.html:44
msgid "Django Version"
msgstr ""

#: templates/about.html:51
msgid "Commit Hash"
msgstr ""

#: templates/about.html:58
msgid "Commit Date"
msgstr ""

#: templates/about.html:63
msgid "InvenTree Documentation"
msgstr ""

#: templates/about.html:68
msgid "View Code on GitHub"
msgstr ""

#: templates/about.html:73
msgid "Credits"
msgstr ""

#: templates/about.html:78
msgid "Mobile App"
msgstr ""

#: templates/about.html:83
msgid "Submit Bug Report"
msgstr ""

#: templates/about.html:90 templates/clip.html:4
msgid "copy to clipboard"
msgstr ""

#: templates/about.html:90
msgid "copy version information"
msgstr ""

#: templates/about.html:100 templates/js/modals.js:568
#: templates/js/modals.js:861 templates/modals.html:29 templates/modals.html:54
#: templates/modals.html:97
msgid "Close"
msgstr ""

#: templates/attachment_table.html:6
msgid "Add Attachment"
msgstr ""

#: templates/attachment_table.html:17
msgid "Uploaded"
msgstr ""

#: templates/attachment_table.html:35
msgid "Delete attachment"
msgstr ""

#: templates/image_download.html:8
msgid "Specify URL for downloading image"
msgstr ""

#: templates/image_download.html:11
msgid "Must be a valid image URL"
msgstr ""

#: templates/image_download.html:12
msgid "Remote server must be accessible"
msgstr ""

#: templates/image_download.html:13
msgid "Remote image must not exceed maximum allowable file size"
msgstr ""

#: templates/js/barcode.js:8
msgid "Scan barcode data here using wedge scanner"
msgstr ""

#: templates/js/barcode.js:10
msgid "Enter barcode data"
msgstr ""

#: templates/js/barcode.js:14
msgid "Barcode"
msgstr ""

#: templates/js/barcode.js:32
msgid "Enter optional notes for stock transfer"
msgstr ""

#: templates/js/barcode.js:33
msgid "Enter notes"
msgstr ""

#: templates/js/barcode.js:71
msgid "Server error"
msgstr ""

#: templates/js/barcode.js:92
msgid "Unknown response from server"
msgstr ""

#: templates/js/barcode.js:119 templates/js/modals.js:921
msgid "Invalid server response"
msgstr ""

#: templates/js/barcode.js:212
msgid "Scan barcode data below"
msgstr ""

#: templates/js/barcode.js:270
msgid "No URL in response"
msgstr ""

#: templates/js/barcode.js:288
msgid "Link Barcode to Stock Item"
msgstr ""

#: templates/js/barcode.js:311
msgid "This will remove the association between this stock item and the barcode"
msgstr ""

#: templates/js/barcode.js:317
msgid "Unlink"
msgstr ""

#: templates/js/barcode.js:376
msgid "Remove stock item"
msgstr ""

#: templates/js/barcode.js:418
msgid "Check Stock Items into Location"
msgstr ""

#: templates/js/barcode.js:422 templates/js/barcode.js:547
msgid "Check In"
msgstr ""

#: templates/js/barcode.js:462 templates/js/barcode.js:586
msgid "Error transferring stock"
msgstr ""

#: templates/js/barcode.js:481
msgid "Stock Item already scanned"
msgstr ""

#: templates/js/barcode.js:485
msgid "Stock Item already in this location"
msgstr ""

#: templates/js/barcode.js:492
msgid "Added stock item"
msgstr ""

#: templates/js/barcode.js:499
msgid "Barcode does not match Stock Item"
msgstr ""

#: templates/js/barcode.js:542
msgid "Check Into Location"
msgstr ""

#: templates/js/barcode.js:605
msgid "Barcode does not match a valid location"
msgstr ""

#: templates/js/bom.js:175 templates/js/build.js:1091
msgid "Open subassembly"
msgstr ""

#: templates/js/bom.js:249
msgid "Purchase Price Range"
msgstr ""

#: templates/js/bom.js:257
msgid "Purchase Price Average"
msgstr ""

#: templates/js/bom.js:277
msgid "No pricing available"
msgstr ""

#: templates/js/bom.js:313 templates/js/bom.js:399
msgid "View BOM"
msgstr ""

#: templates/js/bom.js:373
msgid "Validate BOM Item"
msgstr ""

#: templates/js/bom.js:375
msgid "This line has been validated"
msgstr ""

#: templates/js/bom.js:377
msgid "Edit BOM Item"
msgstr ""

#: templates/js/bom.js:379
msgid "Delete BOM Item"
msgstr ""

#: templates/js/bom.js:470 templates/js/build.js:423 templates/js/build.js:1189
msgid "No BOM items found"
msgstr ""

#: templates/js/build.js:62
msgid "Auto-allocate stock items to this output"
msgstr ""

#: templates/js/build.js:70
msgid "Unallocate stock from build output"
msgstr ""

#: templates/js/build.js:80
msgid "Complete build output"
msgstr ""

#: templates/js/build.js:89
msgid "Delete build output"
msgstr ""

#: templates/js/build.js:184
<<<<<<< HEAD
#, fuzzy
#| msgid "No matching action found"
msgid "No build order allocations found"
msgstr "Aucune action correspondante trouvée"

#: templates/js/build.js:222 templates/js/order.js:382
#, fuzzy
#| msgid "No action specified"
msgid "Location not specified"
msgstr "Aucune action spécifiée"
=======
msgid "No build order allocations found"
msgstr ""

#: templates/js/build.js:222 templates/js/order.js:382
msgid "Location not specified"
msgstr ""
>>>>>>> 5dc7ece1

#: templates/js/build.js:325 templates/stock_table.html:20
msgid "New Stock Item"
msgstr ""

#: templates/js/build.js:644
msgid "Required Part"
msgstr ""

#: templates/js/build.js:665
msgid "Quantity Per"
msgstr ""

#: templates/js/build.js:735 templates/js/build.js:1153
#: templates/stock_table.html:59
msgid "Order stock"
msgstr ""

#: templates/js/build.js:788
msgid "No builds matching query"
msgstr ""

#: templates/js/build.js:805 templates/js/part.js:390 templates/js/part.js:635
#: templates/js/stock.js:514 templates/js/stock.js:966
msgid "Select"
msgstr ""

#: templates/js/build.js:825
msgid "Build order is overdue"
msgstr ""

#: templates/js/build.js:924
msgid "No parts allocated for"
msgstr ""

#: templates/js/company.js:74
msgid "Parts Supplied"
msgstr ""

#: templates/js/company.js:83
msgid "Parts Manufactured"
msgstr ""

#: templates/js/company.js:96
msgid "No company information found"
msgstr ""

#: templates/js/company.js:129
msgid "No manufacturer parts found"
msgstr ""

#: templates/js/company.js:148 templates/js/company.js:347
#: templates/js/part.js:68 templates/js/part.js:153
msgid "Template part"
msgstr ""

#: templates/js/company.js:152 templates/js/company.js:351
#: templates/js/part.js:72 templates/js/part.js:157
msgid "Assembled part"
msgstr ""

#: templates/js/company.js:226
<<<<<<< HEAD
#, fuzzy
#| msgid "No serial numbers found"
msgid "No parameters found"
msgstr "Aucun numéro de série trouvé"
=======
msgid "No parameters found"
msgstr ""
>>>>>>> 5dc7ece1

#: templates/js/company.js:262
msgid "Edit parameter"
msgstr ""

#: templates/js/company.js:263
<<<<<<< HEAD
#, fuzzy
#| msgid "Delete Item"
msgid "Delete parameter"
msgstr "Supprimer cet élément"
=======
msgid "Delete parameter"
msgstr ""
>>>>>>> 5dc7ece1

#: templates/js/company.js:328
msgid "No supplier parts found"
msgstr ""

#: templates/js/filters.js:167 templates/js/filters.js:397
msgid "true"
msgstr ""

#: templates/js/filters.js:171 templates/js/filters.js:398
msgid "false"
msgstr ""

#: templates/js/filters.js:193
msgid "Select filter"
msgstr ""

#: templates/js/filters.js:268
msgid "Add new filter"
msgstr ""

#: templates/js/filters.js:271
msgid "Clear all filters"
msgstr ""

#: templates/js/filters.js:296
msgid "Create filter"
msgstr ""

#: templates/js/label.js:10 templates/js/report.js:98
msgid "Select Stock Items"
msgstr ""

#: templates/js/label.js:11
msgid "Stock item(s) must be selected before printing labels"
msgstr ""

#: templates/js/label.js:29 templates/js/label.js:79
msgid "No Labels Found"
msgstr ""

#: templates/js/label.js:30
msgid "No labels found which match selected stock item(s)"
msgstr ""

#: templates/js/label.js:61
msgid "Select Stock Locations"
msgstr ""

#: templates/js/label.js:62
msgid "Stock location(s) must be selected before printing labels"
msgstr ""

#: templates/js/label.js:80
msgid "No labels found which match selected stock location(s)"
msgstr ""

#: templates/js/label.js:154
msgid "stock items selected"
msgstr ""

#: templates/js/label.js:162
msgid "Select Label"
msgstr ""

#: templates/js/label.js:177
msgid "Select Label Template"
msgstr ""

#: templates/js/modals.js:265
msgid "Waiting for server..."
msgstr ""

#: templates/js/modals.js:424
msgid "Show Error Information"
msgstr ""

#: templates/js/modals.js:491 templates/modals.html:76
msgid "Accept"
msgstr ""

#: templates/js/modals.js:492 templates/modals.html:75
msgid "Cancel"
msgstr ""

#: templates/js/modals.js:556
msgid "Loading Data"
msgstr ""

#: templates/js/modals.js:567 templates/js/modals.js:860
#: templates/modals.html:30 templates/modals.html:55
msgid "Submit"
msgstr ""

#: templates/js/modals.js:811
msgid "Invalid response from server"
msgstr ""

#: templates/js/modals.js:811
msgid "Form data missing from server response"
msgstr ""

#: templates/js/modals.js:824
msgid "Error posting form data"
msgstr ""

#: templates/js/modals.js:921
msgid "JSON response missing form data"
msgstr ""

#: templates/js/modals.js:931
msgid "No Response"
msgstr ""

#: templates/js/modals.js:932
msgid "No response from the InvenTree server"
msgstr ""

#: templates/js/modals.js:936
msgid "Error 400: Bad Request"
msgstr ""

#: templates/js/modals.js:937
msgid "Server returned error code 400"
msgstr ""

#: templates/js/modals.js:941
msgid "Error 401: Not Authenticated"
msgstr ""

#: templates/js/modals.js:942
msgid "Authentication credentials not supplied"
msgstr ""

#: templates/js/modals.js:946
msgid "Error 403: Permission Denied"
msgstr ""

#: templates/js/modals.js:947
msgid "You do not have the required permissions to access this function"
msgstr ""

#: templates/js/modals.js:951
msgid "Error 404: Resource Not Found"
msgstr ""

#: templates/js/modals.js:952
msgid "The requested resource could not be located on the server"
msgstr ""

#: templates/js/modals.js:956
msgid "Error 408: Timeout"
msgstr ""

#: templates/js/modals.js:957
msgid "Connection timeout while requesting data from server"
msgstr ""

#: templates/js/modals.js:960
msgid "Error requesting form data"
msgstr ""

#: templates/js/order.js:138
msgid "No purchase orders found"
msgstr ""

#: templates/js/order.js:162 templates/js/order.js:257
msgid "Order is overdue"
msgstr ""

#: templates/js/order.js:234
msgid "No sales orders found"
msgstr ""

#: templates/js/order.js:343
<<<<<<< HEAD
#, fuzzy
#| msgid "No matching action found"
msgid "No sales order allocations found"
msgstr "Aucune action correspondante trouvée"
=======
msgid "No sales order allocations found"
msgstr ""
>>>>>>> 5dc7ece1

#: templates/js/part.js:10
msgid "YES"
msgstr ""

#: templates/js/part.js:12
msgid "NO"
msgstr ""

#: templates/js/part.js:60 templates/js/part.js:145
msgid "Trackable part"
msgstr ""

#: templates/js/part.js:64 templates/js/part.js:149
msgid "Virtual part"
msgstr ""

#: templates/js/part.js:76
msgid "Starred part"
msgstr ""

#: templates/js/part.js:80
msgid "Salable part"
msgstr ""

#: templates/js/part.js:194
msgid "No variants found"
msgstr ""

#: templates/js/part.js:280 templates/js/part.js:519
msgid "No parts found"
msgstr ""

#: templates/js/part.js:458
msgid "No category"
msgstr ""

#: templates/js/part.js:476 templates/js/table_filters.js:323
msgid "Low stock"
msgstr ""

#: templates/js/part.js:660 templates/js/stock.js:990
msgid "Path"
msgstr ""

#: templates/js/part.js:703
msgid "No test templates matching query"
msgstr ""

#: templates/js/part.js:754 templates/js/stock.js:75
msgid "Edit test result"
msgstr ""

#: templates/js/part.js:755 templates/js/stock.js:76
msgid "Delete test result"
msgstr ""

#: templates/js/part.js:761
msgid "This test is defined for a parent part"
msgstr ""

#: templates/js/part.js:806
msgid "Single Price Difference"
msgstr ""

#: templates/js/report.js:47
msgid "items selected"
msgstr ""

#: templates/js/report.js:55
msgid "Select Report Template"
msgstr ""

#: templates/js/report.js:70
msgid "Select Test Report Template"
msgstr ""

#: templates/js/report.js:99
msgid "Stock item(s) must be selected before printing reports"
msgstr ""

#: templates/js/report.js:116 templates/js/report.js:169
#: templates/js/report.js:223 templates/js/report.js:277
#: templates/js/report.js:331
msgid "No Reports Found"
msgstr ""

#: templates/js/report.js:117
msgid "No report templates found which match selected stock item(s)"
msgstr ""

#: templates/js/report.js:152
msgid "Select Builds"
msgstr ""

#: templates/js/report.js:153
msgid "Build(s) must be selected before printing reports"
msgstr ""

#: templates/js/report.js:170
msgid "No report templates found which match selected build(s)"
msgstr ""

#: templates/js/report.js:205
msgid "Select Parts"
msgstr ""

#: templates/js/report.js:206
msgid "Part(s) must be selected before printing reports"
msgstr ""

#: templates/js/report.js:224
msgid "No report templates found which match selected part(s)"
msgstr ""

#: templates/js/report.js:259
msgid "Select Purchase Orders"
msgstr ""

#: templates/js/report.js:260
msgid "Purchase Order(s) must be selected before printing report"
msgstr ""

#: templates/js/report.js:278 templates/js/report.js:332
msgid "No report templates found which match selected orders"
msgstr ""

#: templates/js/report.js:313
msgid "Select Sales Orders"
msgstr ""

#: templates/js/report.js:314
msgid "Sales Order(s) must be selected before printing report"
msgstr ""

#: templates/js/stock.js:38
msgid "PASS"
msgstr ""

#: templates/js/stock.js:40
msgid "FAIL"
msgstr ""

#: templates/js/stock.js:45
msgid "NO RESULT"
msgstr ""

#: templates/js/stock.js:71
msgid "Add test result"
msgstr ""

#: templates/js/stock.js:97
msgid "No test results found"
msgstr ""

#: templates/js/stock.js:145
msgid "Test Date"
msgstr ""

#: templates/js/stock.js:295
msgid "In production"
msgstr ""

#: templates/js/stock.js:299
msgid "Installed in Stock Item"
msgstr ""

#: templates/js/stock.js:307
msgid "Assigned to Sales Order"
msgstr ""

#: templates/js/stock.js:339
msgid "No stock items matching query"
msgstr ""

#: templates/js/stock.js:360
msgid "items"
msgstr ""

#: templates/js/stock.js:452
msgid "batches"
msgstr ""

#: templates/js/stock.js:479
msgid "locations"
msgstr ""

#: templates/js/stock.js:481
msgid "Undefined location"
msgstr ""

#: templates/js/stock.js:582
msgid "Stock item is in production"
msgstr ""

#: templates/js/stock.js:587
msgid "Stock item assigned to sales order"
msgstr ""

#: templates/js/stock.js:590
msgid "Stock item assigned to customer"
msgstr ""

#: templates/js/stock.js:594
msgid "Stock item has expired"
msgstr ""

#: templates/js/stock.js:596
msgid "Stock item will expire soon"
msgstr ""

#: templates/js/stock.js:600
msgid "Stock item has been allocated"
msgstr ""

#: templates/js/stock.js:604
msgid "Stock item has been installed in another item"
msgstr ""

#: templates/js/stock.js:611
msgid "Stock item has been rejected"
msgstr ""

#: templates/js/stock.js:615
msgid "Stock item is lost"
msgstr ""

#: templates/js/stock.js:618
msgid "Stock item is destroyed"
msgstr ""

#: templates/js/stock.js:622 templates/js/table_filters.js:143
msgid "Depleted"
msgstr ""

#: templates/js/stock.js:651
msgid "Stocktake"
msgstr ""

#: templates/js/stock.js:853
msgid "Stock Status"
msgstr ""

#: templates/js/stock.js:868
msgid "Set Stock Status"
msgstr ""

#: templates/js/stock.js:882
msgid "Select Status Code"
msgstr ""

#: templates/js/stock.js:883
msgid "Status code must be selected"
msgstr ""

#: templates/js/stock.js:1022
msgid "Invalid date"
msgstr ""

#: templates/js/stock.js:1069
msgid "Location no longer exists"
msgstr ""

#: templates/js/stock.js:1088
msgid "Purchase order no longer exists"
msgstr ""

#: templates/js/stock.js:1107
msgid "Customer no longer exists"
msgstr ""

#: templates/js/stock.js:1125
msgid "Stock item no longer exists"
msgstr ""

#: templates/js/stock.js:1148
msgid "Added"
msgstr ""

#: templates/js/stock.js:1156
msgid "Removed"
msgstr ""

#: templates/js/stock.js:1188
msgid "No user information"
msgstr ""

#: templates/js/stock.js:1200
msgid "Edit tracking entry"
msgstr ""

#: templates/js/stock.js:1201
msgid "Delete tracking entry"
msgstr ""

#: templates/js/stock.js:1325
msgid "Create New Location"
msgstr ""

#: templates/js/stock.js:1366
msgid "No installed items"
msgstr ""

#: templates/js/stock.js:1389
msgid "Serial"
msgstr ""

#: templates/js/stock.js:1417
msgid "Uninstall Stock Item"
msgstr ""

#: templates/js/table_filters.js:43
msgid "Trackable Part"
msgstr ""

#: templates/js/table_filters.js:47
msgid "Validated"
msgstr ""

#: templates/js/table_filters.js:55
msgid "Allow Variant Stock"
msgstr ""

#: templates/js/table_filters.js:76
msgid "Include locations"
msgstr ""

#: templates/js/table_filters.js:86 templates/js/table_filters.js:87
#: templates/js/table_filters.js:300
msgid "Include subcategories"
msgstr ""

#: templates/js/table_filters.js:97 templates/js/table_filters.js:186
msgid "Is Serialized"
msgstr ""

#: templates/js/table_filters.js:100 templates/js/table_filters.js:193
msgid "Serial number GTE"
msgstr ""

#: templates/js/table_filters.js:101 templates/js/table_filters.js:194
msgid "Serial number greater than or equal to"
msgstr ""

#: templates/js/table_filters.js:104 templates/js/table_filters.js:197
msgid "Serial number LTE"
msgstr ""

#: templates/js/table_filters.js:105 templates/js/table_filters.js:198
msgid "Serial number less than or equal to"
msgstr ""

#: templates/js/table_filters.js:108 templates/js/table_filters.js:109
#: templates/js/table_filters.js:189 templates/js/table_filters.js:190
msgid "Serial number"
msgstr ""

#: templates/js/table_filters.js:113 templates/js/table_filters.js:207
msgid "Batch code"
msgstr ""

#: templates/js/table_filters.js:123 templates/js/table_filters.js:290
msgid "Active parts"
msgstr ""

#: templates/js/table_filters.js:124
msgid "Show stock for active parts"
msgstr ""

#: templates/js/table_filters.js:129
msgid "Part is an assembly"
msgstr ""

#: templates/js/table_filters.js:133
msgid "Is allocated"
msgstr ""

#: templates/js/table_filters.js:134
msgid "Item has been allocated"
msgstr ""

#: templates/js/table_filters.js:139
msgid "Include stock in sublocations"
msgstr ""

#: templates/js/table_filters.js:144
msgid "Show stock items which are depleted"
msgstr ""

#: templates/js/table_filters.js:151
msgid "Show stock items which have expired"
msgstr ""

#: templates/js/table_filters.js:156
msgid "Show stock which is close to expiring"
msgstr ""

#: templates/js/table_filters.js:162
msgid "Show items which are in stock"
msgstr ""

#: templates/js/table_filters.js:166
msgid "In Production"
msgstr ""

#: templates/js/table_filters.js:167
msgid "Show items which are in production"
msgstr ""

#: templates/js/table_filters.js:171
msgid "Include Variants"
msgstr ""

#: templates/js/table_filters.js:172
msgid "Include stock items for variant parts"
msgstr ""

#: templates/js/table_filters.js:176
msgid "Installed"
msgstr ""

#: templates/js/table_filters.js:177
msgid "Show stock items which are installed in another item"
msgstr ""

#: templates/js/table_filters.js:182
msgid "Show items which have been assigned to a customer"
msgstr ""

#: templates/js/table_filters.js:202 templates/js/table_filters.js:203
msgid "Stock status"
msgstr ""

#: templates/js/table_filters.js:236
msgid "Build status"
msgstr ""

#: templates/js/table_filters.js:255 templates/js/table_filters.js:272
msgid "Order status"
msgstr ""

#: templates/js/table_filters.js:260 templates/js/table_filters.js:277
msgid "Outstanding"
msgstr ""

#: templates/js/table_filters.js:301
msgid "Include parts in subcategories"
msgstr ""

#: templates/js/table_filters.js:305
msgid "Has IPN"
msgstr "A un IPN"

#: templates/js/table_filters.js:306
msgid "Part has internal part number"
msgstr ""

#: templates/js/table_filters.js:311
msgid "Show active parts"
msgstr ""

#: templates/js/table_filters.js:319
msgid "Stock available"
msgstr ""

#: templates/js/table_filters.js:335
msgid "Starred"
msgstr ""

#: templates/js/table_filters.js:347
msgid "Purchasable"
msgstr ""

#: templates/js/tables.js:323
msgid "Loading data"
msgstr ""

#: templates/js/tables.js:326
msgid "rows per page"
msgstr ""

#: templates/js/tables.js:329
msgid "Showing"
msgstr ""

#: templates/js/tables.js:329
msgid "to"
msgstr ""

#: templates/js/tables.js:329
msgid "of"
msgstr ""

#: templates/js/tables.js:329
msgid "rows"
msgstr ""

#: templates/js/tables.js:332 templates/search_form.html:6
#: templates/search_form.html:8
msgid "Search"
msgstr ""

#: templates/js/tables.js:335
msgid "No matching results"
msgstr ""

#: templates/js/tables.js:338
msgid "Hide/Show pagination"
msgstr ""

#: templates/js/tables.js:341
msgid "Refresh"
msgstr ""

#: templates/js/tables.js:344
msgid "Toggle"
msgstr ""

#: templates/js/tables.js:347
msgid "Columns"
msgstr ""

#: templates/js/tables.js:350
msgid "All"
msgstr ""

#: templates/modals.html:21 templates/modals.html:47
msgid "Form errors exist"
msgstr ""

#: templates/navbar.html:13
msgid "Toggle navigation"
msgstr ""

#: templates/navbar.html:33
msgid "Buy"
msgstr ""

#: templates/navbar.html:43
msgid "Sell"
msgstr ""

#: templates/navbar.html:55
msgid "Scan Barcode"
msgstr ""

#: templates/navbar.html:77 users/models.py:38
msgid "Admin"
msgstr ""

#: templates/navbar.html:79
msgid "Logout"
msgstr ""

#: templates/navbar.html:81 templates/registration/login.html:89
msgid "Login"
msgstr ""

#: templates/navbar.html:104
msgid "About InvenTree"
msgstr ""

#: templates/qr_code.html:11
msgid "QR data not provided"
msgstr ""

#: templates/registration/logged_out.html:50
msgid "You have been logged out"
msgstr ""

#: templates/registration/logged_out.html:51
#: templates/registration/password_reset_complete.html:51
#: templates/registration/password_reset_done.html:58
msgid "Return to login screen"
msgstr ""

#: templates/registration/login.html:64
msgid "Enter username"
msgstr ""

#: templates/registration/login.html:70
msgid "Password"
msgstr ""

#: templates/registration/login.html:83
msgid "Username / password combination is incorrect"
msgstr ""

#: templates/registration/login.html:95
#: templates/registration/password_reset_form.html:51
msgid "Forgotten your password?"
msgstr ""

#: templates/registration/login.html:95
msgid "Click here to reset"
msgstr ""

#: templates/registration/password_reset_complete.html:50
msgid "Password reset complete"
msgstr ""

#: templates/registration/password_reset_confirm.html:52
#: templates/registration/password_reset_confirm.html:56
msgid "Change password"
msgstr ""

#: templates/registration/password_reset_confirm.html:60
msgid "The password reset link was invalid, possibly because it has already been used. Please request a new password reset."
msgstr ""

#: templates/registration/password_reset_done.html:51
msgid "We've emailed you instructions for setting your password, if an account exists with the email you entered. You should receive them shortly."
msgstr ""

#: templates/registration/password_reset_done.html:54
msgid "If you don't receive an email, please make sure you've entered the address you registered with, and check your spam folder."
msgstr ""

#: templates/registration/password_reset_form.html:52
msgid "Enter your email address below."
msgstr ""

#: templates/registration/password_reset_form.html:53
msgid "An email will be sent with password reset instructions."
msgstr ""

#: templates/registration/password_reset_form.html:58
msgid "Send email"
msgstr ""

#: templates/stats.html:9
msgid "Server"
msgstr ""

#: templates/stats.html:13
msgid "Instance Name"
msgstr ""

#: templates/stats.html:18
msgid "Database"
msgstr ""

#: templates/stats.html:26
msgid "Server is running in debug mode"
msgstr ""

#: templates/stats.html:33
msgid "Docker Mode"
msgstr ""

#: templates/stats.html:34
msgid "Server is deployed using docker"
msgstr ""

#: templates/stats.html:40
msgid "Server status"
msgstr ""

#: templates/stats.html:43
msgid "Healthy"
msgstr ""

#: templates/stats.html:45
msgid "Issues detected"
msgstr ""

#: templates/stats.html:52
msgid "Background Worker"
msgstr ""

#: templates/stats.html:55
msgid "Background worker not running"
msgstr ""

#: templates/stats.html:63
msgid "Email Settings"
msgstr ""

#: templates/stats.html:66
msgid "Email settings not configured"
msgstr ""

#: templates/stock_table.html:14
msgid "Export Stock Information"
msgstr ""

#: templates/stock_table.html:27
msgid "Barcode Actions"
msgstr ""

#: templates/stock_table.html:43
msgid "Print test reports"
msgstr ""

#: templates/stock_table.html:55
msgid "Add to selected stock items"
msgstr ""

#: templates/stock_table.html:56
msgid "Remove from selected stock items"
msgstr ""

#: templates/stock_table.html:57
msgid "Stocktake selected stock items"
msgstr ""

#: templates/stock_table.html:58
msgid "Move selected stock items"
msgstr ""

#: templates/stock_table.html:58
msgid "Move stock"
msgstr ""

#: templates/stock_table.html:59
msgid "Order selected items"
msgstr ""

#: templates/stock_table.html:60
msgid "Change status"
msgstr ""

#: templates/stock_table.html:60
msgid "Change stock status"
msgstr ""

#: templates/stock_table.html:63
msgid "Delete selected items"
msgstr ""

#: templates/stock_table.html:63
msgid "Delete Stock"
msgstr ""

#: templates/yesnolabel.html:4
msgid "Yes"
msgstr ""

#: templates/yesnolabel.html:6
msgid "No"
msgstr ""

#: users/admin.py:64
msgid "Users"
msgstr ""

#: users/admin.py:65
msgid "Select which users are assigned to this group"
msgstr ""

#: users/admin.py:187
msgid "The following users are members of multiple groups:"
msgstr ""

#: users/admin.py:210
msgid "Personal info"
msgstr ""

#: users/admin.py:211
msgid "Permissions"
msgstr ""

#: users/admin.py:214
msgid "Important dates"
msgstr ""

#: users/models.py:174
msgid "Permission set"
msgstr ""

#: users/models.py:182
msgid "Group"
msgstr ""

#: users/models.py:185
msgid "View"
msgstr ""

#: users/models.py:185
msgid "Permission to view items"
msgstr ""

#: users/models.py:187
msgid "Permission to add items"
msgstr ""

#: users/models.py:189
msgid "Change"
msgstr ""

#: users/models.py:189
msgid "Permissions to edit items"
msgstr ""

#: users/models.py:191
msgid "Permission to delete items"
msgstr ""
<<<<<<< HEAD

#~ msgid "Part must be unique for name, IPN and revision"
#~ msgstr "La pièce doit être unique par son nom, son IPN et sa révision"
=======
>>>>>>> 5dc7ece1
<|MERGE_RESOLUTION|>--- conflicted
+++ resolved
@@ -3,11 +3,7 @@
 "Project-Id-Version: inventree\n"
 "Report-Msgid-Bugs-To: \n"
 "POT-Creation-Date: 2021-06-24 21:38+0000\n"
-<<<<<<< HEAD
-"PO-Revision-Date: 2021-06-17 00:51\n"
-=======
 "PO-Revision-Date: 2021-06-24 21:40\n"
->>>>>>> 5dc7ece1
 "Last-Translator: \n"
 "Language-Team: French\n"
 "Language: fr_FR\n"
@@ -4184,15 +4180,8 @@
 msgstr ""
 
 #: part/templates/part/allocation.html:11
-<<<<<<< HEAD
-#, fuzzy
-#| msgid "Build order output created"
 msgid "Build Order Allocations"
-msgstr "La sortie de l'ordre de construction a été créée"
-=======
-msgid "Build Order Allocations"
-msgstr ""
->>>>>>> 5dc7ece1
+msgstr ""
 
 #: part/templates/part/allocation.html:24
 msgid "Sales  Order Allocations"
@@ -4582,15 +4571,8 @@
 
 #: part/templates/part/internal_prices.html:11
 #: part/templates/part/navbar.html:100
-<<<<<<< HEAD
-#, fuzzy
-#| msgid "Edit User Information"
 msgid "Internal Price Information"
-msgstr "Modifier les informations utilisateur"
-=======
-msgid "Internal Price Information"
-msgstr ""
->>>>>>> 5dc7ece1
+msgstr ""
 
 #: part/templates/part/internal_prices.html:19 part/views.py:2822
 msgid "Add Internal Price Break"
@@ -6701,25 +6683,12 @@
 msgstr ""
 
 #: templates/js/build.js:184
-<<<<<<< HEAD
-#, fuzzy
-#| msgid "No matching action found"
-msgid "No build order allocations found"
-msgstr "Aucune action correspondante trouvée"
-
-#: templates/js/build.js:222 templates/js/order.js:382
-#, fuzzy
-#| msgid "No action specified"
-msgid "Location not specified"
-msgstr "Aucune action spécifiée"
-=======
 msgid "No build order allocations found"
 msgstr ""
 
 #: templates/js/build.js:222 templates/js/order.js:382
 msgid "Location not specified"
 msgstr ""
->>>>>>> 5dc7ece1
 
 #: templates/js/build.js:325 templates/stock_table.html:20
 msgid "New Stock Item"
@@ -6782,30 +6751,16 @@
 msgstr ""
 
 #: templates/js/company.js:226
-<<<<<<< HEAD
-#, fuzzy
-#| msgid "No serial numbers found"
 msgid "No parameters found"
-msgstr "Aucun numéro de série trouvé"
-=======
-msgid "No parameters found"
-msgstr ""
->>>>>>> 5dc7ece1
+msgstr ""
 
 #: templates/js/company.js:262
 msgid "Edit parameter"
 msgstr ""
 
 #: templates/js/company.js:263
-<<<<<<< HEAD
-#, fuzzy
-#| msgid "Delete Item"
 msgid "Delete parameter"
-msgstr "Supprimer cet élément"
-=======
-msgid "Delete parameter"
-msgstr ""
->>>>>>> 5dc7ece1
+msgstr ""
 
 #: templates/js/company.js:328
 msgid "No supplier parts found"
@@ -6981,15 +6936,8 @@
 msgstr ""
 
 #: templates/js/order.js:343
-<<<<<<< HEAD
-#, fuzzy
-#| msgid "No matching action found"
 msgid "No sales order allocations found"
-msgstr "Aucune action correspondante trouvée"
-=======
-msgid "No sales order allocations found"
-msgstr ""
->>>>>>> 5dc7ece1
+msgstr ""
 
 #: templates/js/part.js:10
 msgid "YES"
@@ -7787,9 +7735,3 @@
 #: users/models.py:191
 msgid "Permission to delete items"
 msgstr ""
-<<<<<<< HEAD
-
-#~ msgid "Part must be unique for name, IPN and revision"
-#~ msgstr "La pièce doit être unique par son nom, son IPN et sa révision"
-=======
->>>>>>> 5dc7ece1
