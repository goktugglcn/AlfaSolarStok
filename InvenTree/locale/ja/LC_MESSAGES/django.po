msgid ""
msgstr ""
"Project-Id-Version: inventree\n"
"Report-Msgid-Bugs-To: \n"
"POT-Creation-Date: 2021-07-12 13:57+0000\n"
<<<<<<< HEAD
"PO-Revision-Date: 2021-07-10 04:49\n"
=======
"PO-Revision-Date: 2021-07-12 14:31\n"
>>>>>>> 30b99f09
"Last-Translator: \n"
"Language-Team: Japanese\n"
"Language: ja_JP\n"
"MIME-Version: 1.0\n"
"Content-Type: text/plain; charset=UTF-8\n"
"Content-Transfer-Encoding: 8bit\n"
"Plural-Forms: nplurals=1; plural=0;\n"
"X-Crowdin-Project: inventree\n"
"X-Crowdin-Project-ID: 452300\n"
"X-Crowdin-Language: ja\n"
"X-Crowdin-File: /[inventree.InvenTree] l10/InvenTree/locale/en/LC_MESSAGES/django.po\n"
"X-Crowdin-File-ID: 138\n"

#: InvenTree/api.py:64
msgid "API endpoint not found"
msgstr "APIエンドポイントが見つかりません"

#: InvenTree/api.py:110
msgid "No action specified"
msgstr ""

#: InvenTree/api.py:124
msgid "No matching action found"
msgstr ""

#: InvenTree/fields.py:99
msgid "Enter date"
msgstr ""

#: InvenTree/forms.py:112 build/forms.py:102 build/forms.py:123
#: build/forms.py:145 build/forms.py:169 build/forms.py:185 build/forms.py:227
#: order/forms.py:30 order/forms.py:41 order/forms.py:52 order/forms.py:63
#: order/forms.py:74 part/forms.py:109 templates/js/forms.js:510
msgid "Confirm"
msgstr "確認"

#: InvenTree/forms.py:128
msgid "Confirm delete"
msgstr "削除の確認"

#: InvenTree/forms.py:129
msgid "Confirm item deletion"
msgstr "削除の確認"

#: InvenTree/forms.py:161 templates/registration/login.html:76
msgid "Enter password"
msgstr "パスワードを入力してください"

#: InvenTree/forms.py:162
msgid "Enter new password"
msgstr "新しいパスワードを入力してください。"

#: InvenTree/forms.py:169
msgid "Confirm password"
msgstr "パスワードの確認"

#: InvenTree/forms.py:170
msgid "Confirm new password"
msgstr "新しいパスワードの確認"

#: InvenTree/forms.py:205
msgid "Apply Theme"
msgstr "テーマを適用"

#: InvenTree/forms.py:235
msgid "Select Category"
msgstr "カテゴリの選択"

#: InvenTree/helpers.py:396
#, python-brace-format
msgid "Duplicate serial: {n}"
msgstr ""

#: InvenTree/helpers.py:403 order/models.py:315 order/models.py:425
#: stock/views.py:1311
msgid "Invalid quantity provided"
msgstr ""

#: InvenTree/helpers.py:406
msgid "Empty serial number string"
msgstr ""

#: InvenTree/helpers.py:428 InvenTree/helpers.py:431 InvenTree/helpers.py:434
#: InvenTree/helpers.py:459
#, python-brace-format
msgid "Invalid group: {g}"
msgstr ""

#: InvenTree/helpers.py:464
#, python-brace-format
msgid "Duplicate serial: {g}"
msgstr ""

#: InvenTree/helpers.py:472
msgid "No serial numbers found"
msgstr ""

#: InvenTree/helpers.py:476
#, python-brace-format
msgid "Number of unique serial number ({s}) must match quantity ({q})"
msgstr ""

#: InvenTree/models.py:61 stock/models.py:1778
msgid "Attachment"
msgstr ""

#: InvenTree/models.py:62
msgid "Select file to attach"
msgstr ""

#: InvenTree/models.py:64 templates/js/attachment.js:52
msgid "Comment"
msgstr "コメント："

#: InvenTree/models.py:64
msgid "File comment"
msgstr "ファイルコメント"

#: InvenTree/models.py:70 InvenTree/models.py:71 part/models.py:2042
#: report/templates/report/inventree_test_report_base.html:91
#: templates/js/stock.js:1489
msgid "User"
msgstr "ユーザー"

#: InvenTree/models.py:74
msgid "upload date"
msgstr "アップロード日時"

#: InvenTree/models.py:102
msgid "Invalid choice"
msgstr "無効な選択です"

#: InvenTree/models.py:118 InvenTree/models.py:119 company/models.py:414
#: label/models.py:112 part/models.py:680 part/models.py:2191
#: report/models.py:181 templates/InvenTree/search.html:137
#: templates/InvenTree/search.html:289 templates/js/company.js:365
#: templates/js/part.js:118 templates/js/part.js:251 templates/js/part.js:743
#: templates/js/stock.js:1282
msgid "Name"
msgstr "お名前"

#: InvenTree/models.py:125 build/models.py:179
#: build/templates/build/detail.html:21 company/models.py:353
#: company/models.py:554 company/templates/company/detail.html:27
#: company/templates/company/manufacturer_part_base.html:72
#: company/templates/company/supplier_part_base.html:71
#: company/templates/company/supplier_part_detail.html:31 label/models.py:119
#: order/models.py:158 order/templates/order/purchase_order_detail.html:174
#: part/models.py:703 part/templates/part/detail.html:55
#: part/templates/part/set_category.html:14 report/models.py:194
#: report/models.py:551 report/models.py:590
#: report/templates/report/inventree_build_order_base.html:118
#: templates/InvenTree/search.html:144 templates/InvenTree/search.html:224
#: templates/InvenTree/search.html:296
#: templates/InvenTree/settings/header.html:9 templates/js/bom.js:190
#: templates/js/build.js:868 templates/js/build.js:1162
#: templates/js/company.js:125 templates/js/company.js:323
#: templates/js/company.js:561 templates/js/order.js:245
#: templates/js/order.js:347 templates/js/part.js:177 templates/js/part.js:361
#: templates/js/part.js:538 templates/js/part.js:755 templates/js/part.js:823
#: templates/js/stock.js:868 templates/js/stock.js:1294
#: templates/js/stock.js:1339
msgid "Description"
msgstr "説明"

#: InvenTree/models.py:126
msgid "Description (optional)"
msgstr "説明 (オプション)"

#: InvenTree/models.py:134
msgid "parent"
msgstr "親"

#: InvenTree/serializers.py:52 part/models.py:2427
msgid "Must be a valid number"
msgstr "有効な数字でなければなりません"

#: InvenTree/settings.py:505
msgid "English"
msgstr "英語"

#: InvenTree/settings.py:506
msgid "French"
msgstr "フランス語"

#: InvenTree/settings.py:507
msgid "German"
msgstr "ドイツ語"

#: InvenTree/settings.py:508
msgid "Polish"
msgstr "ポーランド語"

#: InvenTree/settings.py:509
msgid "Turkish"
msgstr "トルコ語"

#: InvenTree/status.py:94
msgid "Background worker check failed"
msgstr "バックグラウンドワーカーのチェックに失敗しました"

#: InvenTree/status.py:98
msgid "Email backend not configured"
msgstr "メールアドレスが未設定です"

#: InvenTree/status.py:101
msgid "InvenTree system health checks failed"
msgstr ""

#: InvenTree/status_codes.py:104 InvenTree/status_codes.py:145
#: InvenTree/status_codes.py:314
msgid "Pending"
msgstr ""

#: InvenTree/status_codes.py:105
msgid "Placed"
msgstr ""

#: InvenTree/status_codes.py:106 InvenTree/status_codes.py:317
msgid "Complete"
msgstr ""

#: InvenTree/status_codes.py:107 InvenTree/status_codes.py:147
#: InvenTree/status_codes.py:316
msgid "Cancelled"
msgstr ""

#: InvenTree/status_codes.py:108 InvenTree/status_codes.py:148
#: InvenTree/status_codes.py:190
msgid "Lost"
msgstr ""

#: InvenTree/status_codes.py:109 InvenTree/status_codes.py:149
#: InvenTree/status_codes.py:192
msgid "Returned"
msgstr ""

#: InvenTree/status_codes.py:146
#: order/templates/order/sales_order_base.html:126
msgid "Shipped"
msgstr "発送済み"

#: InvenTree/status_codes.py:186
msgid "OK"
msgstr "OK"

#: InvenTree/status_codes.py:187
msgid "Attention needed"
msgstr "注意が必要です"

#: InvenTree/status_codes.py:188
msgid "Damaged"
msgstr ""

#: InvenTree/status_codes.py:189
msgid "Destroyed"
msgstr ""

#: InvenTree/status_codes.py:191
msgid "Rejected"
msgstr ""

#: InvenTree/status_codes.py:272
msgid "Legacy stock tracking entry"
msgstr ""

#: InvenTree/status_codes.py:274
msgid "Stock item created"
msgstr ""

#: InvenTree/status_codes.py:276
msgid "Edited stock item"
msgstr ""

#: InvenTree/status_codes.py:277
msgid "Assigned serial number"
msgstr ""

#: InvenTree/status_codes.py:279
msgid "Stock counted"
msgstr ""

#: InvenTree/status_codes.py:280
msgid "Stock manually added"
msgstr ""

#: InvenTree/status_codes.py:281
msgid "Stock manually removed"
msgstr ""

#: InvenTree/status_codes.py:283
msgid "Location changed"
msgstr ""

#: InvenTree/status_codes.py:285
msgid "Installed into assembly"
msgstr ""

#: InvenTree/status_codes.py:286
msgid "Removed from assembly"
msgstr ""

#: InvenTree/status_codes.py:288
msgid "Installed component item"
msgstr ""

#: InvenTree/status_codes.py:289
msgid "Removed component item"
msgstr ""

#: InvenTree/status_codes.py:291
msgid "Split from parent item"
msgstr ""

#: InvenTree/status_codes.py:292
msgid "Split child item"
msgstr ""

#: InvenTree/status_codes.py:294 templates/js/table_filters.js:185
msgid "Sent to customer"
msgstr ""

#: InvenTree/status_codes.py:295
msgid "Returned from customer"
msgstr ""

#: InvenTree/status_codes.py:297
msgid "Build order output created"
msgstr ""

#: InvenTree/status_codes.py:298
msgid "Build order output completed"
msgstr ""

#: InvenTree/status_codes.py:300
msgid "Received against purchase order"
msgstr ""

#: InvenTree/status_codes.py:315
msgid "Production"
msgstr ""

#: InvenTree/validators.py:22
msgid "Not a valid currency code"
msgstr ""

#: InvenTree/validators.py:50
msgid "Invalid character in part name"
msgstr ""

#: InvenTree/validators.py:63
#, python-brace-format
msgid "IPN must match regex pattern {pat}"
msgstr ""

#: InvenTree/validators.py:77 InvenTree/validators.py:91
#: InvenTree/validators.py:105
#, python-brace-format
msgid "Reference must match pattern {pattern}"
msgstr ""

#: InvenTree/validators.py:113
#, python-brace-format
msgid "Illegal character in name ({x})"
msgstr ""

#: InvenTree/validators.py:132 InvenTree/validators.py:148
msgid "Overage value must not be negative"
msgstr ""

#: InvenTree/validators.py:150
msgid "Overage must not exceed 100%"
msgstr ""

#: InvenTree/validators.py:157
msgid "Overage must be an integer value or a percentage"
msgstr ""

#: InvenTree/views.py:608
msgid "Delete Item"
msgstr ""

#: InvenTree/views.py:657
msgid "Check box to confirm item deletion"
msgstr ""

#: InvenTree/views.py:672 templates/InvenTree/settings/user.html:18
msgid "Edit User Information"
msgstr ""

#: InvenTree/views.py:683 templates/InvenTree/settings/user.html:22
msgid "Set Password"
msgstr ""

#: InvenTree/views.py:702
msgid "Password fields must match"
msgstr ""

#: InvenTree/views.py:953 templates/navbar.html:95
msgid "System Information"
msgstr ""

#: barcodes/api.py:53 barcodes/api.py:150
msgid "Must provide barcode_data parameter"
msgstr ""

#: barcodes/api.py:126
msgid "No match found for barcode data"
msgstr ""

#: barcodes/api.py:128
msgid "Match found for barcode data"
msgstr ""

#: barcodes/api.py:153
msgid "Must provide stockitem parameter"
msgstr ""

#: barcodes/api.py:160
msgid "No matching stock item found"
msgstr ""

#: barcodes/api.py:190
msgid "Barcode already matches StockItem object"
msgstr ""

#: barcodes/api.py:194
msgid "Barcode already matches StockLocation object"
msgstr ""

#: barcodes/api.py:198
msgid "Barcode already matches Part object"
msgstr ""

#: barcodes/api.py:204 barcodes/api.py:216
msgid "Barcode hash already matches StockItem object"
msgstr ""

#: barcodes/api.py:222
msgid "Barcode associated with StockItem"
msgstr ""

#: build/forms.py:37
msgid "Build Order reference"
msgstr ""

#: build/forms.py:38
msgid "Order target date"
msgstr ""

#: build/forms.py:42 build/templates/build/build_base.html:146
#: build/templates/build/detail.html:121
#: order/templates/order/order_base.html:124
#: order/templates/order/sales_order_base.html:119
#: report/templates/report/inventree_build_order_base.html:126
#: templates/js/build.js:945 templates/js/order.js:262
#: templates/js/order.js:365
msgid "Target Date"
msgstr ""

#: build/forms.py:43 build/models.py:269
msgid "Target date for build completion. Build will be overdue after this date."
msgstr ""

#: build/forms.py:48 build/forms.py:90 build/forms.py:266 build/models.py:1394
#: build/templates/build/allocation_card.html:23
#: build/templates/build/auto_allocate.html:17
#: build/templates/build/build_base.html:133
#: build/templates/build/detail.html:31 common/models.py:741
#: company/forms.py:104 company/templates/company/supplier_part_pricing.html:79
#: order/forms.py:120 order/forms.py:142 order/forms.py:159 order/models.py:706
#: order/models.py:952 order/templates/order/order_wizard/match_parts.html:30
#: order/templates/order/order_wizard/select_parts.html:34
#: order/templates/order/purchase_order_detail.html:210
#: order/templates/order/sales_order_detail.html:80
#: order/templates/order/sales_order_detail.html:87
#: order/templates/order/sales_order_detail.html:172
#: order/templates/order/sales_order_detail.html:244 part/forms.py:317
#: part/forms.py:347 part/forms.py:363 part/forms.py:379 part/models.py:2329
#: part/templates/part/bom_upload/match_parts.html:31
#: part/templates/part/part_pricing.html:16 part/templates/part/prices.html:377
#: part/templates/part/prices.html:474
#: report/templates/report/inventree_build_order_base.html:114
#: report/templates/report/inventree_po_report.html:91
#: report/templates/report/inventree_so_report.html:91
#: report/templates/report/inventree_test_report_base.html:77
#: stock/forms.py:142 stock/forms.py:275
#: stock/templates/stock/item_base.html:267
#: stock/templates/stock/stock_adjust.html:18 templates/js/barcode.js:364
#: templates/js/bom.js:205 templates/js/build.js:271 templates/js/build.js:606
#: templates/js/build.js:1172 templates/js/model_renderers.js:56
#: templates/js/order.js:460 templates/js/part.js:928 templates/js/part.js:1050
#: templates/js/part.js:1106 templates/js/stock.js:1474
#: templates/js/stock.js:1693
msgid "Quantity"
msgstr ""

#: build/forms.py:49
msgid "Number of items to build"
msgstr ""

#: build/forms.py:91
msgid "Enter quantity for build output"
msgstr ""

#: build/forms.py:95 order/forms.py:114 stock/forms.py:85
msgid "Serial Numbers"
msgstr ""

#: build/forms.py:97
msgid "Enter serial numbers for build outputs"
msgstr ""

#: build/forms.py:103
msgid "Confirm creation of build output"
msgstr ""

#: build/forms.py:124
msgid "Confirm deletion of build output"
msgstr ""

#: build/forms.py:145
msgid "Confirm unallocation of stock"
msgstr ""

#: build/forms.py:169
msgid "Confirm stock allocation"
msgstr ""

#: build/forms.py:186
msgid "Mark build as complete"
msgstr ""

#: build/forms.py:210 build/templates/build/auto_allocate.html:18
#: stock/forms.py:314 stock/templates/stock/item_base.html:297
#: stock/templates/stock/stock_adjust.html:17
#: templates/InvenTree/search.html:260 templates/js/barcode.js:363
#: templates/js/barcode.js:531 templates/js/build.js:256
#: templates/js/build.js:620 templates/js/order.js:445 templates/js/stock.js:75
#: templates/js/stock.js:201 templates/js/stock.js:954
#: templates/js/stock.js:1366
msgid "Location"
msgstr ""

#: build/forms.py:211
msgid "Location of completed parts"
msgstr "完了したパーツの場所"

#: build/forms.py:215 build/templates/build/build_base.html:138
#: build/templates/build/detail.html:59 order/models.py:549
#: order/templates/order/receive_parts.html:24
#: stock/templates/stock/item_base.html:420 templates/InvenTree/search.html:252
#: templates/js/barcode.js:119 templates/js/build.js:902
#: templates/js/order.js:249 templates/js/order.js:352
#: templates/js/stock.js:941 templates/js/stock.js:1443
#: templates/js/stock.js:1709
msgid "Status"
msgstr ""

#: build/forms.py:216
msgid "Build output stock status"
msgstr ""

#: build/forms.py:223
msgid "Confirm incomplete"
msgstr ""

#: build/forms.py:224
msgid "Confirm completion with incomplete stock allocation"
msgstr ""

#: build/forms.py:227
msgid "Confirm build completion"
msgstr ""

#: build/forms.py:252
msgid "Confirm cancel"
msgstr ""

#: build/forms.py:252 build/views.py:66
msgid "Confirm build cancellation"
msgstr ""

#: build/forms.py:266
msgid "Select quantity of stock to allocate"
msgstr ""

#: build/models.py:105
msgid "Invalid choice for parent build"
msgstr ""

#: build/models.py:109 build/templates/build/build_base.html:9
#: build/templates/build/build_base.html:73
#: report/templates/report/inventree_build_order_base.html:106
#: templates/js/build.js:233
msgid "Build Order"
msgstr ""

#: build/models.py:110 build/templates/build/index.html:8
#: build/templates/build/index.html:15 order/templates/order/so_builds.html:12
#: order/templates/order/so_navbar.html:19
#: order/templates/order/so_navbar.html:22 part/templates/part/navbar.html:52
#: part/templates/part/navbar.html:55 templates/InvenTree/index.html:191
#: templates/InvenTree/search.html:185
#: templates/InvenTree/settings/tabs.html:34 users/models.py:44
msgid "Build Orders"
msgstr ""

#: build/models.py:170
msgid "Build Order Reference"
msgstr ""

#: build/models.py:171 order/models.py:246 order/models.py:533
#: order/models.py:713 order/templates/order/purchase_order_detail.html:205
#: order/templates/order/sales_order_detail.html:239 part/models.py:2338
#: part/templates/part/bom_upload/match_parts.html:30
#: report/templates/report/inventree_po_report.html:92
#: report/templates/report/inventree_so_report.html:92 templates/js/bom.js:197
#: templates/js/build.js:695 templates/js/build.js:1166
msgid "Reference"
msgstr ""

#: build/models.py:182
msgid "Brief description of the build"
msgstr ""

#: build/models.py:191 build/templates/build/build_base.html:163
#: build/templates/build/detail.html:77
msgid "Parent Build"
msgstr ""

#: build/models.py:192
msgid "BuildOrder to which this build is allocated"
msgstr ""

#: build/models.py:197 build/templates/build/auto_allocate.html:16
#: build/templates/build/build_base.html:128
#: build/templates/build/detail.html:26 company/models.py:689
#: order/models.py:766 order/models.py:825
#: order/templates/order/order_wizard/select_parts.html:32
#: order/templates/order/purchase_order_detail.html:159
#: order/templates/order/receive_parts.html:19
#: order/templates/order/sales_order_detail.html:224 part/models.py:325
#: part/models.py:1987 part/models.py:2003 part/models.py:2022
#: part/models.py:2040 part/models.py:2119 part/models.py:2223
#: part/models.py:2313 part/templates/part/part_app_base.html:8
#: part/templates/part/part_pricing.html:12 part/templates/part/related.html:29
#: part/templates/part/set_category.html:13
#: report/templates/report/inventree_build_order_base.html:110
#: report/templates/report/inventree_po_report.html:90
#: report/templates/report/inventree_so_report.html:90
#: templates/InvenTree/search.html:112 templates/InvenTree/search.html:210
#: templates/js/barcode.js:362 templates/js/bom.js:163
#: templates/js/build.js:586 templates/js/build.js:873
#: templates/js/build.js:1139 templates/js/company.js:264
#: templates/js/company.js:470 templates/js/part.js:342
#: templates/js/part.js:505 templates/js/stock.js:73 templates/js/stock.js:837
#: templates/js/stock.js:1681
msgid "Part"
msgstr "パーツ"

#: build/models.py:205
msgid "Select part to build"
msgstr ""

#: build/models.py:210
msgid "Sales Order Reference"
msgstr ""

#: build/models.py:214
msgid "SalesOrder to which this build is allocated"
msgstr ""

#: build/models.py:219
msgid "Source Location"
msgstr ""

#: build/models.py:223
msgid "Select location to take stock from for this build (leave blank to take from any stock location)"
msgstr ""

#: build/models.py:228
msgid "Destination Location"
msgstr ""

#: build/models.py:232
msgid "Select location where the completed items will be stored"
msgstr ""

#: build/models.py:236
msgid "Build Quantity"
msgstr ""

#: build/models.py:239
msgid "Number of stock items to build"
msgstr ""

#: build/models.py:243
msgid "Completed items"
msgstr ""

#: build/models.py:245
msgid "Number of stock items which have been completed"
msgstr ""

#: build/models.py:249 part/templates/part/part_base.html:183
msgid "Build Status"
msgstr ""

#: build/models.py:253
msgid "Build status code"
msgstr ""

#: build/models.py:257 stock/models.py:470
msgid "Batch Code"
msgstr ""

#: build/models.py:261
msgid "Batch code for this build output"
msgstr ""

#: build/models.py:264 order/models.py:162 part/models.py:875
#: part/templates/part/detail.html:127 templates/js/order.js:360
msgid "Creation Date"
msgstr ""

#: build/models.py:268 order/models.py:555
msgid "Target completion date"
msgstr ""

#: build/models.py:272 order/models.py:288 templates/js/build.js:950
msgid "Completion Date"
msgstr ""

#: build/models.py:278
msgid "completed by"
msgstr ""

#: build/models.py:286 templates/js/build.js:915
msgid "Issued by"
msgstr ""

#: build/models.py:287
msgid "User who issued this build order"
msgstr ""

#: build/models.py:295 build/templates/build/build_base.html:184
#: build/templates/build/detail.html:105 order/models.py:176
#: order/templates/order/order_base.html:138
#: order/templates/order/sales_order_base.html:140 part/models.py:879
#: report/templates/report/inventree_build_order_base.html:159
msgid "Responsible"
msgstr ""

#: build/models.py:296
msgid "User responsible for this build order"
msgstr ""

#: build/models.py:301 build/templates/build/detail.html:91
#: company/templates/company/manufacturer_part_base.html:79
#: company/templates/company/manufacturer_part_detail.html:28
#: company/templates/company/supplier_part_base.html:78
#: company/templates/company/supplier_part_detail.html:28
#: part/templates/part/detail.html:84 part/templates/part/part_base.html:110
#: stock/models.py:464 stock/templates/stock/item_base.html:357
msgid "External Link"
msgstr ""

#: build/models.py:302 part/models.py:737 stock/models.py:466
msgid "Link to external URL"
msgstr ""

#: build/models.py:306 build/templates/build/navbar.html:53
#: company/models.py:141 company/models.py:561
#: company/templates/company/navbar.html:70
#: company/templates/company/navbar.html:73 order/models.py:180
#: order/models.py:715 order/templates/order/po_navbar.html:38
#: order/templates/order/po_navbar.html:41
#: order/templates/order/purchase_order_detail.html:274
#: order/templates/order/sales_order_detail.html:319
#: order/templates/order/so_navbar.html:33
#: order/templates/order/so_navbar.html:36 part/models.py:864
#: part/templates/part/detail.html:150
#: report/templates/report/inventree_build_order_base.html:173
#: stock/forms.py:140 stock/forms.py:284 stock/forms.py:316 stock/models.py:536
#: stock/models.py:1678 stock/models.py:1784
#: stock/templates/stock/navbar.html:57 templates/js/barcode.js:37
#: templates/js/bom.js:349 templates/js/company.js:566
#: templates/js/stock.js:209 templates/js/stock.js:450
#: templates/js/stock.js:1033
msgid "Notes"
msgstr ""

#: build/models.py:307
msgid "Extra build notes"
msgstr ""

#: build/models.py:784
msgid "No build output specified"
msgstr ""

#: build/models.py:787
msgid "Build output is already completed"
msgstr ""

#: build/models.py:790
msgid "Build output does not match Build Order"
msgstr ""

#: build/models.py:1200
msgid "BuildItem must be unique for build, stock_item and install_into"
msgstr ""

#: build/models.py:1225
msgid "Build item must specify a build output, as master part is marked as trackable"
msgstr ""

#: build/models.py:1229
#, python-brace-format
msgid "Allocated quantity ({n}) must not exceed available quantity ({q})"
msgstr ""

#: build/models.py:1236 order/models.py:926
msgid "StockItem is over-allocated"
msgstr ""

#: build/models.py:1240 order/models.py:929
msgid "Allocation quantity must be greater than zero"
msgstr ""

#: build/models.py:1244
msgid "Quantity must be 1 for serialized stock"
msgstr ""

#: build/models.py:1304
#, python-brace-format
msgid "Selected stock item not found in BOM for part '{p}'"
msgstr ""

#: build/models.py:1364 stock/templates/stock/item_base.html:329
#: templates/InvenTree/search.html:183 templates/js/build.js:846
#: templates/navbar.html:29
msgid "Build"
msgstr ""

#: build/models.py:1365
msgid "Build to allocate parts"
msgstr "パーツを割り当てるためにビルドする"

#: build/models.py:1381 stock/templates/stock/item_base.html:8
#: stock/templates/stock/item_base.html:31
#: stock/templates/stock/item_base.html:351
#: stock/templates/stock/stock_adjust.html:16 templates/js/build.js:244
#: templates/js/build.js:249 templates/js/build.js:993
#: templates/js/order.js:433 templates/js/order.js:438
#: templates/js/stock.js:1425
msgid "Stock Item"
msgstr ""

#: build/models.py:1382
msgid "Source stock item"
msgstr ""

#: build/models.py:1395
msgid "Stock quantity to allocate to build"
msgstr ""

#: build/models.py:1403
msgid "Install into"
msgstr ""

#: build/models.py:1404
msgid "Destination stock item"
msgstr ""

#: build/templates/build/allocate.html:7
msgid "Allocate Parts"
msgstr "パーツを割り当て"

#: build/templates/build/allocate.html:15
msgid "Allocate Stock to Build"
msgstr ""

#: build/templates/build/allocate.html:22
msgid "Allocate stock to build"
msgstr ""

#: build/templates/build/allocate.html:23
msgid "Auto Allocate"
msgstr ""

#: build/templates/build/allocate.html:25 templates/js/build.js:778
msgid "Unallocate stock"
msgstr ""

#: build/templates/build/allocate.html:26 build/views.py:319 build/views.py:685
msgid "Unallocate Stock"
msgstr ""

#: build/templates/build/allocate.html:29
msgid "Order required parts"
msgstr "注文必須パーツ"

#: build/templates/build/allocate.html:30
#: company/templates/company/detail_manufacturer_part.html:33
#: company/templates/company/detail_supplier_part.html:32 order/views.py:724
#: part/templates/part/category.html:136
msgid "Order Parts"
msgstr "パーツの注文"

#: build/templates/build/allocate.html:36
msgid "Untracked stock has been fully allocated for this Build Order"
msgstr ""

#: build/templates/build/allocate.html:40
msgid "Untracked stock has not been fully allocated for this Build Order"
msgstr ""

#: build/templates/build/allocate.html:47
msgid "This Build Order does not have any associated untracked BOM items"
msgstr ""

#: build/templates/build/allocation_card.html:21
#: build/templates/build/complete_output.html:46
#: order/templates/order/sales_order_detail.html:85
#: order/templates/order/sales_order_detail.html:170
#: report/templates/report/inventree_test_report_base.html:75
#: stock/models.py:458 stock/templates/stock/item_base.html:249
#: templates/js/build.js:604 templates/js/model_renderers.js:54
msgid "Serial Number"
msgstr ""

#: build/templates/build/attachments.html:12
#: build/templates/build/navbar.html:43 build/templates/build/navbar.html:46
#: order/templates/order/po_navbar.html:35
#: order/templates/order/so_navbar.html:29 part/templates/part/detail.html:294
#: stock/templates/stock/navbar.html:47 stock/templates/stock/navbar.html:50
msgid "Attachments"
msgstr ""

#: build/templates/build/attachments.html:51
#: order/templates/order/po_attachments.html:79
#: order/templates/order/so_attachments.html:79
#: part/templates/part/detail.html:451
#: stock/templates/stock/item_attachments.html:81
#: templates/attachment_table.html:6
msgid "Add Attachment"
msgstr ""

#: build/templates/build/attachments.html:69
#: order/templates/order/po_attachments.html:51
#: order/templates/order/so_attachments.html:52
#: part/templates/part/detail.html:405
#: stock/templates/stock/item_attachments.html:49
msgid "Edit Attachment"
msgstr ""

#: build/templates/build/attachments.html:76
#: order/templates/order/po_attachments.html:58
#: order/templates/order/so_attachments.html:58
#: part/templates/part/detail.html:414
#: stock/templates/stock/item_attachments.html:58
msgid "Confirm Delete Operation"
msgstr ""

#: build/templates/build/attachments.html:77
#: order/templates/order/po_attachments.html:59
#: order/templates/order/so_attachments.html:59
#: part/templates/part/detail.html:415
#: stock/templates/stock/item_attachments.html:59
msgid "Delete Attachment"
msgstr ""

#: build/templates/build/auto_allocate.html:9
msgid "Automatically Allocate Stock"
msgstr ""

#: build/templates/build/auto_allocate.html:10
msgid "The following stock items will be allocated to the specified build output"
msgstr ""

#: build/templates/build/auto_allocate.html:37
msgid "No stock items found that can be automatically allocated to this build"
msgstr ""

#: build/templates/build/auto_allocate.html:39
msgid "Stock items will have to be manually allocated"
msgstr ""

#: build/templates/build/build_base.html:18
#, python-format
msgid "This Build Order is allocated to Sales Order %(link)s"
msgstr ""

#: build/templates/build/build_base.html:25
#, python-format
msgid "This Build Order is a child of Build Order %(link)s"
msgstr ""

#: build/templates/build/build_base.html:32
msgid "Build Order is ready to mark as completed"
msgstr ""

#: build/templates/build/build_base.html:37
msgid "Build Order cannot be completed as outstanding outputs remain"
msgstr ""

#: build/templates/build/build_base.html:42
msgid "Required build quantity has not yet been completed"
msgstr ""

#: build/templates/build/build_base.html:47
msgid "Stock has not been fully allocated to this Build Order"
msgstr ""

#: build/templates/build/build_base.html:75
#: company/templates/company/company_base.html:40
#: company/templates/company/manufacturer_part_base.html:25
#: company/templates/company/supplier_part_base.html:26
#: order/templates/order/order_base.html:26
#: order/templates/order/sales_order_base.html:37
#: part/templates/part/category.html:27 part/templates/part/part_base.html:22
#: stock/templates/stock/item_base.html:62
#: stock/templates/stock/location.html:31
msgid "Admin view"
msgstr ""

#: build/templates/build/build_base.html:81
#: build/templates/build/build_base.html:150
#: order/templates/order/order_base.html:32
#: order/templates/order/order_base.html:86
#: order/templates/order/sales_order_base.html:43
#: order/templates/order/sales_order_base.html:88
#: templates/js/table_filters.js:254 templates/js/table_filters.js:273
#: templates/js/table_filters.js:290
msgid "Overdue"
msgstr ""

#: build/templates/build/build_base.html:90
msgid "Print actions"
msgstr ""

#: build/templates/build/build_base.html:94
msgid "Print Build Order"
msgstr ""

#: build/templates/build/build_base.html:100
#: build/templates/build/build_base.html:222
msgid "Complete Build"
msgstr ""

#: build/templates/build/build_base.html:105
msgid "Build actions"
msgstr ""

#: build/templates/build/build_base.html:109
msgid "Edit Build"
msgstr ""

#: build/templates/build/build_base.html:111
#: build/templates/build/build_base.html:206 build/views.py:57
msgid "Cancel Build"
msgstr ""

#: build/templates/build/build_base.html:124
#: build/templates/build/detail.html:11
msgid "Build Details"
msgstr ""

#: build/templates/build/build_base.html:150
#, python-format
msgid "This build was due on %(target)s"
msgstr ""

#: build/templates/build/build_base.html:157
#: build/templates/build/detail.html:64
msgid "Progress"
msgstr ""

#: build/templates/build/build_base.html:170
#: build/templates/build/detail.html:84 order/models.py:823
#: order/templates/order/sales_order_base.html:9
#: order/templates/order/sales_order_base.html:35
#: order/templates/order/sales_order_ship.html:25
#: report/templates/report/inventree_build_order_base.html:136
#: report/templates/report/inventree_so_report.html:77
#: stock/templates/stock/item_base.html:291 templates/js/order.js:307
msgid "Sales Order"
msgstr ""

#: build/templates/build/build_base.html:177
#: build/templates/build/detail.html:98
#: report/templates/report/inventree_build_order_base.html:153
msgid "Issued By"
msgstr ""

#: build/templates/build/build_base.html:214
msgid "Incomplete Outputs"
msgstr ""

#: build/templates/build/build_base.html:215
msgid "Build Order cannot be completed as incomplete build outputs remain"
msgstr ""

#: build/templates/build/build_children.html:10
#: build/templates/build/navbar.html:36
msgid "Child Build Orders"
msgstr ""

#: build/templates/build/build_output.html:15
msgid "Incomplete Build Outputs"
msgstr ""

#: build/templates/build/build_output.html:22
msgid "Create new build output"
msgstr ""

#: build/templates/build/build_output.html:23
msgid "Create New Output"
msgstr ""

#: build/templates/build/build_output.html:36
msgid "Create a new build output"
msgstr ""

#: build/templates/build/build_output.html:37
msgid "No incomplete build outputs remain."
msgstr ""

#: build/templates/build/build_output.html:38
msgid "Create a new build output using the button above"
msgstr ""

#: build/templates/build/build_output.html:49
msgid "Completed Build Outputs"
msgstr ""

#: build/templates/build/build_output_create.html:7
msgid "The Bill of Materials contains trackable parts"
msgstr ""

#: build/templates/build/build_output_create.html:8
msgid "Build outputs must be generated individually."
msgstr ""

#: build/templates/build/build_output_create.html:9
msgid "Multiple build outputs will be created based on the quantity specified."
msgstr ""

#: build/templates/build/build_output_create.html:15
msgid "Trackable parts can have serial numbers specified"
msgstr ""

#: build/templates/build/build_output_create.html:16
msgid "Enter serial numbers to generate multiple single build outputs"
msgstr ""

#: build/templates/build/cancel.html:5
msgid "Are you sure you wish to cancel this build?"
msgstr ""

#: build/templates/build/complete.html:8
msgid "Build Order is complete"
msgstr ""

#: build/templates/build/complete.html:12
msgid "Build Order is incomplete"
msgstr ""

#: build/templates/build/complete.html:15
msgid "Incompleted build outputs remain"
msgstr ""

#: build/templates/build/complete.html:18
msgid "Required build quantity has not been completed"
msgstr ""

#: build/templates/build/complete.html:21
msgid "Required stock has not been fully allocated"
msgstr ""

#: build/templates/build/complete_output.html:10
msgid "Stock allocation is complete for this output"
msgstr ""

#: build/templates/build/complete_output.html:14
msgid "Stock allocation is incomplete"
msgstr ""

#: build/templates/build/complete_output.html:20
msgid "tracked parts have not been fully allocated"
msgstr ""

#: build/templates/build/complete_output.html:41
msgid "The following items will be created"
msgstr ""

#: build/templates/build/create_build_item.html:7
msgid "Select a stock item to allocate to the selected build output"
msgstr ""

#: build/templates/build/create_build_item.html:11
#, python-format
msgid "The allocated stock will be installed into the following build output:<br><i>%(output)s</i>"
msgstr ""

#: build/templates/build/create_build_item.html:17
#, python-format
msgid "No stock available for %(part)s"
msgstr ""

#: build/templates/build/delete_build_item.html:8
msgid "Are you sure you want to unallocate this stock?"
msgstr ""

#: build/templates/build/delete_build_item.html:11
msgid "The selected stock will be unallocated from the build output"
msgstr ""

#: build/templates/build/detail.html:35
msgid "Stock Source"
msgstr ""

#: build/templates/build/detail.html:40
msgid "Stock can be taken from any available location."
msgstr ""

#: build/templates/build/detail.html:46 order/forms.py:88 order/models.py:782
#: order/templates/order/purchase_order_detail.html:270
#: order/templates/order/receive_parts.html:25 stock/forms.py:136
msgid "Destination"
msgstr ""

#: build/templates/build/detail.html:53
msgid "Destination location not specified"
msgstr ""

#: build/templates/build/detail.html:70
#: stock/templates/stock/item_base.html:315 templates/js/stock.js:949
#: templates/js/stock.js:1716 templates/js/table_filters.js:116
#: templates/js/table_filters.js:210
msgid "Batch"
msgstr ""

#: build/templates/build/detail.html:116
#: order/templates/order/order_base.html:111
#: order/templates/order/sales_order_base.html:113 templates/js/build.js:910
msgid "Created"
msgstr ""

#: build/templates/build/detail.html:127
msgid "No target date set"
msgstr ""

#: build/templates/build/detail.html:132 templates/js/build.js:888
msgid "Completed"
msgstr ""

#: build/templates/build/detail.html:136
msgid "Build not complete"
msgstr ""

#: build/templates/build/edit_build_item.html:7
msgid "Alter the quantity of stock allocated to the build output"
msgstr ""

#: build/templates/build/index.html:28
msgid "New Build Order"
msgstr ""

#: build/templates/build/index.html:37 build/templates/build/index.html:38
msgid "Print Build Orders"
msgstr ""

#: build/templates/build/index.html:43
#: order/templates/order/purchase_orders.html:27
#: order/templates/order/sales_orders.html:27
msgid "Display calendar view"
msgstr ""

#: build/templates/build/index.html:46
#: order/templates/order/purchase_orders.html:30
#: order/templates/order/sales_orders.html:30
msgid "Display list view"
msgstr ""

#: build/templates/build/navbar.html:12
msgid "Build Order Details"
msgstr ""

#: build/templates/build/navbar.html:15
#: company/templates/company/navbar.html:15
#: order/templates/order/po_navbar.html:15
#: order/templates/order/so_navbar.html:15 part/templates/part/navbar.html:18
#: templates/js/stock.js:1354
msgid "Details"
msgstr ""

#: build/templates/build/navbar.html:21 build/templates/build/navbar.html:24
#: build/views.py:91
msgid "Allocate Stock"
msgstr ""

#: build/templates/build/navbar.html:29 build/templates/build/navbar.html:32
msgid "Build Outputs"
msgstr ""

#: build/templates/build/navbar.html:39
msgid "Child Builds"
msgstr ""

#: build/templates/build/navbar.html:50
msgid "Build Order Notes"
msgstr ""

#: build/templates/build/notes.html:12
msgid "Build Notes"
msgstr ""

#: build/templates/build/notes.html:14 company/templates/company/notes.html:13
#: order/templates/order/order_notes.html:15
#: order/templates/order/sales_order_notes.html:16
#: stock/templates/stock/item_notes.html:15
msgid "Edit notes"
msgstr ""

#: build/templates/build/notes.html:26 company/templates/company/notes.html:24
#: order/templates/order/order_notes.html:27
#: order/templates/order/sales_order_notes.html:29
#: stock/templates/stock/item_base.html:499
#: stock/templates/stock/item_notes.html:26
msgid "Save"
msgstr ""

#: build/templates/build/unallocate.html:10
msgid "Are you sure you wish to unallocate all stock for this build?"
msgstr ""

#: build/templates/build/unallocate.html:12
msgid "All incomplete stock allocations will be removed from the build"
msgstr ""

#: build/views.py:77
msgid "Build was cancelled"
msgstr ""

#: build/views.py:138
msgid "Allocated stock to build output"
msgstr ""

#: build/views.py:150
msgid "Create Build Output"
msgstr ""

#: build/views.py:168
msgid "Maximum output quantity is "
msgstr ""

#: build/views.py:184 stock/views.py:1337
msgid "Serial numbers already exist"
msgstr ""

#: build/views.py:193
msgid "Serial numbers required for trackable build output"
msgstr ""

#: build/views.py:259
msgid "Delete Build Output"
msgstr ""

#: build/views.py:280 build/views.py:370
msgid "Confirm unallocation of build stock"
msgstr ""

#: build/views.py:281 build/views.py:371 stock/views.py:369
msgid "Check the confirmation box"
msgstr ""

#: build/views.py:293
msgid "Build output does not match build"
msgstr ""

#: build/views.py:295 build/views.py:496
msgid "Build output must be specified"
msgstr ""

#: build/views.py:307
msgid "Build output deleted"
msgstr ""

#: build/views.py:405
msgid "Complete Build Order"
msgstr ""

#: build/views.py:411
msgid "Build order cannot be completed - incomplete outputs remain"
msgstr ""

#: build/views.py:422
msgid "Completed build order"
msgstr ""

#: build/views.py:438
msgid "Complete Build Output"
msgstr ""

#: build/views.py:480
msgid "Invalid stock status value selected"
msgstr ""

#: build/views.py:487
msgid "Quantity to complete cannot exceed build output quantity"
msgstr ""

#: build/views.py:493
msgid "Confirm completion of incomplete build"
msgstr ""

#: build/views.py:592
msgid "Build output completed"
msgstr ""

#: build/views.py:675
msgid "Delete Build Order"
msgstr ""

#: build/views.py:690
msgid "Removed parts from build allocation"
msgstr ""

#: build/views.py:702
msgid "Allocate stock to build output"
msgstr ""

#: build/views.py:745
msgid "Item must be currently in stock"
msgstr ""

#: build/views.py:751
msgid "Stock item is over-allocated"
msgstr ""

#: build/views.py:752 templates/js/bom.js:230 templates/js/build.js:705
#: templates/js/build.js:1000 templates/js/build.js:1179
msgid "Available"
msgstr ""

#: build/views.py:754
msgid "Stock item must be selected"
msgstr ""

#: build/views.py:917
msgid "Edit Stock Allocation"
msgstr ""

#: build/views.py:921
msgid "Updated Build Item"
msgstr ""

#: common/files.py:66
msgid "Unsupported file format: {ext.upper()}"
msgstr ""

#: common/files.py:71
msgid "Error reading file (invalid format)"
msgstr ""

#: common/files.py:73
msgid "Error reading file (incorrect dimension)"
msgstr ""

#: common/files.py:75
msgid "Error reading file (data could be corrupted)"
msgstr ""

#: common/forms.py:34 templates/js/attachment.js:42
msgid "File"
msgstr ""

#: common/forms.py:35
msgid "Select file to upload"
msgstr ""

#: common/forms.py:50
msgid "{name.title()} File"
msgstr ""

#: common/forms.py:51
#, python-brace-format
msgid "Select {name} file to upload"
msgstr ""

#: common/models.py:59
msgid "InvenTree Instance Name"
msgstr ""

#: common/models.py:61
msgid "String descriptor for the server instance"
msgstr ""

#: common/models.py:65
msgid "Use instance name"
msgstr ""

#: common/models.py:66
msgid "Use the instance name in the title-bar"
msgstr ""

#: common/models.py:72 company/models.py:99 company/models.py:100
msgid "Company name"
msgstr ""

#: common/models.py:73
msgid "Internal company name"
msgstr ""

#: common/models.py:78
msgid "Base URL"
msgstr ""

#: common/models.py:79
msgid "Base URL for server instance"
msgstr ""

#: common/models.py:85
msgid "Default Currency"
msgstr ""

#: common/models.py:86
msgid "Default currency"
msgstr ""

#: common/models.py:92
msgid "Download from URL"
msgstr ""

#: common/models.py:93
msgid "Allow download of remote images and files from external URL"
msgstr ""

#: common/models.py:99
msgid "Barcode Support"
msgstr ""

#: common/models.py:100
msgid "Enable barcode scanner support"
msgstr ""

#: common/models.py:106
msgid "IPN Regex"
msgstr ""

#: common/models.py:107
msgid "Regular expression pattern for matching Part IPN"
msgstr ""

#: common/models.py:111
msgid "Allow Duplicate IPN"
msgstr ""

#: common/models.py:112
msgid "Allow multiple parts to share the same IPN"
msgstr ""

#: common/models.py:118
msgid "Allow Editing IPN"
msgstr ""

#: common/models.py:119
msgid "Allow changing the IPN value while editing a part"
msgstr ""

#: common/models.py:125
msgid "Copy Part BOM Data"
msgstr ""

#: common/models.py:126
msgid "Copy BOM data by default when duplicating a part"
msgstr ""

#: common/models.py:132
msgid "Copy Part Parameter Data"
msgstr ""

#: common/models.py:133
msgid "Copy parameter data by default when duplicating a part"
msgstr ""

#: common/models.py:139
msgid "Copy Part Test Data"
msgstr ""

#: common/models.py:140
msgid "Copy test data by default when duplicating a part"
msgstr ""

#: common/models.py:146
msgid "Copy Category Parameter Templates"
msgstr ""

#: common/models.py:147
msgid "Copy category parameter templates when creating a part"
msgstr ""

#: common/models.py:153
msgid "Recent Part Count"
msgstr ""

#: common/models.py:154
msgid "Number of recent parts to display on index page"
msgstr ""

#: common/models.py:160 part/models.py:2225 part/templates/part/detail.html:188
#: report/models.py:187 stock/forms.py:226 templates/js/table_filters.js:25
#: templates/js/table_filters.js:324
msgid "Template"
msgstr "テンプレート"

#: common/models.py:161
msgid "Parts are templates by default"
msgstr "パーツはデフォルトのテンプレートです"

#: common/models.py:167 part/models.py:827 part/templates/part/detail.html:198
#: templates/js/table_filters.js:132 templates/js/table_filters.js:336
msgid "Assembly"
msgstr "アセンブリ"

#: common/models.py:168
msgid "Parts can be assembled from other components by default"
msgstr "パーツはデフォルトで他のコンポーネントから組み立てることができます"

#: common/models.py:174 part/models.py:833 part/templates/part/detail.html:208
#: templates/js/table_filters.js:340
msgid "Component"
msgstr "コンポーネント"

#: common/models.py:175
msgid "Parts can be used as sub-components by default"
msgstr "パーツはデフォルトでサブコンポーネントとして使用できます"

#: common/models.py:181 part/models.py:844 part/templates/part/detail.html:228
msgid "Purchaseable"
msgstr "購入可能"

#: common/models.py:182
msgid "Parts are purchaseable by default"
msgstr "パーツはデフォルトで購入可能です"

#: common/models.py:188 part/models.py:849 part/templates/part/detail.html:238
#: templates/js/table_filters.js:348
msgid "Salable"
msgstr ""

#: common/models.py:189
msgid "Parts are salable by default"
msgstr "パーツはデフォルトで販売可能です"

#: common/models.py:195 part/models.py:839 part/templates/part/detail.html:218
#: templates/js/table_filters.js:33 templates/js/table_filters.js:352
msgid "Trackable"
msgstr "追跡可能"

#: common/models.py:196
msgid "Parts are trackable by default"
msgstr "パーツはデフォルトで追跡可能です"

#: common/models.py:202 part/models.py:859 part/templates/part/detail.html:178
#: templates/js/table_filters.js:29
msgid "Virtual"
msgstr ""

#: common/models.py:203
msgid "Parts are virtual by default"
msgstr ""

#: common/models.py:209
msgid "Show Quantity in Forms"
msgstr ""

#: common/models.py:210
msgid "Display available part quantity in some forms"
msgstr ""

#: common/models.py:216
msgid "Show Import in Views"
msgstr ""

#: common/models.py:217
msgid "Display the import wizard in some part views"
msgstr ""

#: common/models.py:223
msgid "Show Price in Forms"
msgstr ""

#: common/models.py:224
msgid "Display part price in some forms"
msgstr ""

#: common/models.py:230
msgid "Show related parts"
msgstr ""

#: common/models.py:231
msgid "Display related parts for a part"
msgstr ""

#: common/models.py:237
msgid "Internal Prices"
msgstr ""

#: common/models.py:238
msgid "Enable internal prices for parts"
msgstr ""

#: common/models.py:244
msgid "Internal Price as BOM-Price"
msgstr ""

#: common/models.py:245
msgid "Use the internal price (if set) in BOM-price calculations"
msgstr ""

#: common/models.py:251 templates/stats.html:25
msgid "Debug Mode"
msgstr ""

#: common/models.py:252
msgid "Generate reports in debug mode (HTML output)"
msgstr ""

#: common/models.py:258
msgid "Page Size"
msgstr ""

#: common/models.py:259
msgid "Default page size for PDF reports"
msgstr ""

#: common/models.py:269
msgid "Test Reports"
msgstr ""

#: common/models.py:270
msgid "Enable generation of test reports"
msgstr ""

#: common/models.py:276
msgid "Stock Expiry"
msgstr ""

#: common/models.py:277
msgid "Enable stock expiry functionality"
msgstr ""

#: common/models.py:283
msgid "Sell Expired Stock"
msgstr ""

#: common/models.py:284
msgid "Allow sale of expired stock"
msgstr ""

#: common/models.py:290
msgid "Stock Stale Time"
msgstr ""

#: common/models.py:291
msgid "Number of days stock items are considered stale before expiring"
msgstr ""

#: common/models.py:293 part/templates/part/detail.html:122
msgid "days"
msgstr ""

#: common/models.py:298
msgid "Build Expired Stock"
msgstr ""

#: common/models.py:299
msgid "Allow building with expired stock"
msgstr ""

#: common/models.py:305
msgid "Stock Ownership Control"
msgstr ""

#: common/models.py:306
msgid "Enable ownership control over stock locations and items"
msgstr ""

#: common/models.py:312
msgid "Group by Part"
msgstr ""

#: common/models.py:313
msgid "Group stock items by part reference in table views"
msgstr ""

#: common/models.py:319
msgid "Recent Stock Count"
msgstr ""

#: common/models.py:320
msgid "Number of recent stock items to display on index page"
msgstr ""

#: common/models.py:326
msgid "Build Order Reference Prefix"
msgstr ""

#: common/models.py:327
msgid "Prefix value for build order reference"
msgstr ""

#: common/models.py:332
msgid "Build Order Reference Regex"
msgstr ""

#: common/models.py:333
msgid "Regular expression pattern for matching build order reference"
msgstr ""

#: common/models.py:337
msgid "Sales Order Reference Prefix"
msgstr ""

#: common/models.py:338
msgid "Prefix value for sales order reference"
msgstr ""

#: common/models.py:343
msgid "Purchase Order Reference Prefix"
msgstr ""

#: common/models.py:344
msgid "Prefix value for purchase order reference"
msgstr ""

#: common/models.py:567
msgid "Settings key (must be unique - case insensitive"
msgstr ""

#: common/models.py:569
msgid "Settings value"
msgstr ""

#: common/models.py:604
msgid "Must be an integer value"
msgstr ""

#: common/models.py:627
msgid "Value must be a boolean value"
msgstr ""

#: common/models.py:638
msgid "Value must be an integer value"
msgstr ""

#: common/models.py:661
msgid "Key string must be unique"
msgstr ""

#: common/models.py:742 company/forms.py:105
msgid "Price break quantity"
msgstr ""

#: common/models.py:749 company/templates/company/supplier_part_pricing.html:84
#: templates/js/part.js:933
msgid "Price"
msgstr ""

#: common/models.py:750
msgid "Unit price at specified quantity"
msgstr ""

#: common/models.py:842
msgid "Default"
msgstr ""

#: common/templates/common/edit_setting.html:11
msgid "Current value"
msgstr ""

#: common/views.py:33
msgid "Change Setting"
msgstr ""

#: common/views.py:102
msgid "Supplied value is not allowed"
msgstr ""

#: common/views.py:111
msgid "Supplied value must be a boolean"
msgstr ""

#: common/views.py:184 order/templates/order/order_wizard/po_upload.html:42
#: order/templates/order/po_navbar.html:19
#: order/templates/order/po_navbar.html:22 order/views.py:337
#: part/templates/part/bom_upload/upload_file.html:47
#: part/templates/part/import_wizard/part_upload.html:45 part/views.py:622
#: part/views.py:1282
msgid "Upload File"
msgstr ""

#: common/views.py:185 order/templates/order/order_wizard/match_fields.html:52
#: order/views.py:338 part/templates/part/bom_upload/match_fields.html:52
#: part/templates/part/import_wizard/ajax_match_fields.html:45
#: part/templates/part/import_wizard/match_fields.html:52 part/views.py:623
#: part/views.py:1283
msgid "Match Fields"
msgstr ""

#: common/views.py:186
msgid "Match Items"
msgstr ""

#: common/views.py:531
msgid "Fields matching failed"
msgstr ""

#: common/views.py:586
msgid "Parts imported"
msgstr ""

#: common/views.py:608 order/templates/order/order_wizard/match_fields.html:27
#: order/templates/order/order_wizard/match_parts.html:19
#: order/templates/order/order_wizard/po_upload.html:40
#: part/templates/part/bom_upload/match_fields.html:27
#: part/templates/part/bom_upload/match_parts.html:19
#: part/templates/part/bom_upload/upload_file.html:45
#: part/templates/part/import_wizard/match_fields.html:27
#: part/templates/part/import_wizard/match_references.html:19
#: part/templates/part/import_wizard/part_upload.html:43
msgid "Previous Step"
msgstr ""

#: company/forms.py:25 part/forms.py:47
msgid "URL"
msgstr ""

#: company/forms.py:26 part/forms.py:48
msgid "Image URL"
msgstr ""

#: company/forms.py:47 templates/js/part.js:1041
msgid "Single Price"
msgstr ""

#: company/forms.py:48
msgid "Single quantity price"
msgstr ""

#: company/forms.py:56 company/models.py:335
msgid "Select manufacturer"
msgstr ""

#: company/forms.py:62 company/models.py:342
msgid "Manufacturer Part Number"
msgstr ""

#: company/forms.py:64 company/models.py:341
#: company/templates/company/manufacturer_part_base.html:89
#: company/templates/company/manufacturer_part_detail.html:26
#: company/templates/company/supplier_part_base.html:102
#: company/templates/company/supplier_part_detail.html:35
#: order/templates/order/purchase_order_detail.html:193 part/bom.py:171
#: part/bom.py:242 templates/js/company.js:305 templates/js/company.js:539
msgid "MPN"
msgstr ""

#: company/models.py:104
msgid "Company description"
msgstr ""

#: company/models.py:105
msgid "Description of the company"
msgstr ""

#: company/models.py:111 company/templates/company/company_base.html:70
#: company/templates/company/detail.html:33 templates/js/company.js:129
msgid "Website"
msgstr ""

#: company/models.py:112
msgid "Company website URL"
msgstr ""

#: company/models.py:116 company/templates/company/company_base.html:77
msgid "Address"
msgstr ""

#: company/models.py:117
msgid "Company address"
msgstr ""

#: company/models.py:120
msgid "Phone number"
msgstr ""

#: company/models.py:121
msgid "Contact phone number"
msgstr ""

#: company/models.py:124 company/templates/company/company_base.html:91
msgid "Email"
msgstr ""

#: company/models.py:124
msgid "Contact email address"
msgstr ""

#: company/models.py:127 company/templates/company/company_base.html:98
msgid "Contact"
msgstr ""

#: company/models.py:128
msgid "Point of contact"
msgstr ""

#: company/models.py:130 company/models.py:347 company/models.py:548
#: order/models.py:160 part/models.py:736
#: report/templates/report/inventree_build_order_base.html:165
#: templates/js/company.js:312 templates/js/company.js:550
#: templates/js/part.js:599
msgid "Link"
msgstr ""

#: company/models.py:130
msgid "Link to external company information"
msgstr ""

#: company/models.py:138 part/models.py:746
msgid "Image"
msgstr ""

#: company/models.py:143
msgid "is customer"
msgstr ""

#: company/models.py:143
msgid "Do you sell items to this company?"
msgstr ""

#: company/models.py:145
msgid "is supplier"
msgstr ""

#: company/models.py:145
msgid "Do you purchase items from this company?"
msgstr ""

#: company/models.py:147
msgid "is manufacturer"
msgstr ""

#: company/models.py:147
msgid "Does this company manufacture parts?"
msgstr ""

#: company/models.py:151 company/serializers.py:262
#: company/templates/company/detail.html:42
msgid "Currency"
msgstr ""

#: company/models.py:154
msgid "Default currency used for this company"
msgstr ""

#: company/models.py:319 company/models.py:519 stock/models.py:411
#: stock/templates/stock/item_base.html:235
msgid "Base Part"
msgstr ""

#: company/models.py:323 company/models.py:523 order/views.py:1127
msgid "Select part"
msgstr ""

#: company/models.py:334 company/templates/company/detail.html:57
#: company/templates/company/manufacturer_part_base.html:85
#: company/templates/company/manufacturer_part_detail.html:25
#: company/templates/company/supplier_part_base.html:94
#: company/templates/company/supplier_part_detail.html:34 part/bom.py:170
#: part/bom.py:241 stock/templates/stock/item_base.html:364
#: templates/js/company.js:113 templates/js/company.js:289
#: templates/js/company.js:521
msgid "Manufacturer"
msgstr ""

#: company/models.py:348
msgid "URL for external manufacturer part link"
msgstr ""

#: company/models.py:354
msgid "Manufacturer part description"
msgstr ""

#: company/models.py:408 company/models.py:542
#: company/templates/company/manufacturer_part_base.html:6
#: company/templates/company/manufacturer_part_base.html:19
#: stock/templates/stock/item_base.html:374
msgid "Manufacturer Part"
msgstr "メーカー・パーツ"

#: company/models.py:415
msgid "Parameter name"
msgstr ""

#: company/models.py:421
#: report/templates/report/inventree_test_report_base.html:90
#: stock/models.py:1771 templates/InvenTree/settings/header.html:8
#: templates/js/company.js:371 templates/js/part.js:260
#: templates/js/stock.js:446
msgid "Value"
msgstr ""

#: company/models.py:422
msgid "Parameter value"
msgstr ""

#: company/models.py:428 part/models.py:821 part/models.py:2193
#: part/templates/part/detail.html:107 templates/js/company.js:377
#: templates/js/part.js:266
msgid "Units"
msgstr ""

#: company/models.py:429
msgid "Parameter units"
msgstr ""

#: company/models.py:529 company/templates/company/detail.html:62
#: company/templates/company/supplier_part_base.html:84
#: company/templates/company/supplier_part_detail.html:25 order/models.py:260
#: order/templates/order/order_base.html:92
#: order/templates/order/order_wizard/select_pos.html:30 part/bom.py:175
#: part/bom.py:286 stock/templates/stock/item_base.html:381
#: templates/js/company.js:117 templates/js/company.js:495
#: templates/js/order.js:232
msgid "Supplier"
msgstr ""

#: company/models.py:530
msgid "Select supplier"
msgstr ""

#: company/models.py:535 company/templates/company/supplier_part_base.html:88
#: company/templates/company/supplier_part_detail.html:26
#: order/templates/order/purchase_order_detail.html:180 part/bom.py:176
#: part/bom.py:287
msgid "SKU"
msgstr ""

#: company/models.py:536
msgid "Supplier stock keeping unit"
msgstr ""

#: company/models.py:543
msgid "Select manufacturer part"
msgstr ""

#: company/models.py:549
msgid "URL for external supplier part link"
msgstr ""

#: company/models.py:555
msgid "Supplier part description"
msgstr ""

#: company/models.py:560 company/templates/company/supplier_part_base.html:116
#: company/templates/company/supplier_part_detail.html:38 part/models.py:2341
#: report/templates/report/inventree_po_report.html:93
#: report/templates/report/inventree_so_report.html:93
msgid "Note"
msgstr ""

#: company/models.py:564 part/models.py:1614
msgid "base cost"
msgstr ""

#: company/models.py:564 part/models.py:1614
msgid "Minimum charge (e.g. stocking fee)"
msgstr ""

#: company/models.py:566 company/templates/company/supplier_part_base.html:109
#: stock/models.py:435 stock/templates/stock/item_base.html:322
#: templates/js/company.js:571 templates/js/stock.js:1029
msgid "Packaging"
msgstr ""

#: company/models.py:566
msgid "Part packaging"
msgstr ""

#: company/models.py:568 part/models.py:1616
msgid "multiple"
msgstr ""

#: company/models.py:568
msgid "Order multiple"
msgstr ""

#: company/serializers.py:68
msgid "Default currency used for this supplier"
msgstr ""

#: company/serializers.py:69
msgid "Currency Code"
msgstr ""

#: company/templates/company/assigned_stock.html:10
#: company/templates/company/navbar.html:62
#: company/templates/company/navbar.html:65 templates/js/build.js:597
msgid "Assigned Stock"
msgstr ""

#: company/templates/company/company_base.html:9
#: company/templates/company/company_base.html:35
#: templates/InvenTree/search.html:304 templates/js/company.js:102
msgid "Company"
msgstr ""

#: company/templates/company/company_base.html:25
#: part/templates/part/part_thumb.html:21
msgid "Upload new image"
msgstr ""

#: company/templates/company/company_base.html:27
#: part/templates/part/part_thumb.html:23
msgid "Download image from URL"
msgstr ""

#: company/templates/company/company_base.html:46 templates/js/order.js:61
msgid "Create Purchase Order"
msgstr ""

#: company/templates/company/company_base.html:51
msgid "Edit company information"
msgstr ""

#: company/templates/company/company_base.html:56
#: company/templates/company/company_base.html:126
msgid "Delete Company"
msgstr ""

#: company/templates/company/company_base.html:64
#: company/templates/company/detail.html:10
#: company/templates/company/navbar.html:12
msgid "Company Details"
msgstr ""

#: company/templates/company/company_base.html:84
msgid "Phone"
msgstr ""

#: company/templates/company/company_base.html:166
#: part/templates/part/part_base.html:347
msgid "Upload Image"
msgstr ""

#: company/templates/company/detail.html:21
msgid "Company Name"
msgstr ""

#: company/templates/company/detail.html:36
msgid "No website specified"
msgstr ""

#: company/templates/company/detail.html:45
msgid "Uses default currency"
msgstr ""

#: company/templates/company/detail.html:67 order/models.py:544
#: order/templates/order/sales_order_base.html:94 stock/models.py:453
#: stock/models.py:454 stock/templates/stock/item_base.html:274
#: templates/js/company.js:109 templates/js/order.js:329
#: templates/js/stock.js:1407
msgid "Customer"
msgstr ""

#: company/templates/company/detail_manufacturer_part.html:11
#: templates/InvenTree/search.html:149
msgid "Manufacturer Parts"
msgstr "メーカー・パーツ"

#: company/templates/company/detail_manufacturer_part.html:22
msgid "Create new manufacturer part"
msgstr "新しいメーカー・パーツを作成"

#: company/templates/company/detail_manufacturer_part.html:23
#: part/templates/part/supplier.html:47
msgid "New Manufacturer Part"
msgstr "新しいメーカ―・パーツ"

#: company/templates/company/detail_manufacturer_part.html:28
#: company/templates/company/detail_supplier_part.html:27
#: company/templates/company/manufacturer_part_suppliers.html:20
#: company/templates/company/manufacturer_part_suppliers.html:46
#: part/templates/part/category.html:131 part/templates/part/supplier.html:21
#: part/templates/part/supplier.html:50
msgid "Options"
msgstr ""

#: company/templates/company/detail_manufacturer_part.html:33
#: company/templates/company/detail_supplier_part.html:32
#: part/templates/part/category.html:136
msgid "Order parts"
msgstr "パーツの注文"

#: company/templates/company/detail_manufacturer_part.html:36
#: company/templates/company/detail_supplier_part.html:35
msgid "Delete parts"
msgstr "パーツを削除"

#: company/templates/company/detail_manufacturer_part.html:36
#: company/templates/company/detail_supplier_part.html:35
msgid "Delete Parts"
msgstr "パーツを削除"

#: company/templates/company/detail_manufacturer_part.html:72
#: part/templates/part/supplier.html:164
<<<<<<< HEAD
#, fuzzy
#| msgid "Manufacturer Part"
msgid "Add Manufacturer Part"
msgstr "メーカー・パーツ"
=======
msgid "Add Manufacturer Part"
msgstr ""
>>>>>>> 30b99f09

#: company/templates/company/detail_stock.html:10
msgid "Supplier Stock"
msgstr ""

#: company/templates/company/detail_stock.html:37
#: company/templates/company/supplier_part_stock.html:34
#: part/templates/part/category.html:123 part/templates/part/category.html:137
#: part/templates/part/stock.html:55 stock/templates/stock/location.html:175
msgid "Export"
msgstr ""

#: company/templates/company/detail_supplier_part.html:11
#: company/templates/company/manufacturer_part_navbar.html:11
#: templates/InvenTree/search.html:164
msgid "Supplier Parts"
msgstr "サプライヤー・パーツ"

#: company/templates/company/detail_supplier_part.html:21
#: order/templates/order/order_wizard/select_parts.html:44
#: part/templates/part/part_base.html:469
msgid "Create new supplier part"
msgstr "新しいサプライヤー・パーツを作成"

#: company/templates/company/detail_supplier_part.html:22
#: company/templates/company/manufacturer_part_suppliers.html:17
#: part/templates/part/part_base.html:468 part/templates/part/supplier.html:18
#: templates/js/stock.js:1628
msgid "New Supplier Part"
msgstr "新しいサプライヤー・パーツ"

#: company/templates/company/detail_supplier_part.html:66
#: part/templates/part/bom.html:166 part/templates/part/category.html:127
#: templates/js/stock.js:1622
msgid "New Part"
msgstr "新規パーツ"

#: company/templates/company/detail_supplier_part.html:67
msgid "Create new Part"
msgstr "新規パーツを作成"

#: company/templates/company/detail_supplier_part.html:72
#: company/templates/company/manufacturer_part_suppliers.html:96
#: company/views.py:59 part/templates/part/supplier.html:80
msgid "New Supplier"
msgstr ""

#: company/templates/company/detail_supplier_part.html:73
msgid "Create new Supplier"
msgstr ""

#: company/templates/company/index.html:8
msgid "Supplier List"
msgstr ""

#: company/templates/company/manufacturer_part_base.html:36
#: company/templates/company/supplier_part_base.html:36
#: company/templates/company/supplier_part_orders.html:17
#: part/templates/part/orders.html:17 part/templates/part/part_base.html:74
msgid "Order part"
msgstr "パーツの注文"

#: company/templates/company/manufacturer_part_base.html:41
msgid "Edit manufacturer part"
msgstr "メーカー・パーツの編集"

#: company/templates/company/manufacturer_part_base.html:45
msgid "Delete manufacturer part"
msgstr "メーカー・パーツを削除"

#: company/templates/company/manufacturer_part_base.html:57
#: company/templates/company/manufacturer_part_detail.html:10
msgid "Manufacturer Part Details"
msgstr "メーカー・パーツの詳細"

#: company/templates/company/manufacturer_part_base.html:62
#: company/templates/company/manufacturer_part_detail.html:18
#: company/templates/company/supplier_part_base.html:61
#: company/templates/company/supplier_part_detail.html:18
msgid "Internal Part"
msgstr "内部パーツ"

#: company/templates/company/manufacturer_part_base.html:129
msgid "Edit Manufacturer Part"
msgstr "メーカー・パーツの編集"

#: company/templates/company/manufacturer_part_base.html:138
msgid "Delete Manufacturer Part"
msgstr "メーカー・パーツを削除"

#: company/templates/company/manufacturer_part_navbar.html:14
#: company/templates/company/manufacturer_part_suppliers.html:10
#: company/views.py:58 part/templates/part/navbar.html:75
#: part/templates/part/navbar.html:78 part/templates/part/prices.html:153
#: templates/InvenTree/search.html:316 templates/navbar.html:35
msgid "Suppliers"
msgstr ""

#: company/templates/company/manufacturer_part_navbar.html:19
msgid "Manufacturer Part Stock"
msgstr "メーカー・パーツの在庫"

#: company/templates/company/manufacturer_part_navbar.html:22
#: company/templates/company/navbar.html:41
#: company/templates/company/supplier_part_navbar.html:15
#: part/templates/part/navbar.html:33 stock/api.py:53
#: stock/templates/stock/loc_link.html:7 stock/templates/stock/location.html:36
#: stock/templates/stock/stock_app_base.html:10
#: templates/InvenTree/index.html:128 templates/InvenTree/search.html:196
#: templates/InvenTree/search.html:232
#: templates/InvenTree/settings/tabs.html:31 templates/js/part.js:181
#: templates/js/part.js:406 templates/js/part.js:566 templates/js/stock.js:74
#: templates/js/stock.js:877 templates/navbar.html:26
msgid "Stock"
msgstr ""

#: company/templates/company/manufacturer_part_navbar.html:26
msgid "Manufacturer Part Orders"
msgstr "メーカー・パーツの注文"

#: company/templates/company/manufacturer_part_navbar.html:29
#: company/templates/company/supplier_part_navbar.html:22
msgid "Orders"
msgstr ""

#: company/templates/company/manufacturer_part_suppliers.html:22
#: part/templates/part/supplier.html:23
msgid "Delete supplier parts"
msgstr ""

#: company/templates/company/manufacturer_part_suppliers.html:22
#: company/templates/company/manufacturer_part_suppliers.html:48
#: company/templates/company/manufacturer_part_suppliers.html:142
#: part/templates/part/related.html:44 part/templates/part/supplier.html:23
#: part/templates/part/supplier.html:52 templates/js/company.js:203
#: users/models.py:193
msgid "Delete"
msgstr ""

#: company/templates/company/manufacturer_part_suppliers.html:37
#: part/templates/part/category_navbar.html:46
#: part/templates/part/category_navbar.html:49
#: part/templates/part/detail.html:275
msgid "Parameters"
msgstr ""

#: company/templates/company/manufacturer_part_suppliers.html:43
#: part/templates/part/detail.html:282
#: templates/InvenTree/settings/category.html:29
#: templates/InvenTree/settings/part.html:65
msgid "New Parameter"
msgstr ""

#: company/templates/company/manufacturer_part_suppliers.html:48
msgid "Delete parameters"
msgstr ""

#: company/templates/company/manufacturer_part_suppliers.html:80
#: part/templates/part/detail.html:368
msgid "Add Parameter"
msgstr ""

#: company/templates/company/manufacturer_part_suppliers.html:97
#: part/templates/part/supplier.html:81
msgid "Create new supplier"
msgstr ""

#: company/templates/company/manufacturer_part_suppliers.html:127
msgid "Selected parameters will be deleted"
msgstr ""

#: company/templates/company/manufacturer_part_suppliers.html:139
msgid "Delete Parameters"
msgstr ""

#: company/templates/company/navbar.html:20
#: company/templates/company/navbar.html:23
msgid "Manufactured Parts"
msgstr ""

#: company/templates/company/navbar.html:29
#: company/templates/company/navbar.html:32
msgid "Supplied Parts"
msgstr ""

#: company/templates/company/navbar.html:38 part/templates/part/navbar.html:30
#: stock/templates/stock/location.html:119
#: stock/templates/stock/location.html:134
#: stock/templates/stock/location.html:148
#: stock/templates/stock/location_navbar.html:22
#: stock/templates/stock/location_navbar.html:29
#: templates/InvenTree/search.html:198 templates/js/stock.js:1306
#: templates/stats.html:93 templates/stats.html:102 users/models.py:43
msgid "Stock Items"
msgstr ""

#: company/templates/company/navbar.html:47
#: company/templates/company/navbar.html:56
#: company/templates/company/navbar.html:59
#: company/templates/company/sales_orders.html:11
#: order/templates/order/sales_orders.html:8
#: order/templates/order/sales_orders.html:13
#: part/templates/part/navbar.html:89 part/templates/part/navbar.html:92
#: part/templates/part/sales_orders.html:10 templates/InvenTree/index.html:236
#: templates/InvenTree/search.html:345
#: templates/InvenTree/settings/tabs.html:40 templates/navbar.html:46
#: users/models.py:46
msgid "Sales Orders"
msgstr ""

#: company/templates/company/navbar.html:50
#: company/templates/company/purchase_orders.html:10
#: order/templates/order/purchase_orders.html:8
#: order/templates/order/purchase_orders.html:13
#: part/templates/part/navbar.html:81 part/templates/part/navbar.html:84
#: part/templates/part/orders.html:10 templates/InvenTree/index.html:213
#: templates/InvenTree/search.html:325
#: templates/InvenTree/settings/tabs.html:37 templates/navbar.html:37
#: users/models.py:45
msgid "Purchase Orders"
msgstr ""

#: company/templates/company/notes.html:11
msgid "Company Notes"
msgstr ""

#: company/templates/company/purchase_orders.html:18
#: order/templates/order/purchase_orders.html:20
msgid "Create new purchase order"
msgstr ""

#: company/templates/company/purchase_orders.html:19
#: order/templates/order/purchase_orders.html:21
msgid "New Purchase Order"
msgstr ""

#: company/templates/company/sales_orders.html:19
#: order/templates/order/sales_orders.html:20
msgid "Create new sales order"
msgstr ""

#: company/templates/company/sales_orders.html:20
#: order/templates/order/sales_orders.html:21
msgid "New Sales Order"
msgstr ""

#: company/templates/company/supplier_part_base.html:7
#: company/templates/company/supplier_part_base.html:20 stock/models.py:420
#: stock/templates/stock/item_base.html:386 templates/js/company.js:511
#: templates/js/stock.js:1001
msgid "Supplier Part"
msgstr ""

#: company/templates/company/supplier_part_base.html:40
msgid "Edit supplier part"
msgstr ""

#: company/templates/company/supplier_part_base.html:44
msgid "Delete supplier part"
msgstr ""

#: company/templates/company/supplier_part_base.html:56
#: company/templates/company/supplier_part_detail.html:10
msgid "Supplier Part Details"
msgstr ""

#: company/templates/company/supplier_part_delete.html:5
msgid "Are you sure you want to delete the following Supplier Parts?"
msgstr ""

#: company/templates/company/supplier_part_navbar.html:12
#: company/templates/company/supplier_part_stock.html:10
msgid "Supplier Part Stock"
msgstr ""

#: company/templates/company/supplier_part_navbar.html:19
#: company/templates/company/supplier_part_orders.html:10
msgid "Supplier Part Orders"
msgstr ""

#: company/templates/company/supplier_part_navbar.html:26
msgid "Supplier Part Pricing"
msgstr ""

#: company/templates/company/supplier_part_navbar.html:29
msgid "Pricing"
msgstr ""

#: company/templates/company/supplier_part_orders.html:18
#: part/templates/part/orders.html:18
msgid "Order Part"
msgstr ""

#: company/templates/company/supplier_part_pricing.html:11
#: part/templates/part/navbar.html:68
msgid "Pricing Information"
msgstr ""

#: company/templates/company/supplier_part_pricing.html:19
#: company/templates/company/supplier_part_pricing.html:118
#: part/templates/part/prices.html:264 part/views.py:2305
msgid "Add Price Break"
msgstr ""

#: company/templates/company/supplier_part_pricing.html:38
msgid "No price break information found"
msgstr ""

#: company/templates/company/supplier_part_pricing.html:52 part/views.py:2367
msgid "Delete Price Break"
msgstr ""

#: company/templates/company/supplier_part_pricing.html:66 part/views.py:2353
msgid "Edit Price Break"
msgstr ""

#: company/templates/company/supplier_part_pricing.html:91
msgid "Edit price break"
msgstr ""

#: company/templates/company/supplier_part_pricing.html:92
msgid "Delete price break"
msgstr ""

#: company/views.py:64 part/templates/part/prices.html:157
#: templates/InvenTree/search.html:306 templates/navbar.html:36
msgid "Manufacturers"
msgstr ""

#: company/views.py:65 part/templates/part/supplier.html:85
msgid "New Manufacturer"
msgstr ""

#: company/views.py:70 templates/InvenTree/search.html:336
#: templates/navbar.html:45
msgid "Customers"
msgstr ""

#: company/views.py:71
msgid "New Customer"
msgstr ""

#: company/views.py:78
msgid "Companies"
msgstr ""

#: company/views.py:79
msgid "New Company"
msgstr ""

#: company/views.py:160 part/views.py:974
msgid "Download Image"
msgstr ""

#: company/views.py:189 part/views.py:1006
msgid "Image size exceeds maximum allowable size for download"
msgstr ""

#: company/views.py:196 part/views.py:1013
#, python-brace-format
msgid "Invalid response: {code}"
msgstr ""

#: company/views.py:205 part/views.py:1022
msgid "Supplied URL is not a valid image file"
msgstr ""

#: company/views.py:265
msgid "Edit Supplier Part"
msgstr ""

#: company/views.py:316 templates/js/stock.js:1629
msgid "Create new Supplier Part"
msgstr ""

#: company/views.py:460
msgid "Delete Supplier Part"
msgstr ""

#: label/api.py:57 report/api.py:201
msgid "No valid objects provided to template"
msgstr ""

#: label/models.py:113
msgid "Label name"
msgstr ""

#: label/models.py:120
msgid "Label description"
msgstr ""

#: label/models.py:127 stock/forms.py:169
msgid "Label"
msgstr ""

#: label/models.py:128
msgid "Label template file"
msgstr ""

#: label/models.py:134 report/models.py:298
msgid "Enabled"
msgstr ""

#: label/models.py:135
msgid "Label template is enabled"
msgstr ""

#: label/models.py:140
msgid "Width [mm]"
msgstr ""

#: label/models.py:141
msgid "Label width, specified in mm"
msgstr ""

#: label/models.py:147
msgid "Height [mm]"
msgstr ""

#: label/models.py:148
msgid "Label height, specified in mm"
msgstr ""

#: label/models.py:154 report/models.py:291
msgid "Filename Pattern"
msgstr ""

#: label/models.py:155
msgid "Pattern for generating label filenames"
msgstr ""

#: label/models.py:258
msgid "Query filters (comma-separated list of key=value pairs),"
msgstr ""

#: label/models.py:259 label/models.py:317 label/models.py:364
#: report/models.py:322 report/models.py:457 report/models.py:495
msgid "Filters"
msgstr ""

#: label/models.py:316
msgid "Query filters (comma-separated list of key=value pairs"
msgstr ""

#: label/models.py:363
msgid "Part query filters (comma-separated value of key=value pairs)"
msgstr ""

#: order/forms.py:30 order/templates/order/order_base.html:47
msgid "Place order"
msgstr ""

#: order/forms.py:41 order/templates/order/order_base.html:54
msgid "Mark order as complete"
msgstr ""

#: order/forms.py:52 order/forms.py:63 order/templates/order/order_base.html:59
#: order/templates/order/sales_order_base.html:61
msgid "Cancel order"
msgstr ""

#: order/forms.py:74 order/templates/order/sales_order_base.html:58
msgid "Ship order"
msgstr ""

#: order/forms.py:89
msgid "Receive parts to this location"
msgstr ""

#: order/forms.py:116
msgid "Enter stock item serial numbers"
msgstr ""

#: order/forms.py:122
msgid "Enter quantity of stock items"
msgstr ""

#: order/models.py:158
msgid "Order description"
msgstr ""

#: order/models.py:160
msgid "Link to external page"
msgstr ""

#: order/models.py:168 part/templates/part/detail.html:133
msgid "Created By"
msgstr ""

#: order/models.py:175
msgid "User or group responsible for this order"
msgstr ""

#: order/models.py:180
msgid "Order notes"
msgstr ""

#: order/models.py:247 order/models.py:534
msgid "Order reference"
msgstr ""

#: order/models.py:252 order/models.py:549
msgid "Purchase order status"
msgstr ""

#: order/models.py:261
msgid "Company from which the items are being ordered"
msgstr ""

#: order/models.py:264 order/templates/order/order_base.html:98
#: templates/js/order.js:241
msgid "Supplier Reference"
msgstr ""

#: order/models.py:264
msgid "Supplier order reference code"
msgstr ""

#: order/models.py:271
msgid "received by"
msgstr ""

#: order/models.py:276
msgid "Issue Date"
msgstr ""

#: order/models.py:277
msgid "Date order was issued"
msgstr ""

#: order/models.py:282
msgid "Target Delivery Date"
msgstr ""

#: order/models.py:283
msgid "Expected date for order delivery. Order will be overdue after this date."
msgstr ""

#: order/models.py:289
msgid "Date order was completed"
msgstr ""

#: order/models.py:313 stock/models.py:308 stock/models.py:1023
msgid "Quantity must be greater than zero"
msgstr ""

#: order/models.py:318
msgid "Part supplier must match PO supplier"
msgstr ""

#: order/models.py:416
msgid "Lines can only be received against an order marked as 'Placed'"
msgstr ""

#: order/models.py:420
msgid "Quantity must be an integer"
msgstr ""

#: order/models.py:422
msgid "Quantity must be a positive number"
msgstr ""

#: order/models.py:545
msgid "Company to which the items are being sold"
msgstr ""

#: order/models.py:551
msgid "Customer Reference "
msgstr ""

#: order/models.py:551
msgid "Customer order reference code"
msgstr ""

#: order/models.py:556
msgid "Target date for order completion. Order will be overdue after this date."
msgstr ""

#: order/models.py:559 templates/js/order.js:370
msgid "Shipment Date"
msgstr ""

#: order/models.py:566
msgid "shipped by"
msgstr ""

#: order/models.py:610
msgid "SalesOrder cannot be shipped as it is not currently pending"
msgstr ""

#: order/models.py:707
msgid "Item quantity"
msgstr ""

#: order/models.py:713
msgid "Line item reference"
msgstr ""

#: order/models.py:715
msgid "Line item notes"
msgstr ""

#: order/models.py:745 order/models.py:823 templates/js/order.js:420
msgid "Order"
msgstr ""

#: order/models.py:746 order/templates/order/order_base.html:9
#: order/templates/order/order_base.html:24
#: report/templates/report/inventree_po_report.html:77
#: stock/templates/stock/item_base.html:336 templates/js/order.js:210
#: templates/js/stock.js:980 templates/js/stock.js:1388
msgid "Purchase Order"
msgstr ""

#: order/models.py:767
msgid "Supplier part"
msgstr ""

#: order/models.py:770 order/templates/order/order_base.html:131
#: order/templates/order/purchase_order_detail.html:250
#: order/templates/order/receive_parts.html:22
#: order/templates/order/sales_order_base.html:133
msgid "Received"
msgstr ""

#: order/models.py:770
msgid "Number of items received"
msgstr ""

#: order/models.py:776 part/templates/part/prices.html:166 stock/models.py:545
#: stock/templates/stock/item_base.html:343 templates/js/stock.js:1024
msgid "Purchase Price"
msgstr ""

#: order/models.py:777
msgid "Unit purchase price"
msgstr ""

#: order/models.py:785
msgid "Where does the Purchaser want this item to be stored?"
msgstr ""

#: order/models.py:831 part/templates/part/part_pricing.html:97
#: part/templates/part/prices.html:103 part/templates/part/prices.html:278
msgid "Sale Price"
msgstr ""

#: order/models.py:832
msgid "Unit sale price"
msgstr ""

#: order/models.py:911 order/models.py:913
msgid "Stock item has not been assigned"
msgstr ""

#: order/models.py:917
msgid "Cannot allocate stock item to a line with a different part"
msgstr ""

#: order/models.py:919
msgid "Cannot allocate stock to a line without a part"
msgstr ""

#: order/models.py:922
msgid "Allocation quantity cannot exceed stock quantity"
msgstr ""

#: order/models.py:932
msgid "Quantity must be 1 for serialized stock item"
msgstr ""

#: order/models.py:937
msgid "Line"
msgstr ""

#: order/models.py:948
msgid "Item"
msgstr ""

#: order/models.py:949
msgid "Select stock item to allocate"
msgstr ""

#: order/models.py:952
msgid "Enter stock allocation quantity"
msgstr ""

#: order/serializers.py:139
msgid "Purchase price currency"
msgstr ""

#: order/serializers.py:359
msgid "Sale price currency"
msgstr ""

#: order/templates/order/delete_attachment.html:5
#: stock/templates/stock/attachment_delete.html:5
#: templates/attachment_delete.html:5
msgid "Are you sure you want to delete this attachment?"
msgstr ""

#: order/templates/order/order_base.html:39
#: order/templates/order/sales_order_base.html:50
msgid "Print"
msgstr ""

#: order/templates/order/order_base.html:43
#: order/templates/order/sales_order_base.html:54
msgid "Edit order information"
msgstr ""

#: order/templates/order/order_base.html:51
msgid "Receive items"
msgstr ""

#: order/templates/order/order_base.html:64
msgid "Export order to file"
msgstr ""

#: order/templates/order/order_base.html:72
#: order/templates/order/po_navbar.html:12
msgid "Purchase Order Details"
msgstr ""

#: order/templates/order/order_base.html:77
#: order/templates/order/sales_order_base.html:79
msgid "Order Reference"
msgstr ""

#: order/templates/order/order_base.html:82
#: order/templates/order/sales_order_base.html:84
msgid "Order Status"
msgstr ""

#: order/templates/order/order_base.html:117
#: report/templates/report/inventree_build_order_base.html:122
msgid "Issued"
msgstr ""

#: order/templates/order/order_base.html:188
msgid "Edit Purchase Order"
msgstr ""

#: order/templates/order/order_base.html:199
#: order/templates/order/purchase_order_detail.html:127
#: part/templates/part/category.html:217 part/templates/part/category.html:259
#: part/templates/part/part_base.html:455
#: stock/templates/stock/location.html:203 templates/js/stock.js:1634
msgid "New Location"
msgstr ""

#: order/templates/order/order_base.html:200
#: order/templates/order/purchase_order_detail.html:128
#: part/templates/part/part_base.html:456
#: stock/templates/stock/location.html:42
msgid "Create new stock location"
msgstr ""

#: order/templates/order/order_cancel.html:8
msgid "Cancelling this order means that the order and line items will no longer be editable."
msgstr ""

#: order/templates/order/order_complete.html:7
msgid "Mark this order as complete?"
msgstr ""

#: order/templates/order/order_complete.html:10
msgid "This order has line items which have not been marked as received."
msgstr ""

#: order/templates/order/order_complete.html:11
msgid "Completing this order means that the order and line items will no longer be editable."
msgstr ""

#: order/templates/order/order_issue.html:8
msgid "After placing this purchase order, line items will no longer be editable."
msgstr ""

#: order/templates/order/order_notes.html:13
msgid "Order Notes"
msgstr ""

#: order/templates/order/order_wizard/match_fields.html:9
#: part/templates/part/bom_upload/match_fields.html:9
#: part/templates/part/import_wizard/ajax_match_fields.html:9
#: part/templates/part/import_wizard/match_fields.html:9
msgid "Missing selections for the following required columns"
msgstr ""

#: order/templates/order/order_wizard/match_fields.html:20
#: part/templates/part/bom_upload/match_fields.html:20
#: part/templates/part/import_wizard/ajax_match_fields.html:20
#: part/templates/part/import_wizard/match_fields.html:20
msgid "Duplicate selections found, see below. Fix them then retry submitting."
msgstr ""

#: order/templates/order/order_wizard/match_fields.html:29
#: order/templates/order/order_wizard/match_parts.html:21
#: part/templates/part/bom_upload/match_fields.html:29
#: part/templates/part/bom_upload/match_parts.html:21
#: part/templates/part/import_wizard/match_fields.html:29
#: part/templates/part/import_wizard/match_references.html:21
msgid "Submit Selections"
msgstr ""

#: order/templates/order/order_wizard/match_fields.html:35
#: part/templates/part/bom_upload/match_fields.html:35
#: part/templates/part/import_wizard/ajax_match_fields.html:28
#: part/templates/part/import_wizard/match_fields.html:35
msgid "File Fields"
msgstr ""

#: order/templates/order/order_wizard/match_fields.html:42
#: part/templates/part/bom_upload/match_fields.html:42
#: part/templates/part/import_wizard/ajax_match_fields.html:35
#: part/templates/part/import_wizard/match_fields.html:42
msgid "Remove column"
msgstr ""

#: order/templates/order/order_wizard/match_fields.html:60
#: part/templates/part/bom_upload/match_fields.html:60
#: part/templates/part/import_wizard/ajax_match_fields.html:53
#: part/templates/part/import_wizard/match_fields.html:60
msgid "Duplicate selection"
msgstr ""

#: order/templates/order/order_wizard/match_fields.html:71
#: order/templates/order/order_wizard/match_parts.html:52
#: part/templates/part/bom_upload/match_fields.html:71
#: part/templates/part/bom_upload/match_parts.html:53
#: part/templates/part/import_wizard/ajax_match_fields.html:64
#: part/templates/part/import_wizard/ajax_match_references.html:42
#: part/templates/part/import_wizard/match_fields.html:71
#: part/templates/part/import_wizard/match_references.html:49
msgid "Remove row"
msgstr ""

#: order/templates/order/order_wizard/match_parts.html:12
#: part/templates/part/bom_upload/match_parts.html:12
#: part/templates/part/import_wizard/ajax_match_references.html:12
#: part/templates/part/import_wizard/match_references.html:12
msgid "Errors exist in the submitted data"
msgstr ""

#: order/templates/order/order_wizard/match_parts.html:28
#: part/templates/part/bom_upload/match_parts.html:28
#: part/templates/part/import_wizard/ajax_match_references.html:21
#: part/templates/part/import_wizard/match_references.html:28
msgid "Row"
msgstr ""

#: order/templates/order/order_wizard/match_parts.html:29
msgid "Select Supplier Part"
msgstr ""

#: order/templates/order/order_wizard/po_upload.html:11
msgid "Upload File for Purchase Order"
msgstr ""

#: order/templates/order/order_wizard/po_upload.html:18
#: part/templates/part/bom_upload/upload_file.html:26
#: part/templates/part/import_wizard/ajax_part_upload.html:10
#: part/templates/part/import_wizard/part_upload.html:21
#, python-format
msgid "Step %(step)s of %(count)s"
msgstr ""

#: order/templates/order/order_wizard/po_upload.html:48
msgid "Order is already processed. Files cannot be uploaded."
msgstr ""

#: order/templates/order/order_wizard/select_parts.html:11
msgid "Step 1 of 2 - Select Part Suppliers"
msgstr ""

#: order/templates/order/order_wizard/select_parts.html:16
msgid "Select suppliers"
msgstr ""

#: order/templates/order/order_wizard/select_parts.html:20
msgid "No purchaseable parts selected"
msgstr "購入可能なパーツが選択されていません"

#: order/templates/order/order_wizard/select_parts.html:33
msgid "Select Supplier"
msgstr ""

#: order/templates/order/order_wizard/select_parts.html:57
msgid "No price"
msgstr ""

#: order/templates/order/order_wizard/select_parts.html:65
#, python-format
msgid "Select a supplier for <i>%(name)s</i>"
msgstr ""

#: order/templates/order/order_wizard/select_parts.html:77
#: part/templates/part/set_category.html:32
msgid "Remove part"
msgstr ""

#: order/templates/order/order_wizard/select_pos.html:8
msgid "Step 2 of 2 - Select Purchase Orders"
msgstr ""

#: order/templates/order/order_wizard/select_pos.html:12
msgid "Select existing purchase orders, or create new orders."
msgstr ""

#: order/templates/order/order_wizard/select_pos.html:31
#: templates/js/order.js:267 templates/js/order.js:375
msgid "Items"
msgstr ""

#: order/templates/order/order_wizard/select_pos.html:32
msgid "Select Purchase Order"
msgstr ""

#: order/templates/order/order_wizard/select_pos.html:45
#, python-format
msgid "Create new purchase order for %(name)s"
msgstr ""

#: order/templates/order/order_wizard/select_pos.html:68
#, python-format
msgid "Select a purchase order for %(name)s"
msgstr ""

#: order/templates/order/po_attachments.html:12
#: order/templates/order/po_navbar.html:32
msgid "Purchase Order Attachments"
msgstr ""

#: order/templates/order/po_navbar.html:26
msgid "Received Stock Items"
msgstr ""

#: order/templates/order/po_navbar.html:29
#: order/templates/order/po_received_items.html:12
msgid "Received Items"
msgstr ""

#: order/templates/order/purchase_order_detail.html:14
msgid "Purchase Order Items"
msgstr ""

#: order/templates/order/purchase_order_detail.html:24
#: order/templates/order/purchase_order_detail.html:64
#: order/templates/order/sales_order_detail.html:22
#: order/templates/order/sales_order_detail.html:56
msgid "Add Line Item"
msgstr ""

#: order/templates/order/purchase_order_detail.html:100
#: order/templates/order/sales_order_detail.html:398
msgid "Edit Line Item"
msgstr ""

#: order/templates/order/purchase_order_detail.html:110
#: order/templates/order/sales_order_detail.html:408
msgid "Delete Line Item"
msgstr ""

#: order/templates/order/purchase_order_detail.html:141
msgid "No line items found"
msgstr ""

#: order/templates/order/purchase_order_detail.html:169
#: order/templates/order/sales_order_detail.html:233
msgid "Total"
msgstr ""

#: order/templates/order/purchase_order_detail.html:222
#: order/templates/order/sales_order_detail.html:256 templates/js/part.js:908
#: templates/js/part.js:1097
msgid "Unit Price"
msgstr ""

#: order/templates/order/purchase_order_detail.html:229
#: order/templates/order/sales_order_detail.html:263
msgid "Total price"
msgstr ""

#: order/templates/order/purchase_order_detail.html:286
#: order/templates/order/sales_order_detail.html:369
msgid "Edit line item"
msgstr ""

#: order/templates/order/purchase_order_detail.html:287
msgid "Delete line item"
msgstr ""

#: order/templates/order/purchase_order_detail.html:292
msgid "Receive line item"
msgstr ""

#: order/templates/order/purchase_orders.html:24
#: order/templates/order/sales_orders.html:24
msgid "Print Order Reports"
msgstr ""

#: order/templates/order/receive_parts.html:8
#, python-format
msgid "Receive outstanding parts for <b>%(order)s</b> - <i>%(desc)s</i>"
msgstr "<b>%(order)s</b> - <i>%(desc)s</i> の未処理のパーツを受け取る"

#: order/templates/order/receive_parts.html:14 part/api.py:47
#: part/models.py:326 part/templates/part/cat_link.html:7
#: part/templates/part/category.html:108 part/templates/part/category.html:157
#: part/templates/part/category_navbar.html:25
#: part/templates/part/category_navbar.html:32
#: part/templates/part/category_partlist.html:10
#: templates/InvenTree/index.html:97 templates/InvenTree/search.html:114
#: templates/InvenTree/settings/tabs.html:28 templates/js/part.js:767
#: templates/navbar.html:23 templates/stats.html:80 templates/stats.html:89
#: users/models.py:41
msgid "Parts"
msgstr "パーツ"

#: order/templates/order/receive_parts.html:15
msgid "Select parts to receive against this order"
msgstr ""

#: order/templates/order/receive_parts.html:20
msgid "Order Code"
msgstr ""

#: order/templates/order/receive_parts.html:21
#: part/templates/part/part_base.html:152 templates/js/part.js:582
msgid "On Order"
msgstr ""

#: order/templates/order/receive_parts.html:23
msgid "Receive"
msgstr ""

#: order/templates/order/receive_parts.html:37
msgid "Error: Referenced part has been removed"
msgstr ""

#: order/templates/order/receive_parts.html:61
msgid "Remove line"
msgstr ""

#: order/templates/order/sales_order_base.html:16
msgid "This Sales Order has not been fully allocated"
msgstr ""

#: order/templates/order/sales_order_base.html:66
msgid "Packing List"
msgstr ""

#: order/templates/order/sales_order_base.html:74
#: order/templates/order/so_navbar.html:12
msgid "Sales Order Details"
msgstr ""

#: order/templates/order/sales_order_base.html:100 templates/js/order.js:342
msgid "Customer Reference"
msgstr ""

#: order/templates/order/sales_order_base.html:177
msgid "Edit Sales Order"
msgstr ""

#: order/templates/order/sales_order_cancel.html:8
#: order/templates/order/sales_order_ship.html:9
#: part/templates/part/bom_duplicate.html:12
#: stock/templates/stock/stockitem_convert.html:13
msgid "Warning"
msgstr ""

#: order/templates/order/sales_order_cancel.html:9
msgid "Cancelling this order means that the order will no longer be editable."
msgstr ""

#: order/templates/order/sales_order_detail.html:13
msgid "Sales Order Items"
msgstr ""

#: order/templates/order/sales_order_detail.html:105 templates/js/bom.js:358
#: templates/js/build.js:759 templates/js/build.js:1202
msgid "Actions"
msgstr ""

#: order/templates/order/sales_order_detail.html:112 templates/js/build.js:645
#: templates/js/build.js:1011
msgid "Edit stock allocation"
msgstr ""

#: order/templates/order/sales_order_detail.html:113 templates/js/build.js:647
#: templates/js/build.js:1012
msgid "Delete stock allocation"
msgstr ""

#: order/templates/order/sales_order_detail.html:186
msgid "No matching line items"
msgstr ""

#: order/templates/order/sales_order_detail.html:216
msgid "ID"
msgstr ""

#: order/templates/order/sales_order_detail.html:284 templates/js/build.js:710
#: templates/js/build.js:1007
msgid "Allocated"
msgstr ""

#: order/templates/order/sales_order_detail.html:286
msgid "Fulfilled"
msgstr ""

#: order/templates/order/sales_order_detail.html:323
msgid "PO"
msgstr ""

#: order/templates/order/sales_order_detail.html:353
msgid "Allocate serial numbers"
msgstr ""

#: order/templates/order/sales_order_detail.html:356 templates/js/build.js:773
msgid "Allocate stock"
msgstr ""

#: order/templates/order/sales_order_detail.html:359
msgid "Purchase stock"
msgstr ""

#: order/templates/order/sales_order_detail.html:363 templates/js/build.js:766
#: templates/js/build.js:1210
msgid "Build stock"
msgstr ""

#: order/templates/order/sales_order_detail.html:366
#: order/templates/order/sales_order_detail.html:485
msgid "Calculate price"
msgstr ""

#: order/templates/order/sales_order_detail.html:370
msgid "Delete line item "
msgstr ""

#: order/templates/order/sales_order_detail.html:491
msgid "Update Unit Price"
msgstr ""

#: order/templates/order/sales_order_notes.html:14
msgid "Sales Order Notes"
msgstr ""

#: order/templates/order/sales_order_ship.html:10
msgid "This order has not been fully allocated. If the order is marked as shipped, it can no longer be adjusted."
msgstr ""

#: order/templates/order/sales_order_ship.html:12
msgid "Ensure that the order allocation is correct before shipping the order."
msgstr ""

#: order/templates/order/sales_order_ship.html:18
msgid "Some line items in this order have been over-allocated"
msgstr ""

#: order/templates/order/sales_order_ship.html:20
msgid "Ensure that this is correct before shipping the order."
msgstr ""

#: order/templates/order/sales_order_ship.html:27
msgid "Shipping this order means that the order will no longer be editable."
msgstr ""

#: order/templates/order/so_allocate_by_serial.html:9
msgid "Allocate stock items by serial number"
msgstr ""

#: order/templates/order/so_allocation_delete.html:7
msgid "This action will unallocate the following stock from the Sales Order"
msgstr ""

#: order/templates/order/so_attachments.html:12
#: order/templates/order/so_navbar.html:26
msgid "Sales Order Attachments"
msgstr ""

#: order/views.py:151
msgid "Cancel Order"
msgstr ""

#: order/views.py:160 order/views.py:186
msgid "Confirm order cancellation"
msgstr ""

#: order/views.py:163 order/views.py:189
msgid "Order cannot be cancelled"
msgstr ""

#: order/views.py:177
msgid "Cancel sales order"
msgstr ""

#: order/views.py:203
msgid "Issue Order"
msgstr ""

#: order/views.py:212
msgid "Confirm order placement"
msgstr ""

#: order/views.py:222
msgid "Purchase order issued"
msgstr ""

#: order/views.py:233
msgid "Complete Order"
msgstr ""

#: order/views.py:249
msgid "Confirm order completion"
msgstr ""

#: order/views.py:260
msgid "Purchase order completed"
msgstr ""

#: order/views.py:270
msgid "Ship Order"
msgstr ""

#: order/views.py:286
msgid "Confirm order shipment"
msgstr ""

#: order/views.py:292
msgid "Could not ship order"
msgstr ""

#: order/views.py:339
msgid "Match Supplier Parts"
msgstr ""

#: order/views.py:536
msgid "Receive Parts"
msgstr ""

#: order/views.py:606
msgid "Items received"
msgstr ""

#: order/views.py:620
msgid "No destination set"
msgstr ""

#: order/views.py:665
msgid "Error converting quantity to number"
msgstr ""

#: order/views.py:671
msgid "Receive quantity less than zero"
msgstr ""

#: order/views.py:677
msgid "No lines specified"
msgstr ""

#: order/views.py:750
msgid "Update prices"
msgstr ""

#: order/views.py:1008
#, python-brace-format
msgid "Ordered {n} parts"
msgstr ""

#: order/views.py:1061
msgid "Allocate Serial Numbers"
msgstr ""

#: order/views.py:1106
#, python-brace-format
msgid "Allocated {n} items"
msgstr ""

#: order/views.py:1122
msgid "Select line item"
msgstr ""

#: order/views.py:1153
#, python-brace-format
msgid "No matching item for serial {serial}"
msgstr ""

#: order/views.py:1163
#, python-brace-format
msgid "{serial} is not in stock"
msgstr ""

#: order/views.py:1171
#, python-brace-format
msgid "{serial} already allocated to an order"
msgstr ""

#: order/views.py:1225
msgid "Allocate Stock to Order"
msgstr ""

#: order/views.py:1299
msgid "Edit Allocation Quantity"
msgstr ""

#: order/views.py:1314
msgid "Remove allocation"
msgstr ""

#: order/views.py:1386
msgid "Sales order not found"
msgstr ""

#: order/views.py:1392
msgid "Price not found"
msgstr ""

#: order/views.py:1395
#, python-brace-format
msgid "Updated {part} unit-price to {price}"
msgstr ""

#: order/views.py:1400
#, python-brace-format
msgid "Updated {part} unit-price to {price} and quantity to {qty}"
msgstr ""

#: part/bom.py:133 part/models.py:72 part/models.py:755
#: part/templates/part/category.html:75 part/templates/part/detail.html:91
msgid "Default Location"
msgstr ""

#: part/bom.py:134 part/templates/part/part_base.html:140
msgid "Available Stock"
msgstr ""

#: part/forms.py:64 stock/forms.py:232
msgid "File Format"
msgstr ""

#: part/forms.py:64 stock/forms.py:232
msgid "Select output file format"
msgstr ""

#: part/forms.py:66
msgid "Cascading"
msgstr ""

#: part/forms.py:66
msgid "Download cascading / multi-level BOM"
msgstr ""

#: part/forms.py:68
msgid "Levels"
msgstr ""

#: part/forms.py:68
msgid "Select maximum number of BOM levels to export (0 = all levels)"
msgstr ""

#: part/forms.py:70
msgid "Include Parameter Data"
msgstr ""

#: part/forms.py:70
msgid "Include part parameters data in exported BOM"
msgstr ""

#: part/forms.py:72
msgid "Include Stock Data"
msgstr ""

#: part/forms.py:72
msgid "Include part stock data in exported BOM"
msgstr ""

#: part/forms.py:74
msgid "Include Manufacturer Data"
msgstr ""

#: part/forms.py:74
msgid "Include part manufacturer data in exported BOM"
msgstr ""

#: part/forms.py:76
msgid "Include Supplier Data"
msgstr ""

#: part/forms.py:76
msgid "Include part supplier data in exported BOM"
msgstr ""

#: part/forms.py:97 part/models.py:2223
msgid "Parent Part"
msgstr ""

#: part/forms.py:98 part/templates/part/bom_duplicate.html:7
msgid "Select parent part to copy BOM from"
msgstr ""

#: part/forms.py:104
msgid "Clear existing BOM items"
msgstr ""

#: part/forms.py:110
msgid "Confirm BOM duplication"
msgstr ""

#: part/forms.py:128
msgid "validate"
msgstr ""

#: part/forms.py:128
msgid "Confirm that the BOM is correct"
msgstr ""

#: part/forms.py:171
msgid "Related Part"
msgstr ""

#: part/forms.py:178
msgid "Select part category"
msgstr ""

#: part/forms.py:195
msgid "Duplicate all BOM data for this part"
msgstr ""

#: part/forms.py:196
msgid "Copy BOM"
msgstr ""

#: part/forms.py:201
msgid "Duplicate all parameter data for this part"
msgstr ""

#: part/forms.py:202
msgid "Copy Parameters"
msgstr ""

#: part/forms.py:207
msgid "Confirm part creation"
msgstr ""

#: part/forms.py:212
msgid "Include category parameter templates"
msgstr ""

#: part/forms.py:217
msgid "Include parent categories parameter templates"
msgstr ""

#: part/forms.py:297
msgid "Add parameter template to same level categories"
msgstr ""

#: part/forms.py:301
msgid "Add parameter template to all categories"
msgstr ""

#: part/forms.py:319 part/models.py:2322
msgid "Sub part"
msgstr ""

#: part/forms.py:348
msgid "Input quantity for price calculation"
msgstr ""

#: part/models.py:73
msgid "Default location for parts in this category"
msgstr ""

#: part/models.py:76
msgid "Default keywords"
msgstr ""

#: part/models.py:76
msgid "Default keywords for parts in this category"
msgstr ""

#: part/models.py:86 part/models.py:2269
#: part/templates/part/part_app_base.html:10
msgid "Part Category"
msgstr ""

#: part/models.py:87 part/templates/part/category.html:32
#: part/templates/part/category.html:103 templates/InvenTree/search.html:127
#: templates/stats.html:84 users/models.py:40
msgid "Part Categories"
msgstr ""

#: part/models.py:457 part/models.py:469
#, python-brace-format
msgid "Part '{p1}' is  used in BOM for '{p2}' (recursive)"
msgstr ""

#: part/models.py:566
msgid "Next available serial numbers are"
msgstr ""

#: part/models.py:570
msgid "Next available serial number is"
msgstr ""

#: part/models.py:575
msgid "Most recent serial number is"
msgstr ""

#: part/models.py:654
msgid "Duplicate IPN not allowed in part settings"
msgstr ""

#: part/models.py:679 part/templates/part/detail.html:23
msgid "Part name"
msgstr ""

#: part/models.py:686
msgid "Is Template"
msgstr ""

#: part/models.py:687
msgid "Is this part a template part?"
msgstr ""

#: part/models.py:697
msgid "Is this part a variant of another part?"
msgstr ""

#: part/models.py:698 part/templates/part/detail.html:61
msgid "Variant Of"
msgstr ""

#: part/models.py:704
msgid "Part description"
msgstr ""

#: part/models.py:709 part/templates/part/category.html:82
#: part/templates/part/detail.html:68
msgid "Keywords"
msgstr ""

#: part/models.py:710
msgid "Part keywords to improve visibility in search results"
msgstr ""

#: part/models.py:717 part/models.py:2268 part/templates/part/detail.html:74
#: part/templates/part/set_category.html:15 templates/js/part.js:553
msgid "Category"
msgstr ""

#: part/models.py:718
msgid "Part category"
msgstr ""

#: part/models.py:723 part/templates/part/detail.html:29
#: part/templates/part/part_base.html:103 templates/js/part.js:169
#: templates/js/part.js:397
msgid "IPN"
msgstr ""

#: part/models.py:724
msgid "Internal Part Number"
msgstr ""

#: part/models.py:730
msgid "Part revision or version number"
msgstr ""

#: part/models.py:731 part/templates/part/detail.html:36 report/models.py:200
#: templates/js/part.js:173
msgid "Revision"
msgstr ""

#: part/models.py:753
msgid "Where is this item normally stored?"
msgstr ""

#: part/models.py:800 part/templates/part/detail.html:98
msgid "Default Supplier"
msgstr ""

#: part/models.py:801
msgid "Default supplier part"
msgstr ""

#: part/models.py:808
msgid "Default Expiry"
msgstr ""

#: part/models.py:809
msgid "Expiry time (in days) for stock items of this part"
msgstr ""

#: part/models.py:814 part/templates/part/detail.html:114
msgid "Minimum Stock"
msgstr ""

#: part/models.py:815
msgid "Minimum allowed stock level"
msgstr ""

#: part/models.py:822
msgid "Stock keeping units for this part"
msgstr ""

#: part/models.py:828
msgid "Can this part be built from other parts?"
msgstr ""

#: part/models.py:834
msgid "Can this part be used to build other parts?"
msgstr ""

#: part/models.py:840
msgid "Does this part have tracking for unique items?"
msgstr ""

#: part/models.py:845
msgid "Can this part be purchased from external suppliers?"
msgstr ""

#: part/models.py:850
msgid "Can this part be sold to customers?"
msgstr ""

#: part/models.py:854 part/templates/part/detail.html:255
#: templates/js/table_filters.js:21 templates/js/table_filters.js:69
#: templates/js/table_filters.js:250 templates/js/table_filters.js:319
msgid "Active"
msgstr ""

#: part/models.py:855
msgid "Is this part active?"
msgstr ""

#: part/models.py:860
msgid "Is this a virtual part, such as a software product or license?"
msgstr ""

#: part/models.py:865
msgid "Part notes - supports Markdown formatting"
msgstr ""

#: part/models.py:868
msgid "BOM checksum"
msgstr ""

#: part/models.py:868
msgid "Stored BOM checksum"
msgstr ""

#: part/models.py:871
msgid "BOM checked by"
msgstr ""

#: part/models.py:873
msgid "BOM checked date"
msgstr ""

#: part/models.py:877
msgid "Creation User"
msgstr ""

#: part/models.py:1616
msgid "Sell multiple"
msgstr ""

#: part/models.py:2087
msgid "Test templates can only be created for trackable parts"
msgstr ""

#: part/models.py:2104
msgid "Test with this name already exists for this part"
msgstr ""

#: part/models.py:2124 templates/js/part.js:818 templates/js/stock.js:426
msgid "Test Name"
msgstr ""

#: part/models.py:2125
msgid "Enter a name for the test"
msgstr ""

#: part/models.py:2130
msgid "Test Description"
msgstr ""

#: part/models.py:2131
msgid "Enter description for this test"
msgstr ""

#: part/models.py:2136 templates/js/part.js:827
#: templates/js/table_filters.js:236
msgid "Required"
msgstr ""

#: part/models.py:2137
msgid "Is this test required to pass?"
msgstr ""

#: part/models.py:2142 templates/js/part.js:835
msgid "Requires Value"
msgstr ""

#: part/models.py:2143
msgid "Does this test require a value when adding a test result?"
msgstr ""

#: part/models.py:2148 templates/js/part.js:842
msgid "Requires Attachment"
msgstr ""

#: part/models.py:2149
msgid "Does this test require a file attachment when adding a test result?"
msgstr ""

#: part/models.py:2186
msgid "Parameter template name must be unique"
msgstr ""

#: part/models.py:2191
msgid "Parameter Name"
msgstr ""

#: part/models.py:2193
msgid "Parameter Units"
msgstr ""

#: part/models.py:2225 part/models.py:2274 part/models.py:2275
#: templates/InvenTree/settings/category.html:62
msgid "Parameter Template"
msgstr ""

#: part/models.py:2227
msgid "Data"
msgstr ""

#: part/models.py:2227
msgid "Parameter Value"
msgstr ""

#: part/models.py:2279 templates/InvenTree/settings/category.html:67
msgid "Default Value"
msgstr ""

#: part/models.py:2280
msgid "Default Parameter Value"
msgstr ""

#: part/models.py:2314
msgid "Select parent part"
msgstr ""

#: part/models.py:2323
msgid "Select part to be used in BOM"
msgstr ""

#: part/models.py:2329
msgid "BOM quantity for this BOM item"
msgstr ""

#: part/models.py:2331 templates/js/bom.js:216 templates/js/bom.js:278
msgid "Optional"
msgstr ""

#: part/models.py:2331
msgid "This BOM item is optional"
msgstr ""

#: part/models.py:2334
msgid "Overage"
msgstr ""

#: part/models.py:2335
msgid "Estimated build wastage quantity (absolute or percentage)"
msgstr ""

#: part/models.py:2338
msgid "BOM item reference"
msgstr ""

#: part/models.py:2341
msgid "BOM item notes"
msgstr ""

#: part/models.py:2343
msgid "Checksum"
msgstr ""

#: part/models.py:2343
msgid "BOM line checksum"
msgstr ""

#: part/models.py:2347 templates/js/bom.js:295 templates/js/bom.js:302
#: templates/js/table_filters.js:55
msgid "Inherited"
msgstr ""

#: part/models.py:2348
msgid "This BOM item is inherited by BOMs for variant parts"
msgstr ""

#: part/models.py:2353 templates/js/bom.js:287
msgid "Allow Variants"
msgstr ""

#: part/models.py:2354
msgid "Stock items for variant parts can be used for this BOM item"
msgstr ""

#: part/models.py:2439 stock/models.py:298
msgid "Quantity must be integer value for trackable parts"
msgstr ""

#: part/models.py:2448 part/models.py:2450
msgid "Sub part must be specified"
msgstr ""

#: part/models.py:2453
msgid "BOM Item"
msgstr ""

#: part/models.py:2572
msgid "Part 1"
msgstr ""

#: part/models.py:2576
msgid "Part 2"
msgstr ""

#: part/models.py:2576
msgid "Select Related Part"
msgstr ""

#: part/models.py:2608
msgid "Error creating relationship: check that the part is not related to itself and that the relationship is unique"
msgstr ""

#: part/templates/part/allocation.html:11
msgid "Build Order Allocations"
msgstr ""

#: part/templates/part/allocation.html:24
msgid "Sales  Order Allocations"
msgstr ""

#: part/templates/part/bom.html:10 part/templates/part/navbar.html:45
#: part/templates/part/navbar.html:48
msgid "Bill of Materials"
msgstr ""

#: part/templates/part/bom.html:17
msgid "You do not have permission to edit the BOM."
msgstr ""

#: part/templates/part/bom.html:25
#, python-format
msgid "The BOM for <i>%(part)s</i> has changed, and must be validated.<br>"
msgstr ""

#: part/templates/part/bom.html:27
#, python-format
msgid "The BOM for <i>%(part)s</i> was last checked by %(checker)s on %(check_date)s"
msgstr ""

#: part/templates/part/bom.html:31
#, python-format
msgid "The BOM for <i>%(part)s</i> has not been validated."
msgstr ""

#: part/templates/part/bom.html:38
msgid "Remove selected BOM items"
msgstr ""

#: part/templates/part/bom.html:41
msgid "Import BOM data"
msgstr ""

#: part/templates/part/bom.html:45
msgid "Copy BOM from parent part"
msgstr ""

#: part/templates/part/bom.html:49
msgid "New BOM Item"
msgstr ""

#: part/templates/part/bom.html:52
msgid "Finish Editing"
msgstr ""

#: part/templates/part/bom.html:57
msgid "Edit BOM"
msgstr ""

#: part/templates/part/bom.html:61
msgid "Validate Bill of Materials"
msgstr ""

#: part/templates/part/bom.html:67 part/views.py:1620
msgid "Export Bill of Materials"
msgstr ""

#: part/templates/part/bom.html:70
msgid "Print BOM Report"
msgstr ""

#: part/templates/part/bom.html:116
msgid "Delete selected BOM items?"
msgstr ""

#: part/templates/part/bom.html:117
msgid "All selected BOM items will be deleted"
msgstr ""

#: part/templates/part/bom.html:167 part/views.py:451
#: templates/js/stock.js:1623
msgid "Create New Part"
msgstr ""

#: part/templates/part/bom_duplicate.html:13
msgid "This part already has a Bill of Materials"
msgstr ""

#: part/templates/part/bom_upload/match_parts.html:29
msgid "Select Part"
msgstr ""

#: part/templates/part/bom_upload/upload_file.html:11
msgid "Upload BOM File"
msgstr ""

#: part/templates/part/bom_upload/upload_file.html:18
msgid "Requirements for BOM upload"
msgstr ""

#: part/templates/part/bom_upload/upload_file.html:20
msgid "The BOM file must contain the required named columns as provided in the "
msgstr ""

#: part/templates/part/bom_upload/upload_file.html:20
msgid "BOM Upload Template"
msgstr ""

#: part/templates/part/bom_upload/upload_file.html:21
msgid "Each part must already exist in the database"
msgstr ""

#: part/templates/part/bom_validate.html:6
#, python-format
msgid "Confirm that the Bill of Materials (BOM) is valid for:<br><i>%(part)s</i>"
msgstr ""

#: part/templates/part/bom_validate.html:9
msgid "This will validate each line in the BOM."
msgstr ""

#: part/templates/part/build.html:10
msgid "Part Builds"
msgstr ""

#: part/templates/part/build.html:18
msgid "Start New Build"
msgstr ""

#: part/templates/part/category.html:33
msgid "All parts"
msgstr "全てのパーツ"

#: part/templates/part/category.html:38 part/views.py:1958
msgid "Create new part category"
msgstr ""

#: part/templates/part/category.html:44
msgid "Edit part category"
msgstr ""

#: part/templates/part/category.html:49
msgid "Delete part category"
msgstr ""

#: part/templates/part/category.html:59 part/templates/part/category.html:98
msgid "Category Details"
msgstr ""

#: part/templates/part/category.html:64
msgid "Category Path"
msgstr ""

#: part/templates/part/category.html:69
msgid "Category Description"
msgstr ""

#: part/templates/part/category.html:88
#: part/templates/part/category_navbar.html:14
#: part/templates/part/category_navbar.html:21
#: part/templates/part/subcategory.html:16
msgid "Subcategories"
msgstr ""

#: part/templates/part/category.html:93
msgid "Parts (Including subcategories)"
msgstr ""

#: part/templates/part/category.html:122
msgid "Export Part Data"
msgstr ""

#: part/templates/part/category.html:126
msgid "Create new part"
msgstr ""

#: part/templates/part/category.html:134
msgid "Set category"
msgstr ""

#: part/templates/part/category.html:134
msgid "Set Category"
msgstr ""

#: part/templates/part/category.html:137
msgid "Export Data"
msgstr ""

#: part/templates/part/category.html:141
msgid "View list display"
msgstr ""

#: part/templates/part/category.html:144
msgid "View grid display"
msgstr ""

#: part/templates/part/category.html:218
#: stock/templates/stock/location.html:204
msgid "Create new location"
msgstr ""

#: part/templates/part/category.html:223 part/templates/part/category.html:253
#: part/templates/part/part_base.html:418
msgid "New Category"
msgstr ""

#: part/templates/part/category.html:224
msgid "Create new category"
msgstr ""

#: part/templates/part/category.html:254
msgid "Create new Part Category"
msgstr ""

#: part/templates/part/category.html:260 stock/views.py:907
msgid "Create new Stock Location"
msgstr ""

#: part/templates/part/category.html:279
msgid "Select parent category"
msgstr ""

#: part/templates/part/category.html:286 part/views.py:1906
msgid "Edit Part Category"
msgstr ""

#: part/templates/part/category_delete.html:5
msgid "Are you sure you want to delete category"
msgstr ""

#: part/templates/part/category_delete.html:8
#, python-format
msgid "This category contains %(count)s child categories"
msgstr ""

#: part/templates/part/category_delete.html:9
msgid "If this category is deleted, these child categories will be moved to the"
msgstr ""

#: part/templates/part/category_delete.html:11
msgid "category"
msgstr ""

#: part/templates/part/category_delete.html:13
msgid "top level Parts category"
msgstr ""

#: part/templates/part/category_delete.html:25
#, python-format
msgid "This category contains %(count)s parts"
msgstr ""

#: part/templates/part/category_delete.html:27
#, python-format
msgid "If this category is deleted, these parts will be moved to the parent category %(path)s"
msgstr ""

#: part/templates/part/category_delete.html:29
msgid "If this category is deleted, these parts will be moved to the top-level category Teile"
msgstr ""

#: part/templates/part/category_navbar.html:37
#: part/templates/part/category_navbar.html:40
msgid "Import Parts"
msgstr ""

#: part/templates/part/category_parametric.html:10
msgid "Part Parameters"
msgstr ""

#: part/templates/part/copy_part.html:9 part/views.py:327
msgid "Duplicate Part"
msgstr ""

#: part/templates/part/copy_part.html:10
#, python-format
msgid "Make a copy of part '%(full_name)s'."
msgstr ""

#: part/templates/part/copy_part.html:14
#: part/templates/part/create_part.html:11
msgid "Possible Matching Parts"
msgstr ""

#: part/templates/part/copy_part.html:15
#: part/templates/part/create_part.html:12
msgid "The new part may be a duplicate of these existing parts"
msgstr ""

#: part/templates/part/create_part.html:17
#, python-format
msgid "%(full_name)s - <i>%(desc)s</i> (%(match_per)s%% match)"
msgstr ""

#: part/templates/part/detail.html:12 part/templates/part/navbar.html:14
msgid "Part Details"
msgstr ""

#: part/templates/part/detail.html:43 part/templates/part/part_base.html:204
msgid "Latest Serial Number"
msgstr ""

#: part/templates/part/detail.html:48
msgid "No serial numbers recorded"
msgstr ""

#: part/templates/part/detail.html:121
msgid "Stock Expiry Time"
msgstr ""

#: part/templates/part/detail.html:140
msgid "Responsible User"
msgstr ""

#: part/templates/part/detail.html:154
msgid "Edit Notes"
msgstr ""

#: part/templates/part/detail.html:181
msgid "Part is virtual (not a physical part)"
msgstr ""

#: part/templates/part/detail.html:183
msgid "Part is not a virtual part"
msgstr ""

#: part/templates/part/detail.html:191
msgid "Part is a template part (variants can be made from this part)"
msgstr ""

#: part/templates/part/detail.html:193
msgid "Part is not a template part"
msgstr ""

#: part/templates/part/detail.html:201
msgid "Part can be assembled from other parts"
msgstr ""

#: part/templates/part/detail.html:203
msgid "Part cannot be assembled from other parts"
msgstr ""

#: part/templates/part/detail.html:211
msgid "Part can be used in assemblies"
msgstr ""

#: part/templates/part/detail.html:213
msgid "Part cannot be used in assemblies"
msgstr ""

#: part/templates/part/detail.html:221
msgid "Part stock is tracked by serial number"
msgstr ""

#: part/templates/part/detail.html:223
msgid "Part stock is not tracked by serial number"
msgstr ""

#: part/templates/part/detail.html:231 part/templates/part/detail.html:233
msgid "Part can be purchased from external suppliers"
msgstr ""

#: part/templates/part/detail.html:241
msgid "Part can be sold to customers"
msgstr ""

#: part/templates/part/detail.html:243
msgid "Part cannot be sold to customers"
msgstr ""

#: part/templates/part/detail.html:258
msgid "Part is active"
msgstr ""

#: part/templates/part/detail.html:260
msgid "Part is not active"
msgstr ""

#: part/templates/part/detail.html:281
msgid "Add new parameter"
msgstr ""

#: part/templates/part/detail.html:319
msgid "Edit Part Notes"
msgstr ""

#: part/templates/part/import_wizard/ajax_part_upload.html:29
#: part/templates/part/import_wizard/part_upload.html:51
msgid "Unsuffitient privileges."
msgstr ""

#: part/templates/part/import_wizard/part_upload.html:14
msgid "Import Parts from File"
msgstr ""

#: part/templates/part/navbar.html:23 part/templates/part/variants.html:11
msgid "Part Variants"
msgstr ""

#: part/templates/part/navbar.html:26
msgid "Variants"
msgstr ""

#: part/templates/part/navbar.html:37
msgid "Allocated Stock"
msgstr ""

#: part/templates/part/navbar.html:40
msgid "Allocations"
msgstr ""

#: part/templates/part/navbar.html:61 part/templates/part/navbar.html:64
msgid "Used In"
msgstr ""

#: part/templates/part/navbar.html:71
msgid "Prices"
msgstr ""

#: part/templates/part/navbar.html:97 part/templates/part/part_tests.html:10
msgid "Part Test Templates"
msgstr ""

#: part/templates/part/navbar.html:100
msgid "Test Templates"
msgstr ""

#: part/templates/part/navbar.html:105 part/templates/part/navbar.html:108
#: part/templates/part/related.html:10
msgid "Related Parts"
msgstr ""

#: part/templates/part/part_app_base.html:12
msgid "Part List"
msgstr ""

#: part/templates/part/part_base.html:26 templates/js/company.js:280
#: templates/js/company.js:486 templates/js/part.js:84 templates/js/part.js:161
msgid "Inactive"
msgstr ""

#: part/templates/part/part_base.html:33
msgid "Star this part"
msgstr ""

#: part/templates/part/part_base.html:40
#: stock/templates/stock/item_base.html:75
#: stock/templates/stock/location.html:51
msgid "Barcode actions"
msgstr ""

#: part/templates/part/part_base.html:42
#: stock/templates/stock/item_base.html:77
#: stock/templates/stock/location.html:53 templates/qr_button.html:1
msgid "Show QR Code"
msgstr ""

#: part/templates/part/part_base.html:43
#: stock/templates/stock/item_base.html:93
#: stock/templates/stock/location.html:54
msgid "Print Label"
msgstr ""

#: part/templates/part/part_base.html:48
msgid "Show pricing information"
msgstr ""

#: part/templates/part/part_base.html:53
#: stock/templates/stock/item_base.html:140
#: stock/templates/stock/location.html:62
msgid "Stock actions"
msgstr ""

#: part/templates/part/part_base.html:60
msgid "Count part stock"
msgstr ""

#: part/templates/part/part_base.html:66
<<<<<<< HEAD
#, fuzzy
#| msgid "Manufacturer Part Stock"
msgid "Transfer part stock"
msgstr "メーカー・パーツの在庫"
=======
msgid "Transfer part stock"
msgstr ""
>>>>>>> 30b99f09

#: part/templates/part/part_base.html:83
msgid "Part actions"
msgstr ""

#: part/templates/part/part_base.html:86
msgid "Duplicate part"
msgstr ""

#: part/templates/part/part_base.html:89
msgid "Edit part"
msgstr ""

#: part/templates/part/part_base.html:92
msgid "Delete part"
msgstr ""

#: part/templates/part/part_base.html:123
msgid "This is a virtual part"
msgstr ""

#: part/templates/part/part_base.html:129
#, python-format
msgid "This part is a variant of %(link)s"
msgstr ""

#: part/templates/part/part_base.html:146 templates/js/table_filters.js:165
msgid "In Stock"
msgstr ""

#: part/templates/part/part_base.html:159 templates/InvenTree/index.html:132
msgid "Required for Build Orders"
msgstr ""

#: part/templates/part/part_base.html:166
msgid "Required for Sales Orders"
msgstr ""

#: part/templates/part/part_base.html:173
msgid "Allocated to Orders"
msgstr ""

#: part/templates/part/part_base.html:188 templates/js/bom.js:316
msgid "Can Build"
msgstr ""

#: part/templates/part/part_base.html:194 templates/js/part.js:413
#: templates/js/part.js:586
msgid "Building"
msgstr ""

#: part/templates/part/part_base.html:325 part/templates/part/prices.html:131
msgid "Calculate"
msgstr ""

#: part/templates/part/part_base.html:419
msgid "Create New Part Category"
msgstr ""

#: part/templates/part/part_base.html:427
msgid "New Parent"
msgstr ""

#: part/templates/part/part_base.html:475
msgid "Edit Part"
msgstr ""

#: part/templates/part/part_pricing.html:22 part/templates/part/prices.html:27
msgid "Supplier Pricing"
msgstr ""

#: part/templates/part/part_pricing.html:26
#: part/templates/part/part_pricing.html:52
#: part/templates/part/part_pricing.html:85
#: part/templates/part/part_pricing.html:100 part/templates/part/prices.html:31
#: part/templates/part/prices.html:58 part/templates/part/prices.html:90
#: part/templates/part/prices.html:107
msgid "Unit Cost"
msgstr ""

#: part/templates/part/part_pricing.html:32
#: part/templates/part/part_pricing.html:58
#: part/templates/part/part_pricing.html:89
#: part/templates/part/part_pricing.html:104 part/templates/part/prices.html:38
#: part/templates/part/prices.html:65 part/templates/part/prices.html:95
#: part/templates/part/prices.html:112
msgid "Total Cost"
msgstr ""

#: part/templates/part/part_pricing.html:40 part/templates/part/prices.html:46
msgid "No supplier pricing available"
msgstr ""

#: part/templates/part/part_pricing.html:48 part/templates/part/prices.html:55
#: part/templates/part/prices.html:235
msgid "BOM Pricing"
msgstr ""

#: part/templates/part/part_pricing.html:66 part/templates/part/prices.html:73
msgid "Note: BOM pricing is incomplete for this part"
msgstr ""

#: part/templates/part/part_pricing.html:73 part/templates/part/prices.html:80
msgid "No BOM pricing available"
msgstr ""

#: part/templates/part/part_pricing.html:82 part/templates/part/prices.html:89
msgid "Internal Price"
msgstr ""

#: part/templates/part/part_pricing.html:113
#: part/templates/part/prices.html:121
msgid "No pricing information is available for this part."
msgstr ""

#: part/templates/part/part_tests.html:17
msgid "Add Test Template"
msgstr ""

#: part/templates/part/part_tests.html:61
msgid "Add Test Result Template"
msgstr ""

#: part/templates/part/part_tests.html:79
msgid "Edit Test Result Template"
msgstr ""

#: part/templates/part/part_tests.html:91
msgid "Delete Test Result Template"
msgstr ""

#: part/templates/part/part_thumb.html:20
msgid "Select from existing images"
msgstr ""

#: part/templates/part/partial_delete.html:7
#, python-format
msgid "Are you sure you want to delete part '<b>%(full_name)s</b>'?"
msgstr ""

#: part/templates/part/partial_delete.html:12
#, python-format
msgid "This part is used in BOMs for %(count)s other parts. If you delete this part, the BOMs for the following parts will be updated"
msgstr ""

#: part/templates/part/partial_delete.html:22
#, python-format
msgid "There are %(count)s stock entries defined for this part. If you delete this part, the following stock entries will also be deleted:"
msgstr ""

#: part/templates/part/partial_delete.html:33
#, python-format
msgid "There are %(count)s manufacturers defined for this part. If you delete this part, the following manufacturer parts will also be deleted:"
msgstr ""

#: part/templates/part/partial_delete.html:44
#, python-format
msgid "There are %(count)s suppliers defined for this part. If you delete this part, the following supplier parts will also be deleted:"
msgstr ""

#: part/templates/part/partial_delete.html:55
#, python-format
msgid "There are %(count)s unique parts tracked for '%(full_name)s'. Deleting this part will permanently remove this tracking information."
msgstr ""

#: part/templates/part/prices.html:12
msgid "General Price Information"
msgstr ""

#: part/templates/part/prices.html:22
msgid "Pricing ranges"
msgstr ""

#: part/templates/part/prices.html:28
msgid "Show supplier cost"
msgstr ""

#: part/templates/part/prices.html:29
msgid "Show purchase price"
msgstr ""

#: part/templates/part/prices.html:56
msgid "Show BOM cost"
msgstr ""

#: part/templates/part/prices.html:104
msgid "Show sale cost"
msgstr ""

#: part/templates/part/prices.html:105
msgid "Show sale price"
msgstr ""

#: part/templates/part/prices.html:127
msgid "Calculation parameters"
msgstr ""

#: part/templates/part/prices.html:146
msgid "Supplier Cost"
msgstr ""

#: part/templates/part/prices.html:147 part/templates/part/prices.html:167
#: part/templates/part/prices.html:193 part/templates/part/prices.html:224
#: part/templates/part/prices.html:251 part/templates/part/prices.html:279
msgid "Jump to overview"
msgstr ""

#: part/templates/part/prices.html:172
msgid "Stock Pricing"
msgstr ""

#: part/templates/part/prices.html:180
msgid "No stock pricing history is available for this part."
msgstr ""

#: part/templates/part/prices.html:192
msgid "Internal Cost"
msgstr ""

#: part/templates/part/prices.html:206 part/views.py:2376
msgid "Add Internal Price Break"
msgstr ""

#: part/templates/part/prices.html:223
msgid "BOM Cost"
msgstr ""

#: part/templates/part/prices.html:250
msgid "Sale Cost"
msgstr ""

#: part/templates/part/prices.html:290
msgid "No sale pice history available for this part."
msgstr ""

#: part/templates/part/prices.html:340
#, python-format
msgid "Single Price - %(currency)s"
msgstr ""

#: part/templates/part/prices.html:352
#, python-format
msgid "Single Price Difference - %(currency)s"
msgstr ""

#: part/templates/part/prices.html:364
#, python-format
msgid "Part Single Price - %(currency)s"
msgstr ""

#: part/templates/part/prices.html:464
#, python-format
msgid "Unit Price - %(currency)s"
msgstr ""

#: part/templates/part/related.html:18
msgid "Add Related"
msgstr ""

#: part/templates/part/sales_orders.html:18
msgid "New sales order"
msgstr ""

#: part/templates/part/sales_orders.html:18
msgid "New Order"
msgstr ""

#: part/templates/part/set_category.html:9
msgid "Set category for the following parts"
msgstr ""

#: part/templates/part/stock.html:10
msgid "Part Stock"
msgstr ""

#: part/templates/part/stock.html:16
#, python-format
msgid "Showing stock for all variants of <i>%(full_name)s</i>"
msgstr ""

#: part/templates/part/stock_count.html:7 templates/js/bom.js:239
#: templates/js/part.js:403 templates/js/part.js:590
msgid "No Stock"
msgstr ""

#: part/templates/part/stock_count.html:9 templates/InvenTree/index.html:130
msgid "Low Stock"
msgstr ""

#: part/templates/part/supplier.html:11
msgid "Part Suppliers"
msgstr ""

#: part/templates/part/supplier.html:39
msgid "Part Manufacturers"
msgstr ""

#: part/templates/part/supplier.html:52
msgid "Delete manufacturer parts"
msgstr ""

#: part/templates/part/supplier.html:86
msgid "Create new manufacturer"
msgstr ""

#: part/templates/part/track.html:10
msgid "Part Tracking"
msgstr ""

#: part/templates/part/used_in.html:9
msgid "Assemblies"
msgstr ""

#: part/templates/part/variant_part.html:9
msgid "Create new part variant"
msgstr ""

#: part/templates/part/variant_part.html:10
#, python-format
msgid "Create a new variant of template <i>'%(full_name)s'</i>."
msgstr ""

#: part/templates/part/variants.html:19
msgid "Create new variant"
msgstr ""

#: part/templates/part/variants.html:20
msgid "New Variant"
msgstr ""

#: part/templatetags/inventree_extras.py:99
msgid "Unknown database"
msgstr ""

#: part/views.py:96
msgid "Add Related Part"
msgstr ""

#: part/views.py:151
msgid "Delete Related Part"
msgstr ""

#: part/views.py:162
msgid "Set Part Category"
msgstr ""

#: part/views.py:212
#, python-brace-format
msgid "Set category for {n} parts"
msgstr ""

#: part/views.py:247
msgid "Create Variant"
msgstr ""

#: part/views.py:332
msgid "Copied part"
msgstr ""

#: part/views.py:386 part/views.py:524
msgid "Possible matches exist - confirm creation of new part"
msgstr ""

#: part/views.py:456
msgid "Created new part"
msgstr ""

#: part/views.py:624
msgid "Match References"
msgstr ""

#: part/views.py:892
msgid "None"
msgstr ""

#: part/views.py:951
msgid "Part QR Code"
msgstr ""

#: part/views.py:1053
msgid "Select Part Image"
msgstr ""

#: part/views.py:1079
msgid "Updated part image"
msgstr ""

#: part/views.py:1082
msgid "Part image not found"
msgstr ""

#: part/views.py:1093
msgid "Edit Part Properties"
msgstr ""

#: part/views.py:1128
msgid "Duplicate BOM"
msgstr ""

#: part/views.py:1158
msgid "Confirm duplication of BOM from parent"
msgstr ""

#: part/views.py:1179
msgid "Validate BOM"
msgstr ""

#: part/views.py:1200
msgid "Confirm that the BOM is valid"
msgstr ""

#: part/views.py:1211
msgid "Validated Bill of Materials"
msgstr ""

#: part/views.py:1284
msgid "Match Parts"
msgstr ""

#: part/views.py:1672
msgid "Confirm Part Deletion"
msgstr ""

#: part/views.py:1679
msgid "Part was deleted"
msgstr ""

#: part/views.py:1688
msgid "Part Pricing"
msgstr ""

#: part/views.py:1829
msgid "Create Part Parameter Template"
msgstr ""

#: part/views.py:1839
msgid "Edit Part Parameter Template"
msgstr ""

#: part/views.py:1846
msgid "Delete Part Parameter Template"
msgstr ""

#: part/views.py:1944
msgid "Delete Part Category"
msgstr ""

#: part/views.py:1950
msgid "Part category was deleted"
msgstr ""

#: part/views.py:2002
msgid "Create Category Parameter Template"
msgstr ""

#: part/views.py:2103
msgid "Edit Category Parameter Template"
msgstr ""

#: part/views.py:2159
msgid "Delete Category Parameter Template"
msgstr ""

#: part/views.py:2178
msgid "Create BOM Item"
msgstr ""

#: part/views.py:2248
msgid "Edit BOM item"
msgstr ""

#: part/views.py:2309
msgid "Added new price break"
msgstr ""

#: part/views.py:2385
msgid "Edit Internal Price Break"
msgstr ""

#: part/views.py:2393
msgid "Delete Internal Price Break"
msgstr ""

#: report/models.py:182
msgid "Template name"
msgstr ""

#: report/models.py:188
msgid "Report template file"
msgstr ""

#: report/models.py:195
msgid "Report template description"
msgstr ""

#: report/models.py:201
msgid "Report revision number (auto-increments)"
msgstr ""

#: report/models.py:292
msgid "Pattern for generating report filenames"
msgstr ""

#: report/models.py:299
msgid "Report template is enabled"
msgstr ""

#: report/models.py:323
msgid "StockItem query filters (comma-separated list of key=value pairs)"
msgstr ""

#: report/models.py:331
msgid "Include Installed Tests"
msgstr ""

#: report/models.py:332
msgid "Include test results for stock items installed inside assembled item"
msgstr ""

#: report/models.py:380
msgid "Build Filters"
msgstr ""

#: report/models.py:381
msgid "Build query filters (comma-separated list of key=value pairs"
msgstr ""

#: report/models.py:423
msgid "Part Filters"
msgstr ""

#: report/models.py:424
msgid "Part query filters (comma-separated list of key=value pairs"
msgstr ""

#: report/models.py:458
msgid "Purchase order query filters"
msgstr ""

#: report/models.py:496
msgid "Sales order query filters"
msgstr ""

#: report/models.py:546
msgid "Snippet"
msgstr ""

#: report/models.py:547
msgid "Report snippet file"
msgstr ""

#: report/models.py:551
msgid "Snippet file description"
msgstr ""

#: report/models.py:586
msgid "Asset"
msgstr ""

#: report/models.py:587
msgid "Report asset file"
msgstr ""

#: report/models.py:590
msgid "Asset file description"
msgstr ""

#: report/templates/report/inventree_build_order_base.html:147
msgid "Required For"
msgstr ""

#: report/templates/report/inventree_po_report.html:85
#: report/templates/report/inventree_so_report.html:85
msgid "Line Items"
msgstr ""

#: report/templates/report/inventree_test_report_base.html:21
msgid "Stock Item Test Report"
msgstr ""

#: report/templates/report/inventree_test_report_base.html:83
msgid "Test Results"
msgstr ""

#: report/templates/report/inventree_test_report_base.html:88
#: stock/models.py:1759
msgid "Test"
msgstr ""

#: report/templates/report/inventree_test_report_base.html:89
#: stock/models.py:1765
msgid "Result"
msgstr ""

#: report/templates/report/inventree_test_report_base.html:92
#: templates/js/order.js:257 templates/js/stock.js:1322
msgid "Date"
msgstr ""

#: report/templates/report/inventree_test_report_base.html:103
msgid "Pass"
msgstr ""

#: report/templates/report/inventree_test_report_base.html:105
msgid "Fail"
msgstr ""

#: stock/api.py:146
msgid "Request must contain list of stock items"
msgstr ""

#: stock/api.py:154
msgid "Improperly formatted data"
msgstr ""

#: stock/api.py:162
msgid "Each entry must contain a valid integer primary-key"
msgstr ""

#: stock/api.py:168
msgid "Primary key does not match valid stock item"
msgstr ""

#: stock/api.py:178
msgid "Invalid quantity value"
msgstr ""

#: stock/api.py:183
msgid "Quantity must not be less than zero"
msgstr ""

#: stock/api.py:211
#, python-brace-format
msgid "Updated stock for {n} items"
msgstr ""

#: stock/api.py:247 stock/api.py:280
msgid "Specified quantity exceeds stock quantity"
msgstr ""

#: stock/api.py:270
msgid "Valid location must be specified"
msgstr ""

#: stock/api.py:290
#, python-brace-format
msgid "Moved {n} parts to {loc}"
msgstr ""

#: stock/forms.py:81 stock/forms.py:341 stock/models.py:513
#: stock/templates/stock/item_base.html:393 templates/js/stock.js:969
msgid "Expiry Date"
msgstr ""

#: stock/forms.py:82 stock/forms.py:342
msgid "Expiration date for this stock item"
msgstr ""

#: stock/forms.py:85
msgid "Enter unique serial numbers (or leave blank)"
msgstr ""

#: stock/forms.py:136
msgid "Destination for serialized stock (by default, will remain in current location)"
msgstr ""

#: stock/forms.py:138
msgid "Serial numbers"
msgstr ""

#: stock/forms.py:138
msgid "Unique serial numbers (must match quantity)"
msgstr ""

#: stock/forms.py:140 stock/forms.py:316
msgid "Add transaction note (optional)"
msgstr ""

#: stock/forms.py:170 stock/forms.py:226
msgid "Select test report template"
msgstr ""

#: stock/forms.py:234 templates/js/table_filters.js:79
#: templates/js/table_filters.js:142
msgid "Include sublocations"
msgstr ""

#: stock/forms.py:234
msgid "Include stock items in sub locations"
msgstr ""

#: stock/forms.py:269
msgid "Stock item to install"
msgstr ""

#: stock/forms.py:276
msgid "Stock quantity to assign"
msgstr ""

#: stock/forms.py:304
msgid "Must not exceed available quantity"
msgstr ""

#: stock/forms.py:314
msgid "Destination location for uninstalled items"
msgstr ""

#: stock/forms.py:318
msgid "Confirm uninstall"
msgstr ""

#: stock/forms.py:318
msgid "Confirm removal of installed stock items"
msgstr ""

#: stock/models.py:56 stock/models.py:550
msgid "Owner"
msgstr ""

#: stock/models.py:57 stock/models.py:551
msgid "Select Owner"
msgstr ""

#: stock/models.py:279
msgid "StockItem with this serial number already exists"
msgstr ""

#: stock/models.py:315
#, python-brace-format
msgid "Part type ('{pf}') must be {pe}"
msgstr ""

#: stock/models.py:325 stock/models.py:334
msgid "Quantity must be 1 for item with a serial number"
msgstr ""

#: stock/models.py:326
msgid "Serial number cannot be set if quantity greater than 1"
msgstr ""

#: stock/models.py:348
msgid "Item cannot belong to itself"
msgstr ""

#: stock/models.py:354
msgid "Item must have a build reference if is_building=True"
msgstr ""

#: stock/models.py:361
msgid "Build reference does not point to the same part object"
msgstr ""

#: stock/models.py:403
msgid "Parent Stock Item"
msgstr ""

#: stock/models.py:412
msgid "Base part"
msgstr ""

#: stock/models.py:421
msgid "Select a matching supplier part for this stock item"
msgstr ""

#: stock/models.py:426 stock/templates/stock/stock_app_base.html:8
msgid "Stock Location"
msgstr ""

#: stock/models.py:429
msgid "Where is this stock item located?"
msgstr ""

#: stock/models.py:436
msgid "Packaging this stock item is stored in"
msgstr ""

#: stock/models.py:441 stock/templates/stock/item_base.html:282
msgid "Installed In"
msgstr ""

#: stock/models.py:444
msgid "Is this item installed in another item?"
msgstr ""

#: stock/models.py:460
msgid "Serial number for this item"
msgstr ""

#: stock/models.py:472
msgid "Batch code for this stock item"
msgstr ""

#: stock/models.py:476
msgid "Stock Quantity"
msgstr ""

#: stock/models.py:485
msgid "Source Build"
msgstr ""

#: stock/models.py:487
msgid "Build for this stock item"
msgstr ""

#: stock/models.py:498
msgid "Source Purchase Order"
msgstr ""

#: stock/models.py:501
msgid "Purchase order for this stock item"
msgstr ""

#: stock/models.py:507
msgid "Destination Sales Order"
msgstr ""

#: stock/models.py:514
msgid "Expiry date for stock item. Stock will be considered expired after this date"
msgstr ""

#: stock/models.py:527
msgid "Delete on deplete"
msgstr ""

#: stock/models.py:527
msgid "Delete this Stock Item when stock is depleted"
msgstr ""

#: stock/models.py:537 stock/templates/stock/item_notes.html:13
#: stock/templates/stock/navbar.html:54
msgid "Stock Item Notes"
msgstr ""

#: stock/models.py:546
msgid "Single unit purchase price at time of purchase"
msgstr ""

#: stock/models.py:1014
msgid "Part is not set as trackable"
msgstr ""

#: stock/models.py:1020
msgid "Quantity must be integer"
msgstr ""

#: stock/models.py:1026
#, python-brace-format
msgid "Quantity must not exceed available stock quantity ({n})"
msgstr ""

#: stock/models.py:1029
msgid "Serial numbers must be a list of integers"
msgstr ""

#: stock/models.py:1032
msgid "Quantity does not match serial numbers"
msgstr ""

#: stock/models.py:1039
#, python-brace-format
msgid "Serial numbers already exist: {exists}"
msgstr ""

#: stock/models.py:1197
msgid "StockItem cannot be moved as it is not in stock"
msgstr ""

#: stock/models.py:1679
msgid "Entry notes"
msgstr ""

#: stock/models.py:1736
msgid "Value must be provided for this test"
msgstr ""

#: stock/models.py:1742
msgid "Attachment must be uploaded for this test"
msgstr ""

#: stock/models.py:1760
msgid "Test name"
msgstr ""

#: stock/models.py:1766 templates/js/table_filters.js:226
msgid "Test result"
msgstr ""

#: stock/models.py:1772
msgid "Test output value"
msgstr ""

#: stock/models.py:1779
msgid "Test result attachment"
msgstr ""

#: stock/models.py:1785
msgid "Test notes"
msgstr ""

#: stock/templates/stock/item.html:12
msgid "Stock Tracking Information"
msgstr ""

#: stock/templates/stock/item.html:30
msgid "New Entry"
msgstr ""

#: stock/templates/stock/item_attachments.html:11
msgid "Stock Item Attachments"
msgstr ""

#: stock/templates/stock/item_base.html:33
#: stock/templates/stock/item_base.html:397 templates/js/table_filters.js:154
msgid "Expired"
msgstr ""

#: stock/templates/stock/item_base.html:43
#: stock/templates/stock/item_base.html:399 templates/js/table_filters.js:159
msgid "Stale"
msgstr ""

#: stock/templates/stock/item_base.html:80 templates/js/barcode.js:309
#: templates/js/barcode.js:314
msgid "Unlink Barcode"
msgstr ""

#: stock/templates/stock/item_base.html:82
msgid "Link Barcode"
msgstr ""

#: stock/templates/stock/item_base.html:84 templates/stock_table.html:31
msgid "Scan to Location"
msgstr ""

#: stock/templates/stock/item_base.html:91
msgid "Printing actions"
msgstr ""

#: stock/templates/stock/item_base.html:95
#: stock/templates/stock/item_tests.html:27
msgid "Test Report"
msgstr ""

#: stock/templates/stock/item_base.html:104
msgid "Stock adjustment actions"
msgstr ""

#: stock/templates/stock/item_base.html:108
#: stock/templates/stock/location.html:69 templates/stock_table.html:57
msgid "Count stock"
msgstr ""

#: stock/templates/stock/item_base.html:111 templates/stock_table.html:55
msgid "Add stock"
msgstr ""

#: stock/templates/stock/item_base.html:114 templates/stock_table.html:56
msgid "Remove stock"
msgstr ""

#: stock/templates/stock/item_base.html:117
msgid "Serialize stock"
msgstr ""

#: stock/templates/stock/item_base.html:121
#: stock/templates/stock/location.html:75
msgid "Transfer stock"
msgstr ""

#: stock/templates/stock/item_base.html:124
msgid "Assign to customer"
msgstr ""

#: stock/templates/stock/item_base.html:127
msgid "Return to stock"
msgstr ""

#: stock/templates/stock/item_base.html:131
msgid "Uninstall stock item"
msgstr ""

#: stock/templates/stock/item_base.html:131
msgid "Uninstall"
msgstr ""

#: stock/templates/stock/item_base.html:143
msgid "Convert to variant"
msgstr ""

#: stock/templates/stock/item_base.html:146
msgid "Duplicate stock item"
msgstr ""

#: stock/templates/stock/item_base.html:148
msgid "Edit stock item"
msgstr ""

#: stock/templates/stock/item_base.html:151
msgid "Delete stock item"
msgstr ""

#: stock/templates/stock/item_base.html:171
msgid "You are not in the list of owners of this item. This stock item cannot be edited."
msgstr ""

#: stock/templates/stock/item_base.html:178
msgid "This stock item is in production and cannot be edited."
msgstr ""

#: stock/templates/stock/item_base.html:179
msgid "Edit the stock item from the build view."
msgstr ""

#: stock/templates/stock/item_base.html:192
msgid "This stock item has not passed all required tests"
msgstr ""

#: stock/templates/stock/item_base.html:200
#, python-format
msgid "This stock item is allocated to Sales Order %(link)s (Quantity: %(qty)s)"
msgstr ""

#: stock/templates/stock/item_base.html:208
#, python-format
msgid "This stock item is allocated to Build %(link)s (Quantity: %(qty)s)"
msgstr ""

#: stock/templates/stock/item_base.html:214
msgid "This stock item is serialized - it has a unique serial number and the quantity cannot be adjusted."
msgstr ""

#: stock/templates/stock/item_base.html:218
msgid "This stock item cannot be deleted as it has child items"
msgstr ""

#: stock/templates/stock/item_base.html:222
msgid "This stock item will be automatically deleted when all stock is depleted."
msgstr ""

#: stock/templates/stock/item_base.html:230
msgid "Stock Item Details"
msgstr ""

#: stock/templates/stock/item_base.html:252
msgid "previous page"
msgstr ""

#: stock/templates/stock/item_base.html:258
msgid "next page"
msgstr ""

#: stock/templates/stock/item_base.html:301 templates/js/build.js:628
msgid "No location set"
msgstr ""

#: stock/templates/stock/item_base.html:308
msgid "Barcode Identifier"
msgstr ""

#: stock/templates/stock/item_base.html:350
msgid "Parent Item"
msgstr ""

#: stock/templates/stock/item_base.html:368
msgid "No manufacturer set"
msgstr ""

#: stock/templates/stock/item_base.html:397
#, python-format
msgid "This StockItem expired on %(item.expiry_date)s"
msgstr ""

#: stock/templates/stock/item_base.html:399
#, python-format
msgid "This StockItem expires on %(item.expiry_date)s"
msgstr ""

#: stock/templates/stock/item_base.html:406 templates/js/stock.js:975
msgid "Last Updated"
msgstr ""

#: stock/templates/stock/item_base.html:411
msgid "Last Stocktake"
msgstr ""

#: stock/templates/stock/item_base.html:415
msgid "No stocktake performed"
msgstr ""

#: stock/templates/stock/item_base.html:426
msgid "Tests"
msgstr ""

#: stock/templates/stock/item_base.html:511
msgid "Edit Stock Status"
msgstr ""

#: stock/templates/stock/item_childs.html:12
msgid "Child Stock Items"
msgstr ""

#: stock/templates/stock/item_childs.html:20
msgid "This stock item does not have any child items"
msgstr ""

#: stock/templates/stock/item_delete.html:9
msgid "Are you sure you want to delete this stock item?"
msgstr ""

#: stock/templates/stock/item_delete.html:12
#, python-format
msgid "This will remove <b>%(qty)s</b> units of <b>%(full_name)s</b> from stock."
msgstr ""

#: stock/templates/stock/item_install.html:7
msgid "Install another StockItem into this item."
msgstr ""

#: stock/templates/stock/item_install.html:10
msgid "Stock items can only be installed if they meet the following criteria"
msgstr ""

#: stock/templates/stock/item_install.html:13
msgid "The StockItem links to a Part which is in the BOM for this StockItem"
msgstr ""

#: stock/templates/stock/item_install.html:14
msgid "The StockItem is currently in stock"
msgstr ""

#: stock/templates/stock/item_installed.html:11
#: stock/templates/stock/navbar.html:27
msgid "Installed Stock Items"
msgstr ""

#: stock/templates/stock/item_serialize.html:5
msgid "Create serialized items from this stock item."
msgstr ""

#: stock/templates/stock/item_serialize.html:7
msgid "Select quantity to serialize, and unique serial numbers."
msgstr ""

#: stock/templates/stock/item_tests.html:11
#: stock/templates/stock/navbar.html:19 stock/templates/stock/navbar.html:22
msgid "Test Data"
msgstr ""

#: stock/templates/stock/item_tests.html:20
msgid "Delete Test Data"
msgstr ""

#: stock/templates/stock/item_tests.html:24
msgid "Add Test Data"
msgstr ""

#: stock/templates/stock/item_tests.html:86
#: stock/templates/stock/item_tests.html:111
msgid "Add Test Result"
msgstr ""

#: stock/templates/stock/item_tests.html:131
msgid "Edit Test Result"
msgstr ""

#: stock/templates/stock/item_tests.html:145
msgid "Delete Test Result"
msgstr ""

#: stock/templates/stock/location.html:20
msgid "You are not in the list of owners of this location. This stock location cannot be edited."
msgstr ""

#: stock/templates/stock/location.html:37
msgid "All stock items"
msgstr ""

#: stock/templates/stock/location.html:55
msgid "Check-in Items"
msgstr ""

#: stock/templates/stock/location.html:83
msgid "Location actions"
msgstr ""

#: stock/templates/stock/location.html:85
msgid "Edit location"
msgstr ""

#: stock/templates/stock/location.html:87
msgid "Delete location"
msgstr ""

#: stock/templates/stock/location.html:99
msgid "Location Details"
msgstr ""

#: stock/templates/stock/location.html:104
msgid "Location Path"
msgstr ""

#: stock/templates/stock/location.html:109
msgid "Location Description"
msgstr ""

#: stock/templates/stock/location.html:114
#: stock/templates/stock/location_navbar.html:11
#: stock/templates/stock/location_navbar.html:18
#: stock/templates/stock/sublocation.html:16
msgid "Sublocations"
msgstr ""

#: stock/templates/stock/location.html:124
msgid "Stock Details"
msgstr ""

#: stock/templates/stock/location.html:129 templates/InvenTree/search.html:279
#: templates/stats.html:97 users/models.py:42
msgid "Stock Locations"
msgstr ""

#: stock/templates/stock/location_delete.html:7
msgid "Are you sure you want to delete this stock location?"
msgstr ""

#: stock/templates/stock/navbar.html:11
msgid "Stock Item Tracking"
msgstr ""

#: stock/templates/stock/navbar.html:14
msgid "History"
msgstr ""

#: stock/templates/stock/navbar.html:30
msgid "Installed Items"
msgstr ""

#: stock/templates/stock/navbar.html:38
msgid "Child Items"
msgstr ""

#: stock/templates/stock/navbar.html:41
msgid "Children"
msgstr ""

#: stock/templates/stock/stock_adjust.html:43
msgid "Remove item"
msgstr ""

#: stock/templates/stock/stock_app_base.html:16
msgid "Loading..."
msgstr ""

#: stock/templates/stock/stock_uninstall.html:8
msgid "The following stock items will be uninstalled"
msgstr ""

#: stock/templates/stock/stockitem_convert.html:7 stock/views.py:880
msgid "Convert Stock Item"
msgstr ""

#: stock/templates/stock/stockitem_convert.html:8
#, python-format
msgid "This stock item is current an instance of <i>%(part)s</i>"
msgstr ""

#: stock/templates/stock/stockitem_convert.html:9
msgid "It can be converted to one of the part variants listed below."
msgstr ""

#: stock/templates/stock/stockitem_convert.html:14
msgid "This action cannot be easily undone"
msgstr ""

#: stock/templates/stock/sublocation.html:23 templates/stock_table.html:37
msgid "Printing Actions"
msgstr ""

#: stock/templates/stock/sublocation.html:27 templates/stock_table.html:41
msgid "Print labels"
msgstr ""

#: stock/templates/stock/tracking_delete.html:6
msgid "Are you sure you want to delete this stock tracking entry?"
msgstr ""

#: stock/views.py:146
msgid "Edit Stock Location"
msgstr ""

#: stock/views.py:253 stock/views.py:859 stock/views.py:981 stock/views.py:1346
msgid "Owner is required (ownership control is enabled)"
msgstr ""

#: stock/views.py:268
msgid "Stock Location QR code"
msgstr ""

#: stock/views.py:287
msgid "Assign to Customer"
msgstr ""

#: stock/views.py:296
msgid "Customer must be specified"
msgstr ""

#: stock/views.py:320
msgid "Return to Stock"
msgstr ""

#: stock/views.py:329
msgid "Specify a valid location"
msgstr ""

#: stock/views.py:340
msgid "Stock item returned from customer"
msgstr ""

#: stock/views.py:351
msgid "Delete All Test Data"
msgstr ""

#: stock/views.py:368
msgid "Confirm test data deletion"
msgstr ""

#: stock/views.py:385
msgid "Stock Export Options"
msgstr ""

#: stock/views.py:506
msgid "Stock Item QR Code"
msgstr ""

#: stock/views.py:532
msgid "Install Stock Item"
msgstr ""

#: stock/views.py:631
msgid "Uninstall Stock Items"
msgstr ""

#: stock/views.py:728 templates/js/stock.js:223
msgid "Confirm stock adjustment"
msgstr ""

#: stock/views.py:739
msgid "Uninstalled stock items"
msgstr ""

#: stock/views.py:761
msgid "Edit Stock Item"
msgstr ""

#: stock/views.py:998
msgid "Serialize Stock"
msgstr ""

#: stock/views.py:1091 templates/js/build.js:365
msgid "Create new Stock Item"
msgstr ""

#: stock/views.py:1233
msgid "Duplicate Stock Item"
msgstr ""

#: stock/views.py:1315
msgid "Quantity cannot be negative"
msgstr ""

#: stock/views.py:1415
msgid "Delete Stock Location"
msgstr ""

#: stock/views.py:1428
msgid "Delete Stock Item"
msgstr ""

#: stock/views.py:1439
msgid "Delete Stock Tracking Entry"
msgstr ""

#: stock/views.py:1446
msgid "Edit Stock Tracking Entry"
msgstr ""

#: stock/views.py:1455
msgid "Add Stock Tracking Entry"
msgstr ""

#: templates/403.html:5 templates/403.html:11
msgid "Permission Denied"
msgstr ""

#: templates/403.html:14
msgid "You do not have permission to view this page."
msgstr ""

#: templates/404.html:5 templates/404.html:11
msgid "Page Not Found"
msgstr ""

#: templates/404.html:14
msgid "The requested page does not exist"
msgstr ""

#: templates/InvenTree/index.html:7
msgid "Index"
msgstr ""

#: templates/InvenTree/index.html:98
msgid "Starred Parts"
msgstr ""

#: templates/InvenTree/index.html:99
msgid "Latest Parts"
msgstr ""

#: templates/InvenTree/index.html:100
msgid "BOM Waiting Validation"
msgstr ""

#: templates/InvenTree/index.html:129
msgid "Recently Updated"
msgstr ""

#: templates/InvenTree/index.html:131
msgid "Depleted Stock"
msgstr ""

#: templates/InvenTree/index.html:146
msgid "Expired Stock"
msgstr ""

#: templates/InvenTree/index.html:147
msgid "Stale Stock"
msgstr ""

#: templates/InvenTree/index.html:192
msgid "Build Orders In Progress"
msgstr ""

#: templates/InvenTree/index.html:193
msgid "Overdue Build Orders"
msgstr ""

#: templates/InvenTree/index.html:214
msgid "Outstanding Purchase Orders"
msgstr ""

#: templates/InvenTree/index.html:215
msgid "Overdue Purchase Orders"
msgstr ""

#: templates/InvenTree/index.html:237
msgid "Outstanding Sales Orders"
msgstr ""

#: templates/InvenTree/index.html:238
msgid "Overdue Sales Orders"
msgstr ""

#: templates/InvenTree/search.html:8 templates/InvenTree/search.html:14
msgid "Search Results"
msgstr ""

#: templates/InvenTree/search.html:24
msgid "Enter a search query"
msgstr ""

#: templates/InvenTree/search.html:268 templates/js/stock.js:570
msgid "Shipped to customer"
msgstr ""

#: templates/InvenTree/search.html:271 templates/js/stock.js:580
msgid "No stock location set"
msgstr ""

#: templates/InvenTree/settings/appearance.html:10
msgid "Theme Settings"
msgstr ""

#: templates/InvenTree/settings/appearance.html:17
msgid "Color Themes"
msgstr ""

#: templates/InvenTree/settings/appearance.html:29
#, python-format
msgid "\n"
"        The CSS sheet \"%(invalid_color_theme)s.css\" for the currently selected color theme was not found.<br>\n"
"        Please select another color theme :)\n"
"    "
msgstr ""

#: templates/InvenTree/settings/appearance.html:39
msgid "Language"
msgstr ""

#: templates/InvenTree/settings/appearance.html:61
msgid "Set Language"
msgstr ""

#: templates/InvenTree/settings/build.html:10
msgid "Build Order Settings"
msgstr ""

#: templates/InvenTree/settings/category.html:9
msgid "Category Settings"
msgstr ""

#: templates/InvenTree/settings/category.html:25
msgid "Category Parameter Templates"
msgstr ""

#: templates/InvenTree/settings/category.html:52
msgid "No category parameter templates found"
msgstr ""

#: templates/InvenTree/settings/category.html:70
#: templates/InvenTree/settings/part.html:102
msgid "Edit Template"
msgstr ""

#: templates/InvenTree/settings/category.html:71
#: templates/InvenTree/settings/part.html:103
msgid "Delete Template"
msgstr ""

#: templates/InvenTree/settings/currencies.html:10
msgid "Currency Settings"
msgstr ""

#: templates/InvenTree/settings/currencies.html:25
msgid "Base Currency"
msgstr ""

#: templates/InvenTree/settings/currencies.html:29
msgid "Exchange Rates"
msgstr ""

#: templates/InvenTree/settings/currencies.html:39
msgid "Last Update"
msgstr ""

#: templates/InvenTree/settings/currencies.html:45
msgid "Never"
msgstr ""

#: templates/InvenTree/settings/currencies.html:50
msgid "Update Now"
msgstr ""

#: templates/InvenTree/settings/global.html:10
msgid "Global InvenTree Settings"
msgstr ""

#: templates/InvenTree/settings/global.html:26
msgid "Barcode Settings"
msgstr ""

#: templates/InvenTree/settings/header.html:7
msgid "Setting"
msgstr ""

#: templates/InvenTree/settings/part.html:9
msgid "Part Settings"
msgstr ""

#: templates/InvenTree/settings/part.html:14
msgid "Part Options"
msgstr ""

#: templates/InvenTree/settings/part.html:45
msgid "Part Import"
msgstr ""

#: templates/InvenTree/settings/part.html:48
msgid "Import Part"
msgstr ""

#: templates/InvenTree/settings/part.html:61
msgid "Part Parameter Templates"
msgstr ""

#: templates/InvenTree/settings/part.html:82
msgid "No part parameter templates found"
msgstr ""

#: templates/InvenTree/settings/po.html:9
msgid "Purchase Order Settings"
msgstr ""

#: templates/InvenTree/settings/report.html:10
msgid "Report Settings"
msgstr ""

#: templates/InvenTree/settings/setting.html:23
msgid "No value set"
msgstr ""

#: templates/InvenTree/settings/setting.html:31
msgid "Edit setting"
msgstr ""

#: templates/InvenTree/settings/settings.html:8
#: templates/InvenTree/settings/settings.html:14 templates/navbar.html:84
msgid "Settings"
msgstr ""

#: templates/InvenTree/settings/so.html:9
msgid "Sales Order Settings"
msgstr ""

#: templates/InvenTree/settings/stock.html:9
msgid "Stock Settings"
msgstr ""

#: templates/InvenTree/settings/stock.html:13 templates/stock_table.html:50
msgid "Stock Options"
msgstr ""

#: templates/InvenTree/settings/tabs.html:3
#: templates/InvenTree/settings/user.html:10
msgid "User Settings"
msgstr ""

#: templates/InvenTree/settings/tabs.html:6
msgid "Account"
msgstr ""

#: templates/InvenTree/settings/tabs.html:9
msgid "Appearance"
msgstr ""

#: templates/InvenTree/settings/tabs.html:13
msgid "InvenTree Settings"
msgstr ""

#: templates/InvenTree/settings/tabs.html:16
msgid "Global"
msgstr ""

#: templates/InvenTree/settings/tabs.html:19
msgid "Currencies"
msgstr ""

#: templates/InvenTree/settings/tabs.html:22
msgid "Report"
msgstr ""

#: templates/InvenTree/settings/tabs.html:25
msgid "Categories"
msgstr ""

#: templates/InvenTree/settings/user.html:16
msgid "User Information"
msgstr ""

#: templates/InvenTree/settings/user.html:19
msgid "Edit"
msgstr ""

#: templates/InvenTree/settings/user.html:21
msgid "Change Password"
msgstr ""

#: templates/InvenTree/settings/user.html:28
#: templates/registration/login.html:58
msgid "Username"
msgstr ""

#: templates/InvenTree/settings/user.html:32
msgid "First Name"
msgstr ""

#: templates/InvenTree/settings/user.html:36
msgid "Last Name"
msgstr ""

#: templates/InvenTree/settings/user.html:40
msgid "Email Address"
msgstr ""

#: templates/about.html:13
msgid "InvenTree Version Information"
msgstr ""

#: templates/about.html:22
msgid "InvenTree Version"
msgstr ""

#: templates/about.html:26
msgid "Up to Date"
msgstr ""

#: templates/about.html:28
msgid "Update Available"
msgstr ""

#: templates/about.html:34
msgid "API Version"
msgstr ""

#: templates/about.html:39
msgid "Python Version"
msgstr ""

#: templates/about.html:44
msgid "Django Version"
msgstr ""

#: templates/about.html:51
msgid "Commit Hash"
msgstr ""

#: templates/about.html:58
msgid "Commit Date"
msgstr ""

#: templates/about.html:63
msgid "InvenTree Documentation"
msgstr ""

#: templates/about.html:68
msgid "View Code on GitHub"
msgstr ""

#: templates/about.html:73
msgid "Credits"
msgstr ""

#: templates/about.html:78
msgid "Mobile App"
msgstr ""

#: templates/about.html:83
msgid "Submit Bug Report"
msgstr ""

#: templates/about.html:90 templates/clip.html:4
msgid "copy to clipboard"
msgstr ""

#: templates/about.html:90
msgid "copy version information"
msgstr ""

#: templates/about.html:100 templates/js/modals.js:33
#: templates/js/modals.js:567 templates/js/modals.js:661
#: templates/js/modals.js:954 templates/modals.html:29 templates/modals.html:54
msgid "Close"
msgstr ""

#: templates/image_download.html:8
msgid "Specify URL for downloading image"
msgstr ""

#: templates/image_download.html:11
msgid "Must be a valid image URL"
msgstr ""

#: templates/image_download.html:12
msgid "Remote server must be accessible"
msgstr ""

#: templates/image_download.html:13
msgid "Remote image must not exceed maximum allowable file size"
msgstr ""

#: templates/js/api.js:154 templates/js/modals.js:1024
msgid "No Response"
msgstr ""

#: templates/js/api.js:155 templates/js/modals.js:1025
msgid "No response from the InvenTree server"
msgstr ""

#: templates/js/api.js:160
msgid "Error 400: Bad request"
msgstr ""

#: templates/js/api.js:161
msgid "API request returned error code 400"
msgstr ""

#: templates/js/api.js:164 templates/js/modals.js:1034
msgid "Error 401: Not Authenticated"
msgstr ""

#: templates/js/api.js:165 templates/js/modals.js:1035
msgid "Authentication credentials not supplied"
msgstr ""

#: templates/js/api.js:168 templates/js/modals.js:1039
msgid "Error 403: Permission Denied"
msgstr ""

#: templates/js/api.js:169 templates/js/modals.js:1040
msgid "You do not have the required permissions to access this function"
msgstr ""

#: templates/js/api.js:172 templates/js/modals.js:1044
msgid "Error 404: Resource Not Found"
msgstr ""

#: templates/js/api.js:173 templates/js/modals.js:1045
msgid "The requested resource could not be located on the server"
msgstr ""

#: templates/js/api.js:176 templates/js/modals.js:1049
msgid "Error 408: Timeout"
msgstr ""

#: templates/js/api.js:177 templates/js/modals.js:1050
msgid "Connection timeout while requesting data from server"
msgstr ""

#: templates/js/api.js:180
msgid "Unhandled Error Code"
msgstr ""

#: templates/js/api.js:181
msgid "Error code"
msgstr ""

#: templates/js/attachment.js:16
msgid "No attachments found"
msgstr ""

#: templates/js/attachment.js:56
msgid "Upload Date"
msgstr ""

#: templates/js/attachment.js:69
msgid "Edit attachment"
msgstr ""

#: templates/js/attachment.js:76
msgid "Delete attachment"
msgstr ""

#: templates/js/barcode.js:8
msgid "Scan barcode data here using wedge scanner"
msgstr ""

#: templates/js/barcode.js:10
msgid "Enter barcode data"
msgstr ""

#: templates/js/barcode.js:14
msgid "Barcode"
msgstr ""

#: templates/js/barcode.js:32
msgid "Enter optional notes for stock transfer"
msgstr ""

#: templates/js/barcode.js:33
msgid "Enter notes"
msgstr ""

#: templates/js/barcode.js:71
msgid "Server error"
msgstr ""

#: templates/js/barcode.js:92
msgid "Unknown response from server"
msgstr ""

#: templates/js/barcode.js:119 templates/js/modals.js:1014
msgid "Invalid server response"
msgstr ""

#: templates/js/barcode.js:212
msgid "Scan barcode data below"
msgstr ""

#: templates/js/barcode.js:270
msgid "No URL in response"
msgstr ""

#: templates/js/barcode.js:288
msgid "Link Barcode to Stock Item"
msgstr ""

#: templates/js/barcode.js:311
msgid "This will remove the association between this stock item and the barcode"
msgstr ""

#: templates/js/barcode.js:317
msgid "Unlink"
msgstr ""

#: templates/js/barcode.js:376 templates/js/stock.js:161
msgid "Remove stock item"
msgstr ""

#: templates/js/barcode.js:418
msgid "Check Stock Items into Location"
msgstr ""

#: templates/js/barcode.js:422 templates/js/barcode.js:547
msgid "Check In"
msgstr ""

#: templates/js/barcode.js:462 templates/js/barcode.js:586
msgid "Error transferring stock"
msgstr ""

#: templates/js/barcode.js:481
msgid "Stock Item already scanned"
msgstr ""

#: templates/js/barcode.js:485
msgid "Stock Item already in this location"
msgstr ""

#: templates/js/barcode.js:492
msgid "Added stock item"
msgstr ""

#: templates/js/barcode.js:499
msgid "Barcode does not match Stock Item"
msgstr ""

#: templates/js/barcode.js:542
msgid "Check Into Location"
msgstr ""

#: templates/js/barcode.js:605
msgid "Barcode does not match a valid location"
msgstr ""

#: templates/js/bom.js:175 templates/js/build.js:1152
msgid "Open subassembly"
msgstr ""

#: templates/js/bom.js:249
msgid "Purchase Price Range"
msgstr ""

#: templates/js/bom.js:257
msgid "Purchase Price Average"
msgstr ""

#: templates/js/bom.js:265
msgid "Buy Price"
msgstr ""

#: templates/js/bom.js:271
msgid "No pricing available"
msgstr ""

#: templates/js/bom.js:306 templates/js/bom.js:392
msgid "View BOM"
msgstr ""

#: templates/js/bom.js:366
msgid "Validate BOM Item"
msgstr ""

#: templates/js/bom.js:368
msgid "This line has been validated"
msgstr ""

#: templates/js/bom.js:370
msgid "Edit BOM Item"
msgstr ""

#: templates/js/bom.js:372 templates/js/bom.js:519
msgid "Delete BOM Item"
msgstr ""

#: templates/js/bom.js:463 templates/js/build.js:458 templates/js/build.js:1250
msgid "No BOM items found"
msgstr ""

#: templates/js/build.js:42
msgid "Edit Build Order"
msgstr ""

#: templates/js/build.js:68
msgid "Create Build Order"
msgstr ""

#: templates/js/build.js:100
msgid "Auto-allocate stock items to this output"
msgstr ""

#: templates/js/build.js:108
msgid "Unallocate stock from build output"
msgstr ""

#: templates/js/build.js:118
msgid "Complete build output"
msgstr ""

#: templates/js/build.js:127
msgid "Delete build output"
msgstr ""

#: templates/js/build.js:222
msgid "No build order allocations found"
msgstr ""

#: templates/js/build.js:260 templates/js/order.js:449
msgid "Location not specified"
msgstr ""

#: templates/js/build.js:364 templates/stock_table.html:20
msgid "New Stock Item"
msgstr ""

#: templates/js/build.js:679
msgid "Required Part"
msgstr ""

#: templates/js/build.js:700
msgid "Quantity Per"
msgstr ""

#: templates/js/build.js:770 templates/js/build.js:1214
#: templates/stock_table.html:59
msgid "Order stock"
msgstr ""

#: templates/js/build.js:823
msgid "No builds matching query"
msgstr ""

#: templates/js/build.js:840 templates/js/part.js:491 templates/js/part.js:736
#: templates/js/stock.js:825 templates/js/stock.js:1276
msgid "Select"
msgstr ""

#: templates/js/build.js:860
msgid "Build order is overdue"
msgstr ""

#: templates/js/build.js:924 templates/js/stock.js:1498
msgid "No user information"
msgstr ""

#: templates/js/build.js:930
msgid "Resposible"
msgstr ""

#: templates/js/build.js:939
msgid "No information"
msgstr ""

#: templates/js/build.js:989
msgid "No parts allocated for"
msgstr ""

#: templates/js/company.js:45
msgid "Edit Company"
msgstr ""

#: templates/js/company.js:66
msgid "Add new Company"
msgstr ""

#: templates/js/company.js:143
msgid "Parts Supplied"
msgstr ""

#: templates/js/company.js:152
msgid "Parts Manufactured"
msgstr ""

#: templates/js/company.js:165
msgid "No company information found"
msgstr ""

#: templates/js/company.js:183
msgid "The following manufacturer parts will be deleted"
msgstr ""

#: templates/js/company.js:200
msgid "Delete Manufacturer Parts"
msgstr ""

#: templates/js/company.js:253
msgid "No manufacturer parts found"
msgstr ""

#: templates/js/company.js:272 templates/js/company.js:478
#: templates/js/part.js:68 templates/js/part.js:153
msgid "Template part"
msgstr ""

#: templates/js/company.js:276 templates/js/company.js:482
#: templates/js/part.js:72 templates/js/part.js:157
msgid "Assembled part"
msgstr ""

#: templates/js/company.js:356 templates/js/part.js:242
msgid "No parameters found"
msgstr ""

#: templates/js/company.js:392 templates/js/part.js:283
msgid "Edit parameter"
msgstr ""

#: templates/js/company.js:393 templates/js/part.js:284
msgid "Delete parameter"
msgstr ""

#: templates/js/company.js:412 templates/js/part.js:301
msgid "Edit Parameter"
msgstr ""

#: templates/js/company.js:423 templates/js/part.js:313
msgid "Delete Parameter"
msgstr ""

#: templates/js/company.js:459
msgid "No supplier parts found"
msgstr ""

#: templates/js/filters.js:167 templates/js/filters.js:397
msgid "true"
msgstr ""

#: templates/js/filters.js:171 templates/js/filters.js:398
msgid "false"
msgstr ""

#: templates/js/filters.js:193
msgid "Select filter"
msgstr ""

#: templates/js/filters.js:268
msgid "Add new filter"
msgstr ""

#: templates/js/filters.js:271
msgid "Clear all filters"
msgstr ""

#: templates/js/filters.js:296
msgid "Create filter"
msgstr ""

#: templates/js/forms.js:278 templates/js/forms.js:291
#: templates/js/forms.js:303 templates/js/forms.js:315
msgid "Action Prohibited"
msgstr ""

#: templates/js/forms.js:279
msgid "Create operation not allowed"
msgstr ""

#: templates/js/forms.js:292
msgid "Update operation not allowed"
msgstr ""

#: templates/js/forms.js:304
msgid "Delete operation not allowed"
msgstr ""

#: templates/js/forms.js:316
msgid "View operation not allowed"
msgstr ""

#: templates/js/forms.js:801 templates/modals.html:21 templates/modals.html:47
msgid "Form errors exist"
msgstr ""

#: templates/js/forms.js:1168
msgid "Searching"
msgstr ""

#: templates/js/forms.js:1318
msgid "Clear input"
msgstr ""

#: templates/js/label.js:10 templates/js/report.js:98 templates/js/stock.js:185
msgid "Select Stock Items"
msgstr ""

#: templates/js/label.js:11
msgid "Stock item(s) must be selected before printing labels"
msgstr ""

#: templates/js/label.js:29 templates/js/label.js:79 templates/js/label.js:134
msgid "No Labels Found"
msgstr ""

#: templates/js/label.js:30
msgid "No labels found which match selected stock item(s)"
msgstr ""

#: templates/js/label.js:61
msgid "Select Stock Locations"
msgstr ""

#: templates/js/label.js:62
msgid "Stock location(s) must be selected before printing labels"
msgstr ""

#: templates/js/label.js:80
msgid "No labels found which match selected stock location(s)"
msgstr ""

#: templates/js/label.js:115 templates/js/report.js:205
msgid "Select Parts"
msgstr ""

#: templates/js/label.js:116
msgid "Part(s) must be selected before printing labels"
msgstr ""

#: templates/js/label.js:135
msgid "No labels found which match the selected part(s)"
msgstr ""

#: templates/js/label.js:209
msgid "stock items selected"
msgstr ""

#: templates/js/label.js:217
msgid "Select Label"
msgstr ""

#: templates/js/label.js:232
msgid "Select Label Template"
msgstr ""

#: templates/js/modals.js:59 templates/js/modals.js:103
#: templates/js/modals.js:593
msgid "Cancel"
msgstr ""

#: templates/js/modals.js:60 templates/js/modals.js:102
#: templates/js/modals.js:660 templates/js/modals.js:953
#: templates/modals.html:30 templates/modals.html:55
msgid "Submit"
msgstr ""

#: templates/js/modals.js:101
msgid "Form Title"
msgstr ""

#: templates/js/modals.js:380
msgid "Waiting for server..."
msgstr ""

#: templates/js/modals.js:539
msgid "Show Error Information"
msgstr ""

#: templates/js/modals.js:592
msgid "Accept"
msgstr ""

#: templates/js/modals.js:649
msgid "Loading Data"
msgstr ""

#: templates/js/modals.js:904
msgid "Invalid response from server"
msgstr ""

#: templates/js/modals.js:904
msgid "Form data missing from server response"
msgstr ""

#: templates/js/modals.js:917
msgid "Error posting form data"
msgstr ""

#: templates/js/modals.js:1014
msgid "JSON response missing form data"
msgstr ""

#: templates/js/modals.js:1029
msgid "Error 400: Bad Request"
msgstr ""

#: templates/js/modals.js:1030
msgid "Server returned error code 400"
msgstr ""

#: templates/js/modals.js:1053
msgid "Error requesting form data"
msgstr ""

#: templates/js/model_renderers.js:38
msgid "Company ID"
msgstr ""

#: templates/js/model_renderers.js:76
msgid "Location ID"
msgstr ""

#: templates/js/model_renderers.js:97
msgid "Build ID"
msgstr ""

#: templates/js/model_renderers.js:116
msgid "Part ID"
msgstr ""

#: templates/js/model_renderers.js:163
msgid "Category ID"
msgstr ""

#: templates/js/model_renderers.js:203
msgid "Supplier Part ID"
msgstr ""

#: templates/js/order.js:31
msgid "Create Sales Order"
msgstr ""

#: templates/js/order.js:200
msgid "No purchase orders found"
msgstr ""

#: templates/js/order.js:224 templates/js/order.js:319
msgid "Order is overdue"
msgstr ""

#: templates/js/order.js:296
msgid "No sales orders found"
msgstr ""

#: templates/js/order.js:333
msgid "Invalid Customer"
msgstr ""

#: templates/js/order.js:410
msgid "No sales order allocations found"
msgstr ""

#: templates/js/part.js:10
msgid "YES"
msgstr ""

#: templates/js/part.js:12
msgid "NO"
msgstr ""

#: templates/js/part.js:60 templates/js/part.js:145
msgid "Trackable part"
msgstr ""

#: templates/js/part.js:64 templates/js/part.js:149
msgid "Virtual part"
msgstr ""

#: templates/js/part.js:76
msgid "Starred part"
msgstr ""

#: templates/js/part.js:80
msgid "Salable part"
msgstr ""

#: templates/js/part.js:194
msgid "No variants found"
msgstr ""

#: templates/js/part.js:381 templates/js/part.js:620
msgid "No parts found"
msgstr ""

#: templates/js/part.js:559
msgid "No category"
msgstr ""

#: templates/js/part.js:577 templates/js/table_filters.js:332
msgid "Low stock"
msgstr ""

#: templates/js/part.js:761 templates/js/stock.js:1300
msgid "Path"
msgstr ""

#: templates/js/part.js:804
msgid "No test templates matching query"
msgstr ""

#: templates/js/part.js:855 templates/js/stock.js:384
msgid "Edit test result"
msgstr ""

#: templates/js/part.js:856 templates/js/stock.js:385
msgid "Delete test result"
msgstr ""

#: templates/js/part.js:862
msgid "This test is defined for a parent part"
msgstr ""

#: templates/js/part.js:887
#, python-brace-format
msgid "No ${human_name} information found"
msgstr ""

#: templates/js/part.js:940
#, python-brace-format
msgid "Edit ${human_name}"
msgstr ""

#: templates/js/part.js:941
#, python-brace-format
msgid "Delete ${human_name}"
msgstr ""

#: templates/js/part.js:1060
msgid "Single Price Difference"
msgstr ""

#: templates/js/report.js:47
msgid "items selected"
msgstr ""

#: templates/js/report.js:55
msgid "Select Report Template"
msgstr ""

#: templates/js/report.js:70
msgid "Select Test Report Template"
msgstr ""

#: templates/js/report.js:99
msgid "Stock item(s) must be selected before printing reports"
msgstr ""

#: templates/js/report.js:116 templates/js/report.js:169
#: templates/js/report.js:223 templates/js/report.js:277
#: templates/js/report.js:331
msgid "No Reports Found"
msgstr ""

#: templates/js/report.js:117
msgid "No report templates found which match selected stock item(s)"
msgstr ""

#: templates/js/report.js:152
msgid "Select Builds"
msgstr ""

#: templates/js/report.js:153
msgid "Build(s) must be selected before printing reports"
msgstr ""

#: templates/js/report.js:170
msgid "No report templates found which match selected build(s)"
msgstr ""

#: templates/js/report.js:206
msgid "Part(s) must be selected before printing reports"
msgstr ""

#: templates/js/report.js:224
msgid "No report templates found which match selected part(s)"
msgstr ""

#: templates/js/report.js:259
msgid "Select Purchase Orders"
msgstr ""

#: templates/js/report.js:260
msgid "Purchase Order(s) must be selected before printing report"
msgstr ""

#: templates/js/report.js:278 templates/js/report.js:332
msgid "No report templates found which match selected orders"
msgstr ""

#: templates/js/report.js:313
msgid "Select Sales Orders"
msgstr ""

#: templates/js/report.js:314
msgid "Sales Order(s) must be selected before printing report"
msgstr ""

#: templates/js/stock.js:39
msgid "Transfer Stock"
msgstr ""

#: templates/js/stock.js:40
msgid "Move"
msgstr ""

#: templates/js/stock.js:46
msgid "Count Stock"
msgstr ""

#: templates/js/stock.js:47
msgid "Count"
msgstr ""

#: templates/js/stock.js:51
msgid "Remove Stock"
msgstr ""

#: templates/js/stock.js:52
msgid "Take"
msgstr ""

#: templates/js/stock.js:56
msgid "Add Stock"
msgstr ""

#: templates/js/stock.js:57 users/models.py:189
msgid "Add"
msgstr ""

#: templates/js/stock.js:61 templates/stock_table.html:63
msgid "Delete Stock"
msgstr ""

#: templates/js/stock.js:150
msgid "Quantity cannot be adjusted for serialized stock"
msgstr ""

#: templates/js/stock.js:150
msgid "Specify stock quantity"
msgstr ""

#: templates/js/stock.js:186
msgid "You must select at least one available stock item"
msgstr ""

#: templates/js/stock.js:202
msgid "Select destination stock location"
msgstr ""

#: templates/js/stock.js:210
msgid "Stock transaction notes"
msgstr ""

#: templates/js/stock.js:347
msgid "PASS"
msgstr ""

#: templates/js/stock.js:349
msgid "FAIL"
msgstr ""

#: templates/js/stock.js:354
msgid "NO RESULT"
msgstr ""

#: templates/js/stock.js:380
msgid "Add test result"
msgstr ""

#: templates/js/stock.js:406
msgid "No test results found"
msgstr ""

#: templates/js/stock.js:454
msgid "Test Date"
msgstr ""

#: templates/js/stock.js:562
msgid "In production"
msgstr ""

#: templates/js/stock.js:566
msgid "Installed in Stock Item"
msgstr ""

#: templates/js/stock.js:574
msgid "Assigned to Sales Order"
msgstr ""

#: templates/js/stock.js:650
msgid "No stock items matching query"
msgstr ""

#: templates/js/stock.js:671
msgid "items"
msgstr ""

#: templates/js/stock.js:763
msgid "batches"
msgstr ""

#: templates/js/stock.js:790
msgid "locations"
msgstr ""

#: templates/js/stock.js:792
msgid "Undefined location"
msgstr ""

#: templates/js/stock.js:893
msgid "Stock item is in production"
msgstr ""

#: templates/js/stock.js:898
msgid "Stock item assigned to sales order"
msgstr ""

#: templates/js/stock.js:901
msgid "Stock item assigned to customer"
msgstr ""

#: templates/js/stock.js:905
msgid "Stock item has expired"
msgstr ""

#: templates/js/stock.js:907
msgid "Stock item will expire soon"
msgstr ""

#: templates/js/stock.js:911
msgid "Stock item has been allocated"
msgstr ""

#: templates/js/stock.js:915
msgid "Stock item has been installed in another item"
msgstr ""

#: templates/js/stock.js:922
msgid "Stock item has been rejected"
msgstr ""

#: templates/js/stock.js:926
msgid "Stock item is lost"
msgstr ""

#: templates/js/stock.js:929
msgid "Stock item is destroyed"
msgstr ""

#: templates/js/stock.js:933 templates/js/table_filters.js:147
msgid "Depleted"
msgstr ""

#: templates/js/stock.js:962
msgid "Stocktake"
msgstr ""

#: templates/js/stock.js:1016
msgid "Supplier part not specified"
msgstr ""

#: templates/js/stock.js:1163
msgid "Stock Status"
msgstr ""

#: templates/js/stock.js:1178
msgid "Set Stock Status"
msgstr ""

#: templates/js/stock.js:1192
msgid "Select Status Code"
msgstr ""

#: templates/js/stock.js:1193
msgid "Status code must be selected"
msgstr ""

#: templates/js/stock.js:1332
msgid "Invalid date"
msgstr ""

#: templates/js/stock.js:1379
msgid "Location no longer exists"
msgstr ""

#: templates/js/stock.js:1398
msgid "Purchase order no longer exists"
msgstr ""

#: templates/js/stock.js:1417
msgid "Customer no longer exists"
msgstr ""

#: templates/js/stock.js:1435
msgid "Stock item no longer exists"
msgstr ""

#: templates/js/stock.js:1458
msgid "Added"
msgstr ""

#: templates/js/stock.js:1466
msgid "Removed"
msgstr ""

#: templates/js/stock.js:1510
msgid "Edit tracking entry"
msgstr ""

#: templates/js/stock.js:1511
msgid "Delete tracking entry"
msgstr ""

#: templates/js/stock.js:1635
msgid "Create New Location"
msgstr ""

#: templates/js/stock.js:1676
msgid "No installed items"
msgstr ""

#: templates/js/stock.js:1699
msgid "Serial"
msgstr ""

#: templates/js/stock.js:1727
msgid "Uninstall Stock Item"
msgstr ""

#: templates/js/table_filters.js:43
msgid "Trackable Part"
msgstr ""

#: templates/js/table_filters.js:47
msgid "Assembled Part"
msgstr ""

#: templates/js/table_filters.js:51
msgid "Validated"
msgstr ""

#: templates/js/table_filters.js:59
msgid "Allow Variant Stock"
msgstr ""

#: templates/js/table_filters.js:80
msgid "Include locations"
msgstr ""

#: templates/js/table_filters.js:90 templates/js/table_filters.js:91
#: templates/js/table_filters.js:309
msgid "Include subcategories"
msgstr ""

#: templates/js/table_filters.js:101 templates/js/table_filters.js:190
msgid "Is Serialized"
msgstr ""

#: templates/js/table_filters.js:104 templates/js/table_filters.js:197
msgid "Serial number GTE"
msgstr ""

#: templates/js/table_filters.js:105 templates/js/table_filters.js:198
msgid "Serial number greater than or equal to"
msgstr ""

#: templates/js/table_filters.js:108 templates/js/table_filters.js:201
msgid "Serial number LTE"
msgstr ""

#: templates/js/table_filters.js:109 templates/js/table_filters.js:202
msgid "Serial number less than or equal to"
msgstr ""

#: templates/js/table_filters.js:112 templates/js/table_filters.js:113
#: templates/js/table_filters.js:193 templates/js/table_filters.js:194
msgid "Serial number"
msgstr ""

#: templates/js/table_filters.js:117 templates/js/table_filters.js:211
msgid "Batch code"
msgstr ""

#: templates/js/table_filters.js:127 templates/js/table_filters.js:299
msgid "Active parts"
msgstr ""

#: templates/js/table_filters.js:128
msgid "Show stock for active parts"
msgstr ""

#: templates/js/table_filters.js:133
msgid "Part is an assembly"
msgstr ""

#: templates/js/table_filters.js:137
msgid "Is allocated"
msgstr ""

#: templates/js/table_filters.js:138
msgid "Item has been allocated"
msgstr ""

#: templates/js/table_filters.js:143
msgid "Include stock in sublocations"
msgstr ""

#: templates/js/table_filters.js:148
msgid "Show stock items which are depleted"
msgstr ""

#: templates/js/table_filters.js:155
msgid "Show stock items which have expired"
msgstr ""

#: templates/js/table_filters.js:160
msgid "Show stock which is close to expiring"
msgstr ""

#: templates/js/table_filters.js:166
msgid "Show items which are in stock"
msgstr ""

#: templates/js/table_filters.js:170
msgid "In Production"
msgstr ""

#: templates/js/table_filters.js:171
msgid "Show items which are in production"
msgstr ""

#: templates/js/table_filters.js:175
msgid "Include Variants"
msgstr ""

#: templates/js/table_filters.js:176
msgid "Include stock items for variant parts"
msgstr ""

#: templates/js/table_filters.js:180
msgid "Installed"
msgstr ""

#: templates/js/table_filters.js:181
msgid "Show stock items which are installed in another item"
msgstr ""

#: templates/js/table_filters.js:186
msgid "Show items which have been assigned to a customer"
msgstr ""

#: templates/js/table_filters.js:206 templates/js/table_filters.js:207
msgid "Stock status"
msgstr ""

#: templates/js/table_filters.js:215
msgid "Has purchase price"
msgstr ""

#: templates/js/table_filters.js:216
msgid "Show stock items which have a purchase price set"
msgstr ""

#: templates/js/table_filters.js:245
msgid "Build status"
msgstr ""

#: templates/js/table_filters.js:264 templates/js/table_filters.js:281
msgid "Order status"
msgstr ""

#: templates/js/table_filters.js:269 templates/js/table_filters.js:286
msgid "Outstanding"
msgstr ""

#: templates/js/table_filters.js:310
msgid "Include parts in subcategories"
msgstr ""

#: templates/js/table_filters.js:314
msgid "Has IPN"
msgstr ""

#: templates/js/table_filters.js:315
msgid "Part has internal part number"
msgstr ""

#: templates/js/table_filters.js:320
msgid "Show active parts"
msgstr ""

#: templates/js/table_filters.js:328
msgid "Stock available"
msgstr ""

#: templates/js/table_filters.js:344
msgid "Starred"
msgstr ""

#: templates/js/table_filters.js:356
msgid "Purchasable"
msgstr ""

#: templates/js/tables.js:336
msgid "Loading data"
msgstr ""

#: templates/js/tables.js:339
msgid "rows per page"
msgstr ""

#: templates/js/tables.js:342
msgid "Showing"
msgstr ""

#: templates/js/tables.js:342
msgid "to"
msgstr ""

#: templates/js/tables.js:342
msgid "of"
msgstr ""

#: templates/js/tables.js:342
msgid "rows"
msgstr ""

#: templates/js/tables.js:345 templates/search_form.html:6
#: templates/search_form.html:8
msgid "Search"
msgstr ""

#: templates/js/tables.js:348
msgid "No matching results"
msgstr ""

#: templates/js/tables.js:351
msgid "Hide/Show pagination"
msgstr ""

#: templates/js/tables.js:354
msgid "Refresh"
msgstr ""

#: templates/js/tables.js:357
msgid "Toggle"
msgstr ""

#: templates/js/tables.js:360
msgid "Columns"
msgstr ""

#: templates/js/tables.js:363
msgid "All"
msgstr ""

#: templates/navbar.html:13
msgid "Toggle navigation"
msgstr ""

#: templates/navbar.html:33
msgid "Buy"
msgstr ""

#: templates/navbar.html:43
msgid "Sell"
msgstr ""

#: templates/navbar.html:55
msgid "Scan Barcode"
msgstr ""

#: templates/navbar.html:77 users/models.py:39
msgid "Admin"
msgstr ""

#: templates/navbar.html:79
msgid "Logout"
msgstr ""

#: templates/navbar.html:81 templates/registration/login.html:89
msgid "Login"
msgstr ""

#: templates/navbar.html:104
msgid "About InvenTree"
msgstr ""

#: templates/qr_code.html:11
msgid "QR data not provided"
msgstr ""

#: templates/registration/logged_out.html:50
msgid "You have been logged out"
msgstr ""

#: templates/registration/logged_out.html:51
#: templates/registration/password_reset_complete.html:51
#: templates/registration/password_reset_done.html:58
msgid "Return to login screen"
msgstr ""

#: templates/registration/login.html:64
msgid "Enter username"
msgstr ""

#: templates/registration/login.html:70
msgid "Password"
msgstr ""

#: templates/registration/login.html:83
msgid "Username / password combination is incorrect"
msgstr ""

#: templates/registration/login.html:95
#: templates/registration/password_reset_form.html:51
msgid "Forgotten your password?"
msgstr ""

#: templates/registration/login.html:95
msgid "Click here to reset"
msgstr ""

#: templates/registration/password_reset_complete.html:50
msgid "Password reset complete"
msgstr ""

#: templates/registration/password_reset_confirm.html:52
#: templates/registration/password_reset_confirm.html:56
msgid "Change password"
msgstr ""

#: templates/registration/password_reset_confirm.html:60
msgid "The password reset link was invalid, possibly because it has already been used. Please request a new password reset."
msgstr ""

#: templates/registration/password_reset_done.html:51
msgid "We've emailed you instructions for setting your password, if an account exists with the email you entered. You should receive them shortly."
msgstr ""

#: templates/registration/password_reset_done.html:54
msgid "If you don't receive an email, please make sure you've entered the address you registered with, and check your spam folder."
msgstr ""

#: templates/registration/password_reset_form.html:52
msgid "Enter your email address below."
msgstr ""

#: templates/registration/password_reset_form.html:53
msgid "An email will be sent with password reset instructions."
msgstr ""

#: templates/registration/password_reset_form.html:58
msgid "Send email"
msgstr ""

#: templates/stats.html:9
msgid "Server"
msgstr ""

#: templates/stats.html:13
msgid "Instance Name"
msgstr ""

#: templates/stats.html:18
msgid "Database"
msgstr ""

#: templates/stats.html:26
msgid "Server is running in debug mode"
msgstr ""

#: templates/stats.html:33
msgid "Docker Mode"
msgstr ""

#: templates/stats.html:34
msgid "Server is deployed using docker"
msgstr ""

#: templates/stats.html:40
msgid "Server status"
msgstr ""

#: templates/stats.html:43
msgid "Healthy"
msgstr ""

#: templates/stats.html:45
msgid "Issues detected"
msgstr ""

#: templates/stats.html:52
msgid "Background Worker"
msgstr ""

#: templates/stats.html:55
msgid "Background worker not running"
msgstr ""

#: templates/stats.html:63
msgid "Email Settings"
msgstr ""

#: templates/stats.html:66
msgid "Email settings not configured"
msgstr ""

#: templates/stock_table.html:14
msgid "Export Stock Information"
msgstr ""

#: templates/stock_table.html:27
msgid "Barcode Actions"
msgstr ""

#: templates/stock_table.html:43
msgid "Print test reports"
msgstr ""

#: templates/stock_table.html:55
msgid "Add to selected stock items"
msgstr ""

#: templates/stock_table.html:56
msgid "Remove from selected stock items"
msgstr ""

#: templates/stock_table.html:57
msgid "Stocktake selected stock items"
msgstr ""

#: templates/stock_table.html:58
msgid "Move selected stock items"
msgstr ""

#: templates/stock_table.html:58
msgid "Move stock"
msgstr ""

#: templates/stock_table.html:59
msgid "Order selected items"
msgstr ""

#: templates/stock_table.html:60
msgid "Change status"
msgstr ""

#: templates/stock_table.html:60
msgid "Change stock status"
msgstr ""

#: templates/stock_table.html:63
msgid "Delete selected items"
msgstr ""

#: templates/yesnolabel.html:4
msgid "Yes"
msgstr ""

#: templates/yesnolabel.html:6
msgid "No"
msgstr ""

#: users/admin.py:64
msgid "Users"
msgstr ""

#: users/admin.py:65
msgid "Select which users are assigned to this group"
msgstr ""

#: users/admin.py:187
msgid "The following users are members of multiple groups:"
msgstr ""

#: users/admin.py:210
msgid "Personal info"
msgstr ""

#: users/admin.py:211
msgid "Permissions"
msgstr ""

#: users/admin.py:214
msgid "Important dates"
msgstr ""

#: users/models.py:176
msgid "Permission set"
msgstr ""

#: users/models.py:184
msgid "Group"
msgstr ""

#: users/models.py:187
msgid "View"
msgstr ""

#: users/models.py:187
msgid "Permission to view items"
msgstr ""

#: users/models.py:189
msgid "Permission to add items"
msgstr ""

#: users/models.py:191
msgid "Change"
msgstr ""

#: users/models.py:191
msgid "Permissions to edit items"
msgstr ""

#: users/models.py:193
msgid "Permission to delete items"
msgstr ""
<|MERGE_RESOLUTION|>--- conflicted
+++ resolved
@@ -3,11 +3,7 @@
 "Project-Id-Version: inventree\n"
 "Report-Msgid-Bugs-To: \n"
 "POT-Creation-Date: 2021-07-12 13:57+0000\n"
-<<<<<<< HEAD
-"PO-Revision-Date: 2021-07-10 04:49\n"
-=======
 "PO-Revision-Date: 2021-07-12 14:31\n"
->>>>>>> 30b99f09
 "Last-Translator: \n"
 "Language-Team: Japanese\n"
 "Language: ja_JP\n"
@@ -2328,15 +2324,8 @@
 
 #: company/templates/company/detail_manufacturer_part.html:72
 #: part/templates/part/supplier.html:164
-<<<<<<< HEAD
-#, fuzzy
-#| msgid "Manufacturer Part"
 msgid "Add Manufacturer Part"
-msgstr "メーカー・パーツ"
-=======
-msgid "Add Manufacturer Part"
-msgstr ""
->>>>>>> 30b99f09
+msgstr ""
 
 #: company/templates/company/detail_stock.html:10
 msgid "Supplier Stock"
@@ -4653,15 +4642,8 @@
 msgstr ""
 
 #: part/templates/part/part_base.html:66
-<<<<<<< HEAD
-#, fuzzy
-#| msgid "Manufacturer Part Stock"
 msgid "Transfer part stock"
-msgstr "メーカー・パーツの在庫"
-=======
-msgid "Transfer part stock"
-msgstr ""
->>>>>>> 30b99f09
+msgstr ""
 
 #: part/templates/part/part_base.html:83
 msgid "Part actions"
