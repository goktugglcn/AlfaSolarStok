msgid ""
msgstr ""
"Project-Id-Version: inventree\n"
"Report-Msgid-Bugs-To: \n"
"POT-Creation-Date: 2021-08-16 01:15+0000\n"
<<<<<<< HEAD
"PO-Revision-Date: 2021-08-10 14:33\n"
=======
"PO-Revision-Date: 2021-08-16 01:44\n"
>>>>>>> 5eb98c61
"Last-Translator: \n"
"Language-Team: Polish\n"
"Language: pl_PL\n"
"MIME-Version: 1.0\n"
"Content-Type: text/plain; charset=UTF-8\n"
"Content-Transfer-Encoding: 8bit\n"
"Plural-Forms: nplurals=4; plural=(n==1 ? 0 : (n%10>=2 && n%10<=4) && (n%100<12 || n%100>14) ? 1 : n!=1 && (n%10>=0 && n%10<=1) || (n%10>=5 && n%10<=9) || (n%100>=12 && n%100<=14) ? 2 : 3);\n"
"X-Crowdin-Project: inventree\n"
"X-Crowdin-Project-ID: 452300\n"
"X-Crowdin-Language: pl\n"
"X-Crowdin-File: /[inventree.InvenTree] l10/InvenTree/locale/en/LC_MESSAGES/django.po\n"
"X-Crowdin-File-ID: 138\n"

#: InvenTree/api.py:64
msgid "API endpoint not found"
msgstr "Nie znaleziono punktu końcowego API"

#: InvenTree/api.py:110
msgid "No action specified"
msgstr "Nie określono działania"

#: InvenTree/api.py:124
msgid "No matching action found"
msgstr "Nie znaleziono pasującej akcji"

#: InvenTree/fields.py:100
msgid "Enter date"
msgstr "Wprowadź dane"

#: InvenTree/forms.py:111 build/forms.py:102 build/forms.py:123
#: build/forms.py:145 build/forms.py:169 build/forms.py:185 build/forms.py:227
#: order/forms.py:30 order/forms.py:41 order/forms.py:52 order/forms.py:63
#: order/forms.py:74 part/forms.py:108 templates/js/translated/forms.js:529
msgid "Confirm"
msgstr "Potwierdź"

#: InvenTree/forms.py:127
msgid "Confirm delete"
msgstr "Potwierdź usunięcie"

#: InvenTree/forms.py:128
msgid "Confirm item deletion"
msgstr "Potwierdź usuwanie elementu"

#: InvenTree/forms.py:160 templates/registration/login.html:76
msgid "Enter password"
msgstr "Wprowadź hasło"

#: InvenTree/forms.py:161
msgid "Enter new password"
msgstr "Wprowadź nowe hasło"

#: InvenTree/forms.py:168
msgid "Confirm password"
msgstr "Potwierdź hasło"

#: InvenTree/forms.py:169
msgid "Confirm new password"
msgstr "Potwierdź nowe hasło"

#: InvenTree/forms.py:201
msgid "Select Category"
msgstr "Wybierz kategorię"

#: InvenTree/helpers.py:401
#, python-brace-format
msgid "Duplicate serial: {n}"
msgstr "Powtórzony numer seryjny: {n}"

#: InvenTree/helpers.py:408 order/models.py:315 order/models.py:425
#: stock/views.py:1363
msgid "Invalid quantity provided"
msgstr "Podano nieprawidłową ilość"

#: InvenTree/helpers.py:411
msgid "Empty serial number string"
msgstr "Pusty ciąg numeru seryjnego"

#: InvenTree/helpers.py:433 InvenTree/helpers.py:436 InvenTree/helpers.py:439
#: InvenTree/helpers.py:464
#, python-brace-format
msgid "Invalid group: {g}"
msgstr "Nieprawidłowa grupa: {g}"

#: InvenTree/helpers.py:469
#, python-brace-format
msgid "Duplicate serial: {g}"
msgstr "Powtórzony numer seryjny: {g}"

#: InvenTree/helpers.py:477
msgid "No serial numbers found"
msgstr "Nie znaleziono numerów seryjnych"

#: InvenTree/helpers.py:481
#, python-brace-format
msgid "Number of unique serial number ({s}) must match quantity ({q})"
msgstr "Ilość numerów seryjnych ({s}) musi odpowiadać ilości ({q})"

#: InvenTree/models.py:66 stock/models.py:1815
msgid "Attachment"
msgstr "Załącznik"

#: InvenTree/models.py:67
msgid "Select file to attach"
msgstr "Wybierz plik do załączenia"

#: InvenTree/models.py:69 templates/js/translated/attachment.js:75
msgid "Comment"
msgstr "Komentarz"

#: InvenTree/models.py:69
msgid "File comment"
msgstr "Komentarz pliku"

#: InvenTree/models.py:75 InvenTree/models.py:76 common/models.py:950
#: common/models.py:951 part/models.py:2035
#: report/templates/report/inventree_test_report_base.html:91
#: templates/js/translated/stock.js:1552
msgid "User"
msgstr "Użytkownik"

#: InvenTree/models.py:79
msgid "upload date"
msgstr "data przesłania"

#: InvenTree/models.py:99
msgid "Filename must not be empty"
msgstr ""

#: InvenTree/models.py:122
msgid "Invalid attachment directory"
msgstr ""

#: InvenTree/models.py:132
#, python-brace-format
msgid "Filename contains illegal character '{c}'"
msgstr ""

#: InvenTree/models.py:135
msgid "Filename missing extension"
msgstr ""

#: InvenTree/models.py:142
msgid "Attachment with this filename already exists"
msgstr ""

#: InvenTree/models.py:149
msgid "Error renaming file"
msgstr ""

#: InvenTree/models.py:184
msgid "Invalid choice"
msgstr "Błędny wybór"

#: InvenTree/models.py:200 InvenTree/models.py:201 company/models.py:414
#: label/models.py:112 part/models.py:656 part/models.py:2196
#: part/templates/part/part_base.html:234 report/models.py:181
#: templates/InvenTree/search.html:137 templates/InvenTree/search.html:289
#: templates/js/translated/company.js:592 templates/js/translated/part.js:438
#: templates/js/translated/part.js:571 templates/js/translated/part.js:1063
#: templates/js/translated/stock.js:1345
msgid "Name"
msgstr "Nazwa"

#: InvenTree/models.py:207 build/models.py:187
#: build/templates/build/detail.html:24 company/models.py:353
#: company/models.py:569 company/templates/company/manufacturer_part.html:76
#: company/templates/company/supplier_part.html:75 label/models.py:119
#: order/models.py:158 order/templates/order/purchase_order_detail.html:313
#: part/models.py:679 part/templates/part/part_base.html:239
#: part/templates/part/set_category.html:14 report/models.py:194
#: report/models.py:551 report/models.py:590
#: report/templates/report/inventree_build_order_base.html:118
#: templates/InvenTree/search.html:144 templates/InvenTree/search.html:224
#: templates/InvenTree/search.html:296
#: templates/InvenTree/settings/header.html:9
#: templates/js/translated/bom.js:210 templates/js/translated/build.js:868
#: templates/js/translated/build.js:1162 templates/js/translated/company.js:308
#: templates/js/translated/company.js:506
#: templates/js/translated/company.js:788 templates/js/translated/order.js:267
#: templates/js/translated/order.js:369 templates/js/translated/part.js:497
#: templates/js/translated/part.js:681 templates/js/translated/part.js:858
#: templates/js/translated/part.js:1075 templates/js/translated/part.js:1143
#: templates/js/translated/stock.js:929 templates/js/translated/stock.js:1357
#: templates/js/translated/stock.js:1402
msgid "Description"
msgstr "Opis"

#: InvenTree/models.py:208
msgid "Description (optional)"
msgstr "Opis (opcjonalny)"

#: InvenTree/models.py:216
msgid "parent"
msgstr "nadrzędny"

#: InvenTree/serializers.py:52 part/models.py:2438
msgid "Must be a valid number"
msgstr "Numer musi być prawidłowy"

#: InvenTree/serializers.py:235
<<<<<<< HEAD
#, fuzzy
#| msgid "Filename Pattern"
msgid "Filename"
msgstr "Wzór nazwy pliku"
=======
msgid "Filename"
msgstr ""
>>>>>>> 5eb98c61

#: InvenTree/settings.py:519
msgid "German"
msgstr "Niemiecki"

#: InvenTree/settings.py:520
msgid "Greek"
msgstr "Grecki"

#: InvenTree/settings.py:521
msgid "English"
msgstr "Angielski"

#: InvenTree/settings.py:522
msgid "Spanish"
msgstr "Hiszpański"

#: InvenTree/settings.py:523
msgid "French"
msgstr "Francuski"

#: InvenTree/settings.py:524
msgid "Hebrew"
msgstr "Hebrajski"

#: InvenTree/settings.py:525
msgid "Italian"
msgstr "Włoski"

#: InvenTree/settings.py:526
msgid "Japanese"
msgstr "Japoński"

#: InvenTree/settings.py:527
msgid "Korean"
msgstr "Koreański"

#: InvenTree/settings.py:528
msgid "Dutch"
msgstr "Holenderski"

#: InvenTree/settings.py:529
msgid "Norwegian"
msgstr "Norweski"

#: InvenTree/settings.py:530
msgid "Polish"
msgstr "Polski"

#: InvenTree/settings.py:531
msgid "Russian"
msgstr "Rosyjski"

#: InvenTree/settings.py:532
msgid "Swedish"
msgstr "Szwedzki"

#: InvenTree/settings.py:533
msgid "Thai"
msgstr "Tajski"

#: InvenTree/settings.py:534
msgid "Turkish"
msgstr "Turecki"

#: InvenTree/settings.py:535
msgid "Vietnamese"
msgstr "Wietnamski"

#: InvenTree/settings.py:536
msgid "Chinese"
msgstr "Chiński"

#: InvenTree/status.py:94
msgid "Background worker check failed"
msgstr ""

#: InvenTree/status.py:98
msgid "Email backend not configured"
msgstr "Nie skonfigurowano backendu e-mail"

#: InvenTree/status.py:101
msgid "InvenTree system health checks failed"
msgstr ""

#: InvenTree/status_codes.py:104 InvenTree/status_codes.py:145
#: InvenTree/status_codes.py:314
msgid "Pending"
msgstr "W toku"

#: InvenTree/status_codes.py:105
msgid "Placed"
msgstr "Umieszczony"

#: InvenTree/status_codes.py:106 InvenTree/status_codes.py:317
msgid "Complete"
msgstr "Zakończono"

#: InvenTree/status_codes.py:107 InvenTree/status_codes.py:147
#: InvenTree/status_codes.py:316
msgid "Cancelled"
msgstr "Anulowano"

#: InvenTree/status_codes.py:108 InvenTree/status_codes.py:148
#: InvenTree/status_codes.py:190
msgid "Lost"
msgstr "Zagubiono"

#: InvenTree/status_codes.py:109 InvenTree/status_codes.py:149
#: InvenTree/status_codes.py:192
msgid "Returned"
msgstr "Zwrócone"

#: InvenTree/status_codes.py:146
#: order/templates/order/sales_order_base.html:126
msgid "Shipped"
msgstr "Wysłane"

#: InvenTree/status_codes.py:186
msgid "OK"
msgstr "OK"

#: InvenTree/status_codes.py:187
msgid "Attention needed"
msgstr "Wymaga uwagi"

#: InvenTree/status_codes.py:188
msgid "Damaged"
msgstr "Uszkodzone"

#: InvenTree/status_codes.py:189
msgid "Destroyed"
msgstr "Zniszczone"

#: InvenTree/status_codes.py:191
msgid "Rejected"
msgstr "Odrzucone"

#: InvenTree/status_codes.py:272
msgid "Legacy stock tracking entry"
msgstr ""

#: InvenTree/status_codes.py:274
msgid "Stock item created"
msgstr "Utworzono element magazynowy"

#: InvenTree/status_codes.py:276
msgid "Edited stock item"
msgstr ""

#: InvenTree/status_codes.py:277
msgid "Assigned serial number"
msgstr "Przypisano numer seryjny"

#: InvenTree/status_codes.py:279
msgid "Stock counted"
msgstr "Zapas policzony"

#: InvenTree/status_codes.py:280
msgid "Stock manually added"
msgstr "Zapas dodany ręcznie"

#: InvenTree/status_codes.py:281
msgid "Stock manually removed"
msgstr "Zapas usunięty ręcznie"

#: InvenTree/status_codes.py:283
msgid "Location changed"
msgstr "Lokalizacja zmieniona"

#: InvenTree/status_codes.py:285
msgid "Installed into assembly"
msgstr ""

#: InvenTree/status_codes.py:286
msgid "Removed from assembly"
msgstr ""

#: InvenTree/status_codes.py:288
msgid "Installed component item"
msgstr ""

#: InvenTree/status_codes.py:289
msgid "Removed component item"
msgstr ""

#: InvenTree/status_codes.py:291
msgid "Split from parent item"
msgstr ""

#: InvenTree/status_codes.py:292
msgid "Split child item"
msgstr "Podziel element podrzędny"

#: InvenTree/status_codes.py:294 templates/js/translated/table_filters.js:173
msgid "Sent to customer"
msgstr "Wyślij do klienta"

#: InvenTree/status_codes.py:295
msgid "Returned from customer"
msgstr "Zwrócony od klienta"

#: InvenTree/status_codes.py:297
msgid "Build order output created"
msgstr ""

#: InvenTree/status_codes.py:298
msgid "Build order output completed"
msgstr ""

#: InvenTree/status_codes.py:300
msgid "Received against purchase order"
msgstr ""

#: InvenTree/status_codes.py:315
msgid "Production"
msgstr "Produkcja"

#: InvenTree/validators.py:22
msgid "Not a valid currency code"
msgstr "Nieprawidłowy kod waluty"

#: InvenTree/validators.py:50
msgid "Invalid character in part name"
msgstr "Błędny znak w nazwie elementu"

#: InvenTree/validators.py:63
#, python-brace-format
msgid "IPN must match regex pattern {pat}"
msgstr "IPN musi być zgodny z wyrażeniem regularnym {pat}"

#: InvenTree/validators.py:77 InvenTree/validators.py:91
#: InvenTree/validators.py:105
#, python-brace-format
msgid "Reference must match pattern {pattern}"
msgstr ""

#: InvenTree/validators.py:113
#, python-brace-format
msgid "Illegal character in name ({x})"
msgstr "Niedozwolony znak w nazwie ({x})"

#: InvenTree/validators.py:132 InvenTree/validators.py:148
msgid "Overage value must not be negative"
msgstr ""

#: InvenTree/validators.py:150
msgid "Overage must not exceed 100%"
msgstr ""

#: InvenTree/validators.py:157
msgid "Overage must be an integer value or a percentage"
msgstr ""

#: InvenTree/views.py:610
msgid "Delete Item"
msgstr "Usuń element"

#: InvenTree/views.py:659
msgid "Check box to confirm item deletion"
msgstr "Zaznacz pole aby potwierdzić usunięcie elementu"

#: InvenTree/views.py:674 templates/InvenTree/settings/user.html:14
msgid "Edit User Information"
msgstr "Edytuj informacje użytkownika"

#: InvenTree/views.py:685 templates/InvenTree/settings/user.html:18
msgid "Set Password"
msgstr "Ustaw hasło"

#: InvenTree/views.py:704
msgid "Password fields must match"
msgstr "Hasła muszą być zgodne"

#: InvenTree/views.py:910 templates/navbar.html:95
msgid "System Information"
msgstr "Informacja systemowa"

#: barcodes/api.py:53 barcodes/api.py:150
msgid "Must provide barcode_data parameter"
msgstr ""

#: barcodes/api.py:126
msgid "No match found for barcode data"
msgstr ""

#: barcodes/api.py:128
msgid "Match found for barcode data"
msgstr ""

#: barcodes/api.py:153
msgid "Must provide stockitem parameter"
msgstr ""

#: barcodes/api.py:160
msgid "No matching stock item found"
msgstr "Nie znaleziono pasujących stanów magazynowych"

#: barcodes/api.py:190
msgid "Barcode already matches StockItem object"
msgstr "Kod kreskowy już pasuje do obiektu StockItem"

#: barcodes/api.py:194
msgid "Barcode already matches StockLocation object"
msgstr "Kod kreskowy już pasuje do obiektu StockItem"

#: barcodes/api.py:198
msgid "Barcode already matches Part object"
msgstr "Kod kreskowy już pasuje do obiektu StockItem"

#: barcodes/api.py:204 barcodes/api.py:216
msgid "Barcode hash already matches StockItem object"
msgstr ""

#: barcodes/api.py:222
msgid "Barcode associated with StockItem"
msgstr ""

#: build/forms.py:37
msgid "Build Order reference"
msgstr "Numer Zlecenia Budowy"

#: build/forms.py:38
msgid "Order target date"
msgstr ""

#: build/forms.py:42 build/templates/build/build_base.html:146
#: build/templates/build/detail.html:124
#: order/templates/order/order_base.html:124
#: order/templates/order/sales_order_base.html:119
#: report/templates/report/inventree_build_order_base.html:126
#: templates/js/translated/build.js:945 templates/js/translated/order.js:284
#: templates/js/translated/order.js:387
msgid "Target Date"
msgstr "Data docelowa"

#: build/forms.py:43 build/models.py:277
msgid "Target date for build completion. Build will be overdue after this date."
msgstr ""

#: build/forms.py:48 build/forms.py:90 build/forms.py:266 build/models.py:1402
#: build/templates/build/allocation_card.html:23
#: build/templates/build/auto_allocate.html:17
#: build/templates/build/build_base.html:133
#: build/templates/build/detail.html:34 common/models.py:982
#: company/forms.py:42 company/templates/company/supplier_part.html:226
#: order/forms.py:120 order/forms.py:142 order/forms.py:159 order/models.py:706
#: order/models.py:952 order/templates/order/order_wizard/match_parts.html:30
#: order/templates/order/order_wizard/select_parts.html:34
#: order/templates/order/purchase_order_detail.html:349
#: order/templates/order/sales_order_detail.html:201
#: order/templates/order/sales_order_detail.html:208
#: order/templates/order/sales_order_detail.html:293
#: order/templates/order/sales_order_detail.html:365 part/forms.py:249
#: part/forms.py:265 part/forms.py:281 part/models.py:2340
#: part/templates/part/bom_upload/match_parts.html:31
#: part/templates/part/detail.html:973 part/templates/part/detail.html:1059
#: part/templates/part/part_pricing.html:16
#: report/templates/report/inventree_build_order_base.html:114
#: report/templates/report/inventree_po_report.html:91
#: report/templates/report/inventree_so_report.html:91
#: report/templates/report/inventree_test_report_base.html:77
#: stock/forms.py:140 stock/templates/stock/item_base.html:269
#: stock/templates/stock/stock_adjust.html:18
#: templates/js/translated/barcode.js:364 templates/js/translated/bom.js:225
#: templates/js/translated/build.js:271 templates/js/translated/build.js:606
#: templates/js/translated/build.js:1172
#: templates/js/translated/model_renderers.js:56
#: templates/js/translated/order.js:482 templates/js/translated/part.js:1249
#: templates/js/translated/part.js:1372 templates/js/translated/part.js:1428
#: templates/js/translated/stock.js:1537 templates/js/translated/stock.js:1735
msgid "Quantity"
msgstr "Ilość"

#: build/forms.py:49
msgid "Number of items to build"
msgstr ""

#: build/forms.py:91
msgid "Enter quantity for build output"
msgstr ""

#: build/forms.py:95 order/forms.py:114 stock/forms.py:83
msgid "Serial Numbers"
msgstr "Numer seryjny"

#: build/forms.py:97
msgid "Enter serial numbers for build outputs"
msgstr ""

#: build/forms.py:103
msgid "Confirm creation of build output"
msgstr ""

#: build/forms.py:124
msgid "Confirm deletion of build output"
msgstr ""

#: build/forms.py:145
msgid "Confirm unallocation of stock"
msgstr "Potwierdź brak alokacji zapasów"

#: build/forms.py:169
msgid "Confirm stock allocation"
msgstr "Potwierdź przydział zapasów"

#: build/forms.py:186
msgid "Mark build as complete"
msgstr "Oznacz budowę jako ukończoną"

#: build/forms.py:210 build/templates/build/auto_allocate.html:18
#: stock/forms.py:280 stock/templates/stock/item_base.html:299
#: stock/templates/stock/stock_adjust.html:17
#: templates/InvenTree/search.html:260 templates/js/translated/barcode.js:363
#: templates/js/translated/barcode.js:531 templates/js/translated/build.js:256
#: templates/js/translated/build.js:620 templates/js/translated/order.js:467
#: templates/js/translated/part.js:146 templates/js/translated/stock.js:134
#: templates/js/translated/stock.js:260 templates/js/translated/stock.js:1015
#: templates/js/translated/stock.js:1429
msgid "Location"
msgstr "Lokalizacja"

#: build/forms.py:211
msgid "Location of completed parts"
msgstr "Lokalizacja ukończonych części"

#: build/forms.py:215 build/templates/build/build_base.html:138
#: build/templates/build/detail.html:62 order/models.py:549
#: order/templates/order/receive_parts.html:24
#: stock/templates/stock/item_base.html:422 templates/InvenTree/search.html:252
#: templates/js/translated/barcode.js:119 templates/js/translated/build.js:902
#: templates/js/translated/order.js:271 templates/js/translated/order.js:374
#: templates/js/translated/stock.js:1002 templates/js/translated/stock.js:1506
#: templates/js/translated/stock.js:1751
msgid "Status"
msgstr "Status"

#: build/forms.py:216
msgid "Build output stock status"
msgstr ""

#: build/forms.py:223
msgid "Confirm incomplete"
msgstr "Potwierdź nieukończone"

#: build/forms.py:224
msgid "Confirm completion with incomplete stock allocation"
msgstr ""

#: build/forms.py:227
msgid "Confirm build completion"
msgstr ""

#: build/forms.py:252
msgid "Confirm cancel"
msgstr "Na pewno anulować?"

#: build/forms.py:252 build/views.py:65
msgid "Confirm build cancellation"
msgstr ""

#: build/forms.py:266
msgid "Select quantity of stock to allocate"
msgstr "Wybierz ilość zapasów do rezerwacji"

#: build/models.py:113
msgid "Invalid choice for parent build"
msgstr ""

#: build/models.py:117 build/templates/build/build_base.html:9
#: build/templates/build/build_base.html:73
#: report/templates/report/inventree_build_order_base.html:106
#: templates/js/translated/build.js:233
msgid "Build Order"
msgstr "Zlecenie Budowy"

#: build/models.py:118 build/templates/build/index.html:8
#: build/templates/build/index.html:15
#: order/templates/order/sales_order_detail.html:34
#: order/templates/order/so_navbar.html:19
#: order/templates/order/so_navbar.html:22 part/templates/part/navbar.html:42
#: part/templates/part/navbar.html:45 templates/InvenTree/index.html:229
#: templates/InvenTree/search.html:185
#: templates/InvenTree/settings/navbar.html:101
#: templates/InvenTree/settings/navbar.html:103 users/models.py:44
msgid "Build Orders"
msgstr "Zlecenia budowy"

#: build/models.py:178
msgid "Build Order Reference"
msgstr "Odwołanie do zamówienia wykonania"

#: build/models.py:179 order/models.py:246 order/models.py:533
#: order/models.py:713 order/templates/order/purchase_order_detail.html:344
#: order/templates/order/sales_order_detail.html:360 part/models.py:2349
#: part/templates/part/bom_upload/match_parts.html:30
#: report/templates/report/inventree_po_report.html:92
#: report/templates/report/inventree_so_report.html:92
#: templates/js/translated/bom.js:217 templates/js/translated/build.js:695
#: templates/js/translated/build.js:1166
msgid "Reference"
msgstr "Referencja"

#: build/models.py:190
msgid "Brief description of the build"
msgstr "Krótki opis budowy"

#: build/models.py:199 build/templates/build/build_base.html:163
#: build/templates/build/detail.html:80
msgid "Parent Build"
msgstr "Budowa nadrzędna"

#: build/models.py:200
msgid "BuildOrder to which this build is allocated"
msgstr "Zamówienie budowy, do którego budowa jest przypisana"

#: build/models.py:205 build/templates/build/auto_allocate.html:16
#: build/templates/build/build_base.html:128
#: build/templates/build/detail.html:29 company/models.py:704
#: order/models.py:766 order/models.py:825
#: order/templates/order/order_wizard/select_parts.html:32
#: order/templates/order/purchase_order_detail.html:298
#: order/templates/order/receive_parts.html:19
#: order/templates/order/sales_order_detail.html:345 part/models.py:295
#: part/models.py:1980 part/models.py:1996 part/models.py:2015
#: part/models.py:2033 part/models.py:2112 part/models.py:2234
#: part/models.py:2324 part/templates/part/detail.html:199
#: part/templates/part/part_app_base.html:8
#: part/templates/part/part_pricing.html:12
#: part/templates/part/set_category.html:13
#: report/templates/report/inventree_build_order_base.html:110
#: report/templates/report/inventree_po_report.html:90
#: report/templates/report/inventree_so_report.html:90
#: templates/InvenTree/search.html:112 templates/InvenTree/search.html:210
#: templates/js/translated/barcode.js:362 templates/js/translated/bom.js:183
#: templates/js/translated/build.js:586 templates/js/translated/build.js:873
#: templates/js/translated/build.js:1139 templates/js/translated/company.js:447
#: templates/js/translated/company.js:697 templates/js/translated/part.js:662
#: templates/js/translated/part.js:825 templates/js/translated/stock.js:132
#: templates/js/translated/stock.js:898 templates/js/translated/stock.js:1723
msgid "Part"
msgstr "Część"

#: build/models.py:213
msgid "Select part to build"
msgstr "Wybierz część do budowy"

#: build/models.py:218
msgid "Sales Order Reference"
msgstr "Odwołanie do zamówienia sprzedaży"

#: build/models.py:222
msgid "SalesOrder to which this build is allocated"
msgstr "Zamówienie sprzedaży, do którego budowa jest przypisana"

#: build/models.py:227
msgid "Source Location"
msgstr "Lokalizacja źródła"

#: build/models.py:231
msgid "Select location to take stock from for this build (leave blank to take from any stock location)"
msgstr "Wybierz lokalizację, z której pobrać element do budowy (pozostaw puste, aby wziąć z dowolnej lokalizacji)"

#: build/models.py:236
msgid "Destination Location"
msgstr "Lokalizacja docelowa"

#: build/models.py:240
msgid "Select location where the completed items will be stored"
msgstr "Wybierz lokalizację, w której będą przechowywane ukończone elementy"

#: build/models.py:244
msgid "Build Quantity"
msgstr "Ilość do stworzenia"

#: build/models.py:247
msgid "Number of stock items to build"
msgstr "Ilość przedmiotów do zbudowania"

#: build/models.py:251
msgid "Completed items"
msgstr "Ukończone elementy"

#: build/models.py:253
msgid "Number of stock items which have been completed"
msgstr "Ilość produktów magazynowych które zostały ukończone"

#: build/models.py:257 part/templates/part/part_base.html:191
msgid "Build Status"
msgstr "Status budowania"

#: build/models.py:261
msgid "Build status code"
msgstr "Kod statusu budowania"

#: build/models.py:265 stock/models.py:507
msgid "Batch Code"
msgstr "Kod partii"

#: build/models.py:269
msgid "Batch code for this build output"
msgstr "Kod partii dla wyjścia budowy"

#: build/models.py:272 order/models.py:162 part/models.py:851
#: part/templates/part/part_base.html:265 templates/js/translated/order.js:382
msgid "Creation Date"
msgstr "Data utworzenia"

#: build/models.py:276 order/models.py:555
msgid "Target completion date"
msgstr "Docelowy termin zakończenia"

#: build/models.py:280 order/models.py:288 templates/js/translated/build.js:950
msgid "Completion Date"
msgstr "Data zakończenia"

#: build/models.py:286
msgid "completed by"
msgstr "zrealizowane przez"

#: build/models.py:294 templates/js/translated/build.js:915
msgid "Issued by"
msgstr "Wydany przez"

#: build/models.py:295
msgid "User who issued this build order"
msgstr "Użytkownik, który wydał to zamówienie"

#: build/models.py:303 build/templates/build/build_base.html:184
#: build/templates/build/detail.html:108 order/models.py:176
#: order/templates/order/order_base.html:138
#: order/templates/order/sales_order_base.html:140 part/models.py:855
#: report/templates/report/inventree_build_order_base.html:159
#: templates/js/translated/build.js:930
msgid "Responsible"
msgstr "Odpowiedzialny"

#: build/models.py:304
msgid "User responsible for this build order"
msgstr "Użytkownik odpowiedzialny za to zamówienie budowy"

#: build/models.py:309 build/templates/build/detail.html:94
#: company/templates/company/manufacturer_part.html:83
#: company/templates/company/supplier_part.html:82
#: part/templates/part/part_base.html:259 stock/models.py:501
#: stock/templates/stock/item_base.html:359
msgid "External Link"
msgstr "Link Zewnętrzny"

#: build/models.py:310 part/models.py:713 stock/models.py:503
msgid "Link to external URL"
msgstr "Link do zewnętrznego adresu URL"

#: build/models.py:314 build/templates/build/navbar.html:52
#: company/models.py:141 company/models.py:576
#: company/templates/company/navbar.html:63
#: company/templates/company/navbar.html:66 order/models.py:180
#: order/models.py:715 order/templates/order/po_navbar.html:38
#: order/templates/order/po_navbar.html:41
#: order/templates/order/purchase_order_detail.html:420
#: order/templates/order/sales_order_detail.html:440
#: order/templates/order/so_navbar.html:33
#: order/templates/order/so_navbar.html:36 part/models.py:840
#: part/templates/part/detail.html:105 part/templates/part/navbar.html:108
#: part/templates/part/navbar.html:111
#: report/templates/report/inventree_build_order_base.html:173
#: stock/forms.py:138 stock/forms.py:250 stock/forms.py:282 stock/models.py:573
#: stock/models.py:1715 stock/models.py:1821
#: stock/templates/stock/navbar.html:57 templates/js/translated/barcode.js:37
#: templates/js/translated/bom.js:369 templates/js/translated/company.js:793
#: templates/js/translated/stock.js:269 templates/js/translated/stock.js:511
#: templates/js/translated/stock.js:1093
msgid "Notes"
msgstr "Uwagi"

#: build/models.py:315
msgid "Extra build notes"
msgstr "Dodatkowe notatki do budowy"

#: build/models.py:792
msgid "No build output specified"
msgstr "Nie określono danych wyjściowych budowy"

#: build/models.py:795
msgid "Build output is already completed"
msgstr "Budowanie wyjścia jest już ukończone"

#: build/models.py:798
msgid "Build output does not match Build Order"
msgstr ""

#: build/models.py:1208
msgid "BuildItem must be unique for build, stock_item and install_into"
msgstr ""

#: build/models.py:1233
msgid "Build item must specify a build output, as master part is marked as trackable"
msgstr ""

#: build/models.py:1237
#, python-brace-format
msgid "Allocated quantity ({n}) must not exceed available quantity ({q})"
msgstr "Przydzielona ilość ({n}) nie może przekraczać dostępnej ilości ({q})"

#: build/models.py:1244 order/models.py:926
msgid "StockItem is over-allocated"
msgstr ""

#: build/models.py:1248 order/models.py:929
msgid "Allocation quantity must be greater than zero"
msgstr "Alokowana ilość musi być większa niż zero"

#: build/models.py:1252
msgid "Quantity must be 1 for serialized stock"
msgstr ""

#: build/models.py:1312
#, python-brace-format
msgid "Selected stock item not found in BOM for part '{p}'"
msgstr ""

#: build/models.py:1372 stock/templates/stock/item_base.html:331
#: templates/InvenTree/search.html:183 templates/js/translated/build.js:846
#: templates/navbar.html:29
msgid "Build"
msgstr "Budowa"

#: build/models.py:1373
msgid "Build to allocate parts"
msgstr ""

#: build/models.py:1389 stock/templates/stock/item_base.html:8
#: stock/templates/stock/item_base.html:31
#: stock/templates/stock/item_base.html:353
#: stock/templates/stock/stock_adjust.html:16
#: templates/js/translated/build.js:244 templates/js/translated/build.js:249
#: templates/js/translated/build.js:993 templates/js/translated/order.js:455
#: templates/js/translated/order.js:460 templates/js/translated/stock.js:1488
msgid "Stock Item"
msgstr "Element magazynowy"

#: build/models.py:1390
msgid "Source stock item"
msgstr "Lokalizacja magazynowania przedmiotu"

#: build/models.py:1403
msgid "Stock quantity to allocate to build"
msgstr ""

#: build/models.py:1411
msgid "Install into"
msgstr "Zainstaluj do"

#: build/models.py:1412
msgid "Destination stock item"
msgstr "Docelowa lokalizacja magazynowa przedmiotu"

#: build/templates/build/allocation_card.html:21
#: build/templates/build/complete_output.html:46
#: order/templates/order/sales_order_detail.html:206
#: order/templates/order/sales_order_detail.html:291
#: report/templates/report/inventree_test_report_base.html:75
#: stock/models.py:495 stock/templates/stock/item_base.html:251
#: templates/js/translated/build.js:604
#: templates/js/translated/model_renderers.js:54
msgid "Serial Number"
msgstr "Numer Seryjny"

#: build/templates/build/auto_allocate.html:9
msgid "Automatically Allocate Stock"
msgstr "Przydziel automatycznie zapasy"

#: build/templates/build/auto_allocate.html:10
msgid "The following stock items will be allocated to the specified build output"
msgstr ""

#: build/templates/build/auto_allocate.html:37
msgid "No stock items found that can be automatically allocated to this build"
msgstr ""

#: build/templates/build/auto_allocate.html:39
msgid "Stock items will have to be manually allocated"
msgstr ""

#: build/templates/build/build_base.html:18
#, python-format
msgid "This Build Order is allocated to Sales Order %(link)s"
msgstr ""

#: build/templates/build/build_base.html:25
#, python-format
msgid "This Build Order is a child of Build Order %(link)s"
msgstr ""

#: build/templates/build/build_base.html:32
msgid "Build Order is ready to mark as completed"
msgstr ""

#: build/templates/build/build_base.html:37
msgid "Build Order cannot be completed as outstanding outputs remain"
msgstr ""

#: build/templates/build/build_base.html:42
msgid "Required build quantity has not yet been completed"
msgstr ""

#: build/templates/build/build_base.html:47
msgid "Stock has not been fully allocated to this Build Order"
msgstr ""

#: build/templates/build/build_base.html:75
#: company/templates/company/company_base.html:40
#: company/templates/company/manufacturer_part.html:29
#: company/templates/company/supplier_part.html:30
#: order/templates/order/order_base.html:26
#: order/templates/order/sales_order_base.html:37
#: part/templates/part/category.html:27 part/templates/part/part_base.html:25
#: stock/templates/stock/item_base.html:62
#: stock/templates/stock/location.html:31
msgid "Admin view"
msgstr "Widok administratora"

#: build/templates/build/build_base.html:81
#: build/templates/build/build_base.html:150
#: order/templates/order/order_base.html:32
#: order/templates/order/order_base.html:86
#: order/templates/order/sales_order_base.html:43
#: order/templates/order/sales_order_base.html:88
#: templates/js/translated/table_filters.js:259
#: templates/js/translated/table_filters.js:278
#: templates/js/translated/table_filters.js:295
msgid "Overdue"
msgstr "Zaległe"

#: build/templates/build/build_base.html:90
msgid "Print actions"
msgstr "Akcje drukowania"

#: build/templates/build/build_base.html:94
msgid "Print Build Order"
msgstr "Wydrukuj Numer Zlecenia Budowy"

#: build/templates/build/build_base.html:100
#: build/templates/build/build_base.html:222
msgid "Complete Build"
msgstr ""

#: build/templates/build/build_base.html:105
msgid "Build actions"
msgstr ""

#: build/templates/build/build_base.html:109
msgid "Edit Build"
msgstr "Edytuj Budowę"

#: build/templates/build/build_base.html:111
#: build/templates/build/build_base.html:206 build/views.py:56
msgid "Cancel Build"
msgstr "Anuluj Budowę"

#: build/templates/build/build_base.html:114
msgid "Delete Build"
msgstr ""

#: build/templates/build/build_base.html:124
#: build/templates/build/detail.html:15
msgid "Build Details"
msgstr "Szczegóły budowy"

#: build/templates/build/build_base.html:150
#, python-format
msgid "This build was due on %(target)s"
msgstr ""

#: build/templates/build/build_base.html:157
#: build/templates/build/detail.html:67
msgid "Progress"
msgstr "Postęp"

#: build/templates/build/build_base.html:170
#: build/templates/build/detail.html:87 order/models.py:823
#: order/templates/order/sales_order_base.html:9
#: order/templates/order/sales_order_base.html:35
#: order/templates/order/sales_order_ship.html:25
#: report/templates/report/inventree_build_order_base.html:136
#: report/templates/report/inventree_so_report.html:77
#: stock/templates/stock/item_base.html:293
#: templates/js/translated/order.js:329
msgid "Sales Order"
msgstr "Zamówienie zakupu"

#: build/templates/build/build_base.html:177
#: build/templates/build/detail.html:101
#: report/templates/report/inventree_build_order_base.html:153
msgid "Issued By"
msgstr "Dodane przez"

#: build/templates/build/build_base.html:214
msgid "Incomplete Outputs"
msgstr ""

#: build/templates/build/build_base.html:215
msgid "Build Order cannot be completed as incomplete build outputs remain"
msgstr ""

#: build/templates/build/build_output_create.html:7
msgid "The Bill of Materials contains trackable parts"
msgstr ""

#: build/templates/build/build_output_create.html:8
msgid "Build outputs must be generated individually."
msgstr ""

#: build/templates/build/build_output_create.html:9
msgid "Multiple build outputs will be created based on the quantity specified."
msgstr ""

#: build/templates/build/build_output_create.html:15
msgid "Trackable parts can have serial numbers specified"
msgstr ""

#: build/templates/build/build_output_create.html:16
msgid "Enter serial numbers to generate multiple single build outputs"
msgstr ""

#: build/templates/build/cancel.html:5
msgid "Are you sure you wish to cancel this build?"
msgstr "Czy na pewno przerwać tę budowę?"

#: build/templates/build/complete.html:8
msgid "Build Order is complete"
msgstr ""

#: build/templates/build/complete.html:12
msgid "Build Order is incomplete"
msgstr ""

#: build/templates/build/complete.html:15
msgid "Incompleted build outputs remain"
msgstr ""

#: build/templates/build/complete.html:18
msgid "Required build quantity has not been completed"
msgstr ""

#: build/templates/build/complete.html:21
msgid "Required stock has not been fully allocated"
msgstr ""

#: build/templates/build/complete_output.html:10
msgid "Stock allocation is complete for this output"
msgstr ""

#: build/templates/build/complete_output.html:14
msgid "Stock allocation is incomplete"
msgstr ""

#: build/templates/build/complete_output.html:20
msgid "tracked parts have not been fully allocated"
msgstr ""

#: build/templates/build/complete_output.html:41
msgid "The following items will be created"
msgstr ""

#: build/templates/build/create_build_item.html:7
msgid "Select a stock item to allocate to the selected build output"
msgstr ""

#: build/templates/build/create_build_item.html:11
#, python-format
msgid "The allocated stock will be installed into the following build output:<br><i>%(output)s</i>"
msgstr ""

#: build/templates/build/create_build_item.html:17
#, python-format
msgid "No stock available for %(part)s"
msgstr "Brak zapasów dla %(part)s"

#: build/templates/build/delete_build_item.html:8
msgid "Are you sure you want to unallocate this stock?"
msgstr "Czy na pewno chcesz anulować przydział tego zapasu?"

#: build/templates/build/delete_build_item.html:11
msgid "The selected stock will be unallocated from the build output"
msgstr ""

#: build/templates/build/detail.html:38
msgid "Stock Source"
msgstr "Źródło magazynu"

#: build/templates/build/detail.html:43
msgid "Stock can be taken from any available location."
msgstr ""

#: build/templates/build/detail.html:49 order/forms.py:88 order/models.py:782
#: order/templates/order/purchase_order_detail.html:409
#: order/templates/order/receive_parts.html:25 stock/forms.py:134
msgid "Destination"
msgstr "Przeznaczenie"

#: build/templates/build/detail.html:56
msgid "Destination location not specified"
msgstr "Nie określono lokalizacji docelowej"

#: build/templates/build/detail.html:73
#: stock/templates/stock/item_base.html:317
#: templates/js/translated/stock.js:1010 templates/js/translated/stock.js:1758
#: templates/js/translated/table_filters.js:116
#: templates/js/translated/table_filters.js:198
msgid "Batch"
msgstr "Partia"

#: build/templates/build/detail.html:119
#: order/templates/order/order_base.html:111
#: order/templates/order/sales_order_base.html:113
#: templates/js/translated/build.js:910
msgid "Created"
msgstr "Utworzony"

#: build/templates/build/detail.html:130
msgid "No target date set"
msgstr ""

#: build/templates/build/detail.html:135 templates/js/translated/build.js:888
msgid "Completed"
msgstr "Zakończone"

#: build/templates/build/detail.html:139
msgid "Build not complete"
msgstr "Budowa niezakończona"

#: build/templates/build/detail.html:150 build/templates/build/navbar.html:35
msgid "Child Build Orders"
msgstr ""

#: build/templates/build/detail.html:166
msgid "Allocate Stock to Build"
msgstr "Przydziel zapasy do budowy"

#: build/templates/build/detail.html:172
msgid "Allocate stock to build"
msgstr "Przydziel zapasy do budowy"

#: build/templates/build/detail.html:173
msgid "Auto Allocate"
msgstr "Automatyczne przypisywanie"

#: build/templates/build/detail.html:175 templates/js/translated/build.js:778
msgid "Unallocate stock"
msgstr "Cofnij przydział zapasów"

#: build/templates/build/detail.html:176 build/views.py:318 build/views.py:638
msgid "Unallocate Stock"
msgstr "Cofnij przydział zapasów"

#: build/templates/build/detail.html:179
msgid "Order required parts"
msgstr "Zamów wymagane komponenty"

#: build/templates/build/detail.html:180
#: company/templates/company/detail.html:33
#: company/templates/company/detail.html:75 order/views.py:679
#: part/templates/part/category.html:140
msgid "Order Parts"
msgstr "Zamów części"

#: build/templates/build/detail.html:186
msgid "Untracked stock has been fully allocated for this Build Order"
msgstr ""

#: build/templates/build/detail.html:190
msgid "Untracked stock has not been fully allocated for this Build Order"
msgstr ""

#: build/templates/build/detail.html:197
msgid "This Build Order does not have any associated untracked BOM items"
msgstr ""

#: build/templates/build/detail.html:206
msgid "Incomplete Build Outputs"
msgstr ""

#: build/templates/build/detail.html:211
msgid "Create new build output"
msgstr ""

#: build/templates/build/detail.html:212
msgid "Create New Output"
msgstr "Utwórz nowe wyjście"

#: build/templates/build/detail.html:225
msgid "Create a new build output"
msgstr ""

#: build/templates/build/detail.html:226
msgid "No incomplete build outputs remain."
msgstr ""

#: build/templates/build/detail.html:227
msgid "Create a new build output using the button above"
msgstr ""

#: build/templates/build/detail.html:235
msgid "Completed Build Outputs"
msgstr ""

#: build/templates/build/detail.html:246 build/templates/build/navbar.html:42
#: build/templates/build/navbar.html:45 order/templates/order/po_navbar.html:35
#: order/templates/order/sales_order_detail.html:43
#: order/templates/order/so_navbar.html:29 part/templates/part/detail.html:173
#: part/templates/part/navbar.html:102 part/templates/part/navbar.html:105
#: stock/templates/stock/item.html:88 stock/templates/stock/navbar.html:47
#: stock/templates/stock/navbar.html:50
msgid "Attachments"
msgstr "Załączniki"

#: build/templates/build/detail.html:257
msgid "Build Notes"
msgstr "Notatki tworzenia"

#: build/templates/build/detail.html:261 build/templates/build/detail.html:398
#: company/templates/company/detail.html:173
#: company/templates/company/detail.html:200
#: order/templates/order/purchase_order_detail.html:62
#: order/templates/order/purchase_order_detail.html:95
#: order/templates/order/sales_order_detail.html:58
#: order/templates/order/sales_order_detail.html:85
#: part/templates/part/detail.html:109 stock/templates/stock/item.html:103
#: stock/templates/stock/item.html:188
msgid "Edit Notes"
msgstr ""

#: build/templates/build/detail.html:357
#: order/templates/order/po_attachments.html:79
#: order/templates/order/purchase_order_detail.html:157
#: order/templates/order/sales_order_detail.html:146
#: part/templates/part/detail.html:920 stock/templates/stock/item.html:253
#: templates/attachment_table.html:6
msgid "Add Attachment"
msgstr "Dodaj załącznik"

#: build/templates/build/detail.html:376
#: order/templates/order/po_attachments.html:51
#: order/templates/order/purchase_order_detail.html:129
#: order/templates/order/sales_order_detail.html:119
#: part/templates/part/detail.html:874 stock/templates/stock/item.html:221
msgid "Edit Attachment"
msgstr "Edytuj załącznik"

#: build/templates/build/detail.html:383
#: order/templates/order/po_attachments.html:58
#: order/templates/order/purchase_order_detail.html:136
#: order/templates/order/sales_order_detail.html:125
#: part/templates/part/detail.html:883 stock/templates/stock/item.html:230
msgid "Confirm Delete Operation"
msgstr ""

#: build/templates/build/detail.html:384
#: order/templates/order/po_attachments.html:59
#: order/templates/order/purchase_order_detail.html:137
#: order/templates/order/sales_order_detail.html:126
#: part/templates/part/detail.html:884 stock/templates/stock/item.html:231
msgid "Delete Attachment"
msgstr "Usuń załącznik"

#: build/templates/build/edit_build_item.html:7
msgid "Alter the quantity of stock allocated to the build output"
msgstr ""

#: build/templates/build/index.html:28
msgid "New Build Order"
msgstr "Nowe zlecenie budowy"

#: build/templates/build/index.html:37 build/templates/build/index.html:38
msgid "Print Build Orders"
msgstr "Wydrukuj zlecenia budowy"

#: build/templates/build/index.html:43
#: order/templates/order/purchase_orders.html:27
#: order/templates/order/sales_orders.html:27
msgid "Display calendar view"
msgstr "Pokaż widok kalendarza"

#: build/templates/build/index.html:46
#: order/templates/order/purchase_orders.html:30
#: order/templates/order/sales_orders.html:30
msgid "Display list view"
msgstr "Pokaż widok listy"

#: build/templates/build/navbar.html:12
msgid "Build Order Details"
msgstr "Szczegóły zlecenia budowy"

#: build/templates/build/navbar.html:15 order/templates/order/po_navbar.html:15
#: templates/js/translated/stock.js:1417
msgid "Details"
msgstr "Szczegóły"

#: build/templates/build/navbar.html:20 build/templates/build/navbar.html:23
#: build/views.py:90
msgid "Allocate Stock"
msgstr "Przydziel zapasy"

#: build/templates/build/navbar.html:28 build/templates/build/navbar.html:31
msgid "Build Outputs"
msgstr ""

#: build/templates/build/navbar.html:38
msgid "Child Builds"
msgstr "Budowy podrzędne"

#: build/templates/build/navbar.html:49
msgid "Build Order Notes"
msgstr "Notatki zlecenia budowy"

#: build/templates/build/unallocate.html:10
msgid "Are you sure you wish to unallocate all stock for this build?"
msgstr "Czy na pewno chcesz cofnąć przydział wszystkich zapasów dla tej budowy?"

#: build/templates/build/unallocate.html:12
msgid "All incomplete stock allocations will be removed from the build"
msgstr ""

#: build/views.py:76
msgid "Build was cancelled"
msgstr "Tworzenie zostało przerwane"

#: build/views.py:137
msgid "Allocated stock to build output"
msgstr ""

#: build/views.py:149
msgid "Create Build Output"
msgstr "Utwórz zlecenie budowy"

#: build/views.py:167
msgid "Maximum output quantity is "
msgstr ""

#: build/views.py:183 stock/views.py:1389
msgid "Serial numbers already exist"
msgstr "Numer seryjny już istnieje"

#: build/views.py:192
msgid "Serial numbers required for trackable build output"
msgstr ""

#: build/views.py:258
msgid "Delete Build Output"
msgstr ""

#: build/views.py:279 build/views.py:369
msgid "Confirm unallocation of build stock"
msgstr ""

#: build/views.py:280 build/views.py:370 stock/views.py:404
msgid "Check the confirmation box"
msgstr ""

#: build/views.py:292
msgid "Build output does not match build"
msgstr ""

#: build/views.py:294 build/views.py:495
msgid "Build output must be specified"
msgstr ""

#: build/views.py:306
msgid "Build output deleted"
msgstr ""

#: build/views.py:404
msgid "Complete Build Order"
msgstr ""

#: build/views.py:410
msgid "Build order cannot be completed - incomplete outputs remain"
msgstr ""

#: build/views.py:421
msgid "Completed build order"
msgstr ""

#: build/views.py:437
msgid "Complete Build Output"
msgstr ""

#: build/views.py:479
msgid "Invalid stock status value selected"
msgstr ""

#: build/views.py:486
msgid "Quantity to complete cannot exceed build output quantity"
msgstr ""

#: build/views.py:492
msgid "Confirm completion of incomplete build"
msgstr ""

#: build/views.py:591
msgid "Build output completed"
msgstr ""

#: build/views.py:628
msgid "Delete Build Order"
msgstr ""

#: build/views.py:643
msgid "Removed parts from build allocation"
msgstr ""

#: build/views.py:655
msgid "Allocate stock to build output"
msgstr ""

#: build/views.py:698
msgid "Item must be currently in stock"
msgstr ""

#: build/views.py:704
msgid "Stock item is over-allocated"
msgstr ""

#: build/views.py:705 templates/js/translated/bom.js:250
#: templates/js/translated/build.js:705 templates/js/translated/build.js:1000
#: templates/js/translated/build.js:1179
msgid "Available"
msgstr "Dostępne"

#: build/views.py:707
msgid "Stock item must be selected"
msgstr ""

#: build/views.py:870
msgid "Edit Stock Allocation"
msgstr ""

#: build/views.py:874
msgid "Updated Build Item"
msgstr ""

#: common/files.py:67
msgid "Unsupported file format: {ext.upper()}"
msgstr ""

#: common/files.py:69
msgid "Error reading file (invalid encoding)"
msgstr ""

#: common/files.py:74
msgid "Error reading file (invalid format)"
msgstr ""

#: common/files.py:76
msgid "Error reading file (incorrect dimension)"
msgstr ""

#: common/files.py:78
msgid "Error reading file (data could be corrupted)"
msgstr ""

#: common/forms.py:34 templates/js/translated/attachment.js:42
msgid "File"
msgstr ""

#: common/forms.py:35
msgid "Select file to upload"
msgstr ""

#: common/forms.py:50
msgid "{name.title()} File"
msgstr ""

#: common/forms.py:51
#, python-brace-format
msgid "Select {name} file to upload"
msgstr ""

#: common/models.py:303 common/models.py:796 common/models.py:943
msgid "Settings key (must be unique - case insensitive"
msgstr ""

#: common/models.py:305
msgid "Settings value"
msgstr "Ustawienia wartości"

#: common/models.py:340
msgid "Must be an integer value"
msgstr ""

#: common/models.py:363
msgid "Value must be a boolean value"
msgstr ""

#: common/models.py:374
msgid "Value must be an integer value"
msgstr ""

#: common/models.py:397
msgid "Key string must be unique"
msgstr ""

#: common/models.py:504
msgid "InvenTree Instance Name"
msgstr "Nazwa instancji InvenTree"

#: common/models.py:506
msgid "String descriptor for the server instance"
msgstr ""

#: common/models.py:510
msgid "Use instance name"
msgstr ""

#: common/models.py:511
msgid "Use the instance name in the title-bar"
msgstr ""

#: common/models.py:517 company/models.py:99 company/models.py:100
msgid "Company name"
msgstr "Nazwa firmy"

#: common/models.py:518
msgid "Internal company name"
msgstr ""

#: common/models.py:523
msgid "Base URL"
msgstr "Bazowy URL"

#: common/models.py:524
msgid "Base URL for server instance"
msgstr "Bazowy adres URL dla instancji serwera"

#: common/models.py:530
msgid "Default Currency"
msgstr ""

#: common/models.py:531
msgid "Default currency"
msgstr ""

#: common/models.py:537
msgid "Download from URL"
msgstr "Pobierz z adresu URL"

#: common/models.py:538
msgid "Allow download of remote images and files from external URL"
msgstr "Zezwól na pobieranie zewnętrznych obrazów i plików z zewnętrznego URL"

#: common/models.py:544
msgid "Barcode Support"
msgstr "Obsługa kodu kreskowego"

#: common/models.py:545
msgid "Enable barcode scanner support"
msgstr "Włącz obsługę skanera kodów"

#: common/models.py:551
msgid "IPN Regex"
msgstr "Wyrażenie regularne IPN"

#: common/models.py:552
msgid "Regular expression pattern for matching Part IPN"
msgstr ""

#: common/models.py:556
msgid "Allow Duplicate IPN"
msgstr "Zezwól na powtarzający się IPN"

#: common/models.py:557
msgid "Allow multiple parts to share the same IPN"
msgstr ""

#: common/models.py:563
msgid "Allow Editing IPN"
msgstr "Zezwól na edycję IPN"

#: common/models.py:564
msgid "Allow changing the IPN value while editing a part"
msgstr ""

#: common/models.py:570
msgid "Copy Part BOM Data"
msgstr "Skopiuj BOM komponentu"

#: common/models.py:571
msgid "Copy BOM data by default when duplicating a part"
msgstr ""

#: common/models.py:577
msgid "Copy Part Parameter Data"
msgstr ""

#: common/models.py:578
msgid "Copy parameter data by default when duplicating a part"
msgstr ""

#: common/models.py:584
msgid "Copy Part Test Data"
msgstr ""

#: common/models.py:585
msgid "Copy test data by default when duplicating a part"
msgstr ""

#: common/models.py:591
msgid "Copy Category Parameter Templates"
msgstr ""

#: common/models.py:592
msgid "Copy category parameter templates when creating a part"
msgstr ""

#: common/models.py:598 part/models.py:2236 report/models.py:187
#: stock/forms.py:224 templates/js/translated/table_filters.js:25
#: templates/js/translated/table_filters.js:329
msgid "Template"
msgstr "Szablon"

#: common/models.py:599
msgid "Parts are templates by default"
msgstr ""

#: common/models.py:605 part/models.py:803
#: templates/js/translated/table_filters.js:133
#: templates/js/translated/table_filters.js:341
msgid "Assembly"
msgstr "Złożenie"

#: common/models.py:606
msgid "Parts can be assembled from other components by default"
msgstr ""

#: common/models.py:612 part/models.py:809
#: templates/js/translated/table_filters.js:345
msgid "Component"
msgstr "Komponent"

#: common/models.py:613
msgid "Parts can be used as sub-components by default"
msgstr ""

#: common/models.py:619 part/models.py:820
msgid "Purchaseable"
msgstr "Możliwość zakupu"

#: common/models.py:620
msgid "Parts are purchaseable by default"
msgstr "Części są domyślnie z możliwością zakupu"

#: common/models.py:626 part/models.py:825
#: templates/js/translated/table_filters.js:353
msgid "Salable"
msgstr "Możliwość sprzedaży"

#: common/models.py:627
msgid "Parts are salable by default"
msgstr "Części są domyślnie z możliwością sprzedaży"

#: common/models.py:633 part/models.py:815
#: templates/js/translated/table_filters.js:33
#: templates/js/translated/table_filters.js:357
msgid "Trackable"
msgstr "Możliwość śledzenia"

#: common/models.py:634
msgid "Parts are trackable by default"
msgstr "Części są domyślnie z możliwością śledzenia"

#: common/models.py:640 part/models.py:835
#: part/templates/part/part_base.html:61
#: templates/js/translated/table_filters.js:29
msgid "Virtual"
msgstr "Wirtualny"

#: common/models.py:641
msgid "Parts are virtual by default"
msgstr "Części są domyślnie wirtualne"

#: common/models.py:648
msgid "Show Quantity in Forms"
msgstr "Pokaż ilość w formularzach"

#: common/models.py:649
msgid "Display available part quantity in some forms"
msgstr ""

#: common/models.py:655
msgid "Show Import in Views"
msgstr ""

#: common/models.py:656
msgid "Display the import wizard in some part views"
msgstr ""

#: common/models.py:662
msgid "Show Price in Forms"
msgstr ""

#: common/models.py:663
msgid "Display part price in some forms"
msgstr ""

#: common/models.py:669
msgid "Show related parts"
msgstr ""

#: common/models.py:670
msgid "Display related parts for a part"
msgstr ""

#: common/models.py:676
msgid "Create initial stock"
msgstr ""

#: common/models.py:677
msgid "Create initial stock on part creation"
msgstr ""

#: common/models.py:683
msgid "Internal Prices"
msgstr ""

#: common/models.py:684
msgid "Enable internal prices for parts"
msgstr ""

#: common/models.py:690
msgid "Internal Price as BOM-Price"
msgstr ""

#: common/models.py:691
msgid "Use the internal price (if set) in BOM-price calculations"
msgstr ""

#: common/models.py:697 templates/stats.html:25
msgid "Debug Mode"
msgstr "Tryb Debugowania"

#: common/models.py:698
msgid "Generate reports in debug mode (HTML output)"
msgstr ""

#: common/models.py:704
msgid "Page Size"
msgstr "Rozmiar strony"

#: common/models.py:705
msgid "Default page size for PDF reports"
msgstr ""

#: common/models.py:715
msgid "Test Reports"
msgstr "Raporty testów"

#: common/models.py:716
msgid "Enable generation of test reports"
msgstr "Włącz generowanie raportów testów"

#: common/models.py:722
msgid "Stock Expiry"
msgstr ""

#: common/models.py:723
msgid "Enable stock expiry functionality"
msgstr ""

#: common/models.py:729
msgid "Sell Expired Stock"
msgstr ""

#: common/models.py:730
msgid "Allow sale of expired stock"
msgstr ""

#: common/models.py:736
msgid "Stock Stale Time"
msgstr ""

#: common/models.py:737
msgid "Number of days stock items are considered stale before expiring"
msgstr ""

#: common/models.py:739
msgid "days"
msgstr "dni"

#: common/models.py:744
msgid "Build Expired Stock"
msgstr ""

#: common/models.py:745
msgid "Allow building with expired stock"
msgstr ""

#: common/models.py:751
msgid "Stock Ownership Control"
msgstr ""

#: common/models.py:752
msgid "Enable ownership control over stock locations and items"
msgstr ""

#: common/models.py:758
msgid "Group by Part"
msgstr "Grupuj według komponentu"

#: common/models.py:759
msgid "Group stock items by part reference in table views"
msgstr ""

#: common/models.py:765
msgid "Build Order Reference Prefix"
msgstr ""

#: common/models.py:766
msgid "Prefix value for build order reference"
msgstr ""

#: common/models.py:771
msgid "Build Order Reference Regex"
msgstr ""

#: common/models.py:772
msgid "Regular expression pattern for matching build order reference"
msgstr ""

#: common/models.py:776
msgid "Sales Order Reference Prefix"
msgstr ""

#: common/models.py:777
msgid "Prefix value for sales order reference"
msgstr ""

#: common/models.py:782
msgid "Purchase Order Reference Prefix"
msgstr ""

#: common/models.py:783
msgid "Prefix value for purchase order reference"
msgstr ""

#: common/models.py:807
msgid "Show starred parts"
msgstr ""

#: common/models.py:808
msgid "Show starred parts on the homepage"
msgstr ""

#: common/models.py:813
msgid "Show latest parts"
msgstr ""

#: common/models.py:814
msgid "Show latest parts on the homepage"
msgstr ""

#: common/models.py:819
msgid "Recent Part Count"
msgstr ""

#: common/models.py:820
msgid "Number of recent parts to display on index page"
msgstr ""

#: common/models.py:826
msgid "Show unvalidated BOMs"
msgstr ""

#: common/models.py:827
msgid "Show BOMs that await validation on the homepage"
msgstr ""

#: common/models.py:832
msgid "Show recent stock changes"
msgstr ""

#: common/models.py:833
msgid "Show recently changed stock items on the homepage"
msgstr ""

#: common/models.py:838
msgid "Recent Stock Count"
msgstr ""

#: common/models.py:839
msgid "Number of recent stock items to display on index page"
msgstr ""

#: common/models.py:844
msgid "Show low stock"
msgstr ""

#: common/models.py:845
msgid "Show low stock items on the homepage"
msgstr ""

#: common/models.py:850
msgid "Show depleted stock"
msgstr ""

#: common/models.py:851
msgid "Show depleted stock items on the homepage"
msgstr ""

#: common/models.py:856
msgid "Show needed stock"
msgstr ""

#: common/models.py:857
msgid "Show stock items needed for builds on the homepage"
msgstr ""

#: common/models.py:862
msgid "Show expired stock"
msgstr ""

#: common/models.py:863
msgid "Show expired stock items on the homepage"
msgstr ""

#: common/models.py:868
msgid "Show stale stock"
msgstr ""

#: common/models.py:869
msgid "Show stale stock items on the homepage"
msgstr ""

#: common/models.py:874
msgid "Show pending builds"
msgstr ""

#: common/models.py:875
msgid "Show pending builds on the homepage"
msgstr ""

#: common/models.py:880
msgid "Show overdue builds"
msgstr ""

#: common/models.py:881
msgid "Show overdue builds on the homepage"
msgstr ""

#: common/models.py:886
msgid "Show outstanding POs"
msgstr ""

#: common/models.py:887
msgid "Show outstanding POs on the homepage"
msgstr ""

#: common/models.py:892
msgid "Show overdue POs"
msgstr ""

#: common/models.py:893
msgid "Show overdue POs on the homepage"
msgstr ""

#: common/models.py:898
msgid "Show outstanding SOs"
msgstr ""

#: common/models.py:899
msgid "Show outstanding SOs on the homepage"
msgstr ""

#: common/models.py:904
msgid "Show overdue SOs"
msgstr ""

#: common/models.py:905
msgid "Show overdue SOs on the homepage"
msgstr ""

#: common/models.py:911
msgid "Inline label display"
msgstr ""

#: common/models.py:912
msgid "Display PDF labels in the browser, instead of downloading as a file"
msgstr ""

#: common/models.py:918
msgid "Inline report display"
msgstr ""

#: common/models.py:919
msgid "Display PDF reports in the browser, instead of downloading as a file"
msgstr ""

#: common/models.py:925
msgid "Search Preview Results"
msgstr ""

#: common/models.py:926
msgid "Number of results to show in search preview window"
msgstr ""

#: common/models.py:983 company/forms.py:43
msgid "Price break quantity"
msgstr ""

#: common/models.py:990 company/templates/company/supplier_part.html:231
#: templates/js/translated/part.js:1254
msgid "Price"
msgstr "Cena"

#: common/models.py:991
msgid "Unit price at specified quantity"
msgstr ""

#: common/models.py:1084
msgid "Default"
msgstr "Domyślny"

#: common/templates/common/edit_setting.html:11
msgid "Current value"
msgstr "Aktualna wartość"

#: common/views.py:33
msgid "Change Setting"
msgstr "Zmień ustawienie"

#: common/views.py:119
msgid "Supplied value is not allowed"
msgstr ""

#: common/views.py:128
msgid "Supplied value must be a boolean"
msgstr ""

#: common/views.py:138
msgid "Change User Setting"
msgstr ""

#: common/views.py:213 order/templates/order/order_wizard/po_upload.html:42
#: order/templates/order/po_navbar.html:19
#: order/templates/order/po_navbar.html:22
#: order/templates/order/purchase_order_detail.html:26 order/views.py:290
#: part/templates/part/bom_upload/upload_file.html:65
#: part/templates/part/import_wizard/part_upload.html:45 part/views.py:268
#: part/views.py:882
msgid "Upload File"
msgstr "Wyślij plik"

#: common/views.py:214 order/templates/order/order_wizard/match_fields.html:52
#: order/views.py:291 part/templates/part/bom_upload/match_fields.html:52
#: part/templates/part/import_wizard/ajax_match_fields.html:45
#: part/templates/part/import_wizard/match_fields.html:52 part/views.py:269
#: part/views.py:883
msgid "Match Fields"
msgstr ""

#: common/views.py:215
msgid "Match Items"
msgstr ""

#: common/views.py:560
msgid "Fields matching failed"
msgstr ""

#: common/views.py:615
msgid "Parts imported"
msgstr ""

#: common/views.py:637 order/templates/order/order_wizard/match_fields.html:27
#: order/templates/order/order_wizard/match_parts.html:19
#: order/templates/order/order_wizard/po_upload.html:40
#: part/templates/part/bom_upload/match_fields.html:27
#: part/templates/part/bom_upload/match_parts.html:19
#: part/templates/part/bom_upload/upload_file.html:63
#: part/templates/part/import_wizard/match_fields.html:27
#: part/templates/part/import_wizard/match_references.html:19
#: part/templates/part/import_wizard/part_upload.html:43
msgid "Previous Step"
msgstr ""

#: company/forms.py:24 part/forms.py:46
msgid "URL"
msgstr "URL"

#: company/forms.py:25 part/forms.py:47
msgid "Image URL"
msgstr "URL zdjęcia"

#: company/models.py:104
msgid "Company description"
msgstr "Opis firmy"

#: company/models.py:105
msgid "Description of the company"
msgstr "Opis firmy"

#: company/models.py:111 company/templates/company/company_base.html:70
#: templates/js/translated/company.js:312
msgid "Website"
msgstr "Strona WWW"

#: company/models.py:112
msgid "Company website URL"
msgstr "Witryna internetowa firmy"

#: company/models.py:116 company/templates/company/company_base.html:88
msgid "Address"
msgstr "Adres"

#: company/models.py:117
msgid "Company address"
msgstr "Adres firmy"

#: company/models.py:120
msgid "Phone number"
msgstr "Numer telefonu"

#: company/models.py:121
msgid "Contact phone number"
msgstr "Numer telefonu kontaktowego"

#: company/models.py:124 company/templates/company/company_base.html:102
msgid "Email"
msgstr "Adres E-Mail"

#: company/models.py:124
msgid "Contact email address"
msgstr "Kontaktowy adres e-mail"

#: company/models.py:127 company/templates/company/company_base.html:109
msgid "Contact"
msgstr "Kontakt"

#: company/models.py:128
msgid "Point of contact"
msgstr "Punkt kontaktowy"

#: company/models.py:130 company/models.py:347 company/models.py:563
#: order/models.py:160 part/models.py:712
#: report/templates/report/inventree_build_order_base.html:165
#: templates/js/translated/company.js:495
#: templates/js/translated/company.js:777 templates/js/translated/part.js:919
msgid "Link"
msgstr "Łącze"

#: company/models.py:130
msgid "Link to external company information"
msgstr "Link do informacji o zewnętrznym przedsiębiorstwie"

#: company/models.py:138 part/models.py:722
msgid "Image"
msgstr "Obraz"

#: company/models.py:143
msgid "is customer"
msgstr "jest klientem"

#: company/models.py:143
msgid "Do you sell items to this company?"
msgstr "Czy sprzedajesz produkty tej firmie?"

#: company/models.py:145
msgid "is supplier"
msgstr "jest dostawcą"

#: company/models.py:145
msgid "Do you purchase items from this company?"
msgstr "Czy kupujesz przedmioty od tej firmy?"

#: company/models.py:147
msgid "is manufacturer"
msgstr "jest producentem"

#: company/models.py:147
msgid "Does this company manufacture parts?"
msgstr "Czy to przedsiębiorstwo produkuje części?"

#: company/models.py:151 company/serializers.py:264
#: company/templates/company/company_base.html:76
msgid "Currency"
msgstr "Waluta"

#: company/models.py:154
msgid "Default currency used for this company"
msgstr ""

#: company/models.py:319 company/models.py:534 stock/models.py:448
#: stock/templates/stock/item_base.html:237
msgid "Base Part"
msgstr "Część bazowa"

#: company/models.py:323 company/models.py:538 order/views.py:1082
msgid "Select part"
msgstr "Wybierz część"

#: company/models.py:334 company/templates/company/company_base.html:116
#: company/templates/company/manufacturer_part.html:89
#: company/templates/company/supplier_part.html:98 part/bom.py:170
#: part/bom.py:241 stock/templates/stock/item_base.html:366
#: templates/js/translated/company.js:296
#: templates/js/translated/company.js:472
#: templates/js/translated/company.js:748 templates/js/translated/part.js:194
msgid "Manufacturer"
msgstr "Producent"

#: company/models.py:335 templates/js/translated/part.js:195
msgid "Select manufacturer"
msgstr "Wybierz producenta"

#: company/models.py:341 company/templates/company/manufacturer_part.html:93
#: company/templates/company/supplier_part.html:106
#: order/templates/order/purchase_order_detail.html:332 part/bom.py:171
#: part/bom.py:242 templates/js/translated/company.js:488
#: templates/js/translated/company.js:766 templates/js/translated/part.js:205
msgid "MPN"
msgstr "MPN"

#: company/models.py:342 templates/js/translated/part.js:206
msgid "Manufacturer Part Number"
msgstr "Numer producenta"

#: company/models.py:348
msgid "URL for external manufacturer part link"
msgstr ""

#: company/models.py:354
msgid "Manufacturer part description"
msgstr ""

#: company/models.py:408 company/models.py:557
#: company/templates/company/manufacturer_part.html:6
#: company/templates/company/manufacturer_part.html:23
#: stock/templates/stock/item_base.html:376
msgid "Manufacturer Part"
msgstr "Część producenta"

#: company/models.py:415
msgid "Parameter name"
msgstr ""

#: company/models.py:421
#: report/templates/report/inventree_test_report_base.html:90
#: stock/models.py:1808 templates/InvenTree/settings/header.html:8
#: templates/js/translated/company.js:598 templates/js/translated/part.js:580
#: templates/js/translated/stock.js:507
msgid "Value"
msgstr ""

#: company/models.py:422
msgid "Parameter value"
msgstr ""

#: company/models.py:428 part/models.py:797 part/models.py:2204
#: templates/js/translated/company.js:604 templates/js/translated/part.js:586
msgid "Units"
msgstr "Jednostki"

#: company/models.py:429
msgid "Parameter units"
msgstr ""

#: company/models.py:501
msgid "Linked manufacturer part must reference the same base part"
msgstr ""

#: company/models.py:544 company/templates/company/company_base.html:121
#: company/templates/company/supplier_part.html:88 order/models.py:260
#: order/templates/order/order_base.html:92
#: order/templates/order/order_wizard/select_pos.html:30 part/bom.py:175
#: part/bom.py:286 stock/templates/stock/item_base.html:383
#: templates/js/translated/company.js:300
#: templates/js/translated/company.js:722 templates/js/translated/order.js:254
#: templates/js/translated/part.js:175
msgid "Supplier"
msgstr "Dostawca"

#: company/models.py:545 templates/js/translated/part.js:176
msgid "Select supplier"
msgstr "Wybierz dostawcę"

#: company/models.py:550 company/templates/company/supplier_part.html:92
#: order/templates/order/purchase_order_detail.html:319 part/bom.py:176
#: part/bom.py:287 templates/js/translated/part.js:186
msgid "SKU"
msgstr "SKU"

#: company/models.py:551 templates/js/translated/part.js:187
msgid "Supplier stock keeping unit"
msgstr ""

#: company/models.py:558
msgid "Select manufacturer part"
msgstr ""

#: company/models.py:564
msgid "URL for external supplier part link"
msgstr ""

#: company/models.py:570
msgid "Supplier part description"
msgstr ""

#: company/models.py:575 company/templates/company/supplier_part.html:120
#: part/models.py:2352 report/templates/report/inventree_po_report.html:93
#: report/templates/report/inventree_so_report.html:93
msgid "Note"
msgstr "Uwaga"

#: company/models.py:579 part/models.py:1590
msgid "base cost"
msgstr "koszt podstawowy"

#: company/models.py:579 part/models.py:1590
msgid "Minimum charge (e.g. stocking fee)"
msgstr ""

#: company/models.py:581 company/templates/company/supplier_part.html:113
#: stock/models.py:472 stock/templates/stock/item_base.html:324
#: templates/js/translated/company.js:798 templates/js/translated/stock.js:1089
msgid "Packaging"
msgstr "Opakowanie"

#: company/models.py:581
msgid "Part packaging"
msgstr "Opakowanie części"

#: company/models.py:583 part/models.py:1592
msgid "multiple"
msgstr "wielokrotność"

#: company/models.py:583
msgid "Order multiple"
msgstr ""

#: company/serializers.py:68
msgid "Default currency used for this supplier"
msgstr ""

#: company/serializers.py:69
msgid "Currency Code"
msgstr ""

#: company/templates/company/company_base.html:9
#: company/templates/company/company_base.html:35
#: templates/InvenTree/search.html:304 templates/js/translated/company.js:285
msgid "Company"
msgstr "Firma"

#: company/templates/company/company_base.html:25
#: part/templates/part/part_thumb.html:21
msgid "Upload new image"
msgstr "Prześlij nowy obraz"

#: company/templates/company/company_base.html:27
#: part/templates/part/part_thumb.html:23
msgid "Download image from URL"
msgstr ""

#: company/templates/company/company_base.html:46
#: templates/js/translated/order.js:83
msgid "Create Purchase Order"
msgstr ""

#: company/templates/company/company_base.html:51
msgid "Edit company information"
msgstr ""

#: company/templates/company/company_base.html:56
#: company/templates/company/company_base.html:153
msgid "Delete Company"
msgstr ""

#: company/templates/company/company_base.html:64
msgid "Company Details"
msgstr ""

#: company/templates/company/company_base.html:81
msgid "Uses default currency"
msgstr ""

#: company/templates/company/company_base.html:95
msgid "Phone"
msgstr "Telefon"

#: company/templates/company/company_base.html:126 order/models.py:544
#: order/templates/order/sales_order_base.html:94 stock/models.py:490
#: stock/models.py:491 stock/templates/stock/item_base.html:276
#: templates/js/translated/company.js:292 templates/js/translated/order.js:351
#: templates/js/translated/stock.js:1470
msgid "Customer"
msgstr "Klient"

#: company/templates/company/company_base.html:193
#: part/templates/part/part_base.html:411
msgid "Upload Image"
msgstr ""

#: company/templates/company/detail.html:14
#: company/templates/company/manufacturer_part_navbar.html:18
#: templates/InvenTree/search.html:164
msgid "Supplier Parts"
msgstr "Komponenty dostawcy"

#: company/templates/company/detail.html:22
#: order/templates/order/order_wizard/select_parts.html:44
msgid "Create new supplier part"
msgstr "Utwórz nowego dostawcę części"

#: company/templates/company/detail.html:23
#: company/templates/company/manufacturer_part.html:109
#: part/templates/part/detail.html:289
msgid "New Supplier Part"
msgstr "Nowy dostawca części"

#: company/templates/company/detail.html:28
#: company/templates/company/detail.html:70
#: company/templates/company/manufacturer_part.html:112
#: company/templates/company/manufacturer_part.html:136
#: part/templates/part/category.html:135 part/templates/part/detail.html:292
#: part/templates/part/detail.html:315
msgid "Options"
msgstr "Opcje"

#: company/templates/company/detail.html:33
#: company/templates/company/detail.html:75
#: part/templates/part/category.html:140
msgid "Order parts"
msgstr "Zamów części"

#: company/templates/company/detail.html:36
#: company/templates/company/detail.html:78
msgid "Delete parts"
msgstr "Usuń części"

#: company/templates/company/detail.html:36
#: company/templates/company/detail.html:78
msgid "Delete Parts"
msgstr "Usuń części"

#: company/templates/company/detail.html:56 templates/InvenTree/search.html:149
msgid "Manufacturer Parts"
msgstr "Części producenta"

#: company/templates/company/detail.html:64
msgid "Create new manufacturer part"
msgstr "Utwórz nową część producenta"

#: company/templates/company/detail.html:65 part/templates/part/detail.html:312
msgid "New Manufacturer Part"
msgstr "Nowa część producenta"

#: company/templates/company/detail.html:97
msgid "Supplier Stock"
msgstr "Zapasy dostawcy"

#: company/templates/company/detail.html:106
#: company/templates/company/navbar.html:40
#: company/templates/company/navbar.html:43
#: order/templates/order/purchase_orders.html:8
#: order/templates/order/purchase_orders.html:13
#: part/templates/part/detail.html:50 part/templates/part/navbar.html:71
#: part/templates/part/navbar.html:74 templates/InvenTree/index.html:260
#: templates/InvenTree/search.html:325
#: templates/InvenTree/settings/navbar.html:107
#: templates/InvenTree/settings/navbar.html:109 templates/navbar.html:37
#: users/models.py:45
msgid "Purchase Orders"
msgstr ""

#: company/templates/company/detail.html:112
#: order/templates/order/purchase_orders.html:20
msgid "Create new purchase order"
msgstr ""

#: company/templates/company/detail.html:113
#: order/templates/order/purchase_orders.html:21
msgid "New Purchase Order"
msgstr ""

#: company/templates/company/detail.html:128
#: company/templates/company/navbar.html:49
#: company/templates/company/navbar.html:52
#: order/templates/order/sales_orders.html:8
#: order/templates/order/sales_orders.html:13
#: part/templates/part/detail.html:71 part/templates/part/navbar.html:79
#: part/templates/part/navbar.html:82 templates/InvenTree/index.html:291
#: templates/InvenTree/search.html:345
#: templates/InvenTree/settings/navbar.html:113
#: templates/InvenTree/settings/navbar.html:115 templates/navbar.html:46
#: users/models.py:46
msgid "Sales Orders"
msgstr ""

#: company/templates/company/detail.html:134
#: order/templates/order/sales_orders.html:20
msgid "Create new sales order"
msgstr ""

#: company/templates/company/detail.html:135
#: order/templates/order/sales_orders.html:21
msgid "New Sales Order"
msgstr ""

#: company/templates/company/detail.html:151
#: company/templates/company/navbar.html:55
#: company/templates/company/navbar.html:58
#: templates/js/translated/build.js:597
msgid "Assigned Stock"
msgstr ""

#: company/templates/company/detail.html:169
msgid "Company Notes"
msgstr ""

#: company/templates/company/detail.html:364
#: company/templates/company/manufacturer_part.html:200
#: part/templates/part/detail.html:357
msgid "Delete Supplier Parts?"
msgstr ""

#: company/templates/company/detail.html:365
#: company/templates/company/manufacturer_part.html:201
#: part/templates/part/detail.html:358
msgid "All selected supplier parts will be deleted"
msgstr ""

#: company/templates/company/index.html:8
msgid "Supplier List"
msgstr "Lista dostawców"

#: company/templates/company/manufacturer_part.html:40
#: company/templates/company/supplier_part.html:40
#: company/templates/company/supplier_part.html:146
#: part/templates/part/detail.html:55 part/templates/part/part_base.html:109
msgid "Order part"
msgstr "Zamów część"

#: company/templates/company/manufacturer_part.html:45
#: templates/js/translated/company.js:520
msgid "Edit manufacturer part"
msgstr "Edytuj część producenta"

#: company/templates/company/manufacturer_part.html:49
#: templates/js/translated/company.js:521
msgid "Delete manufacturer part"
msgstr "Usuń cześć producenta"

#: company/templates/company/manufacturer_part.html:61
msgid "Manufacturer Part Details"
msgstr "Szczegóły części producenta"

#: company/templates/company/manufacturer_part.html:66
#: company/templates/company/supplier_part.html:65
msgid "Internal Part"
msgstr "Część wewnętrzna"

#: company/templates/company/manufacturer_part.html:103
#: company/templates/company/manufacturer_part_navbar.html:21
#: company/views.py:49 part/templates/part/navbar.html:65
#: part/templates/part/navbar.html:68 part/templates/part/prices.html:144
#: templates/InvenTree/search.html:316 templates/navbar.html:35
msgid "Suppliers"
msgstr "Dostawcy"

#: company/templates/company/manufacturer_part.html:114
#: part/templates/part/detail.html:294
msgid "Delete supplier parts"
msgstr ""

#: company/templates/company/manufacturer_part.html:114
#: company/templates/company/manufacturer_part.html:138
#: company/templates/company/manufacturer_part.html:239
#: part/templates/part/detail.html:214 part/templates/part/detail.html:294
#: part/templates/part/detail.html:317 templates/js/translated/company.js:386
#: users/models.py:194
msgid "Delete"
msgstr "Usuń"

#: company/templates/company/manufacturer_part.html:127
#: company/templates/company/manufacturer_part_navbar.html:11
#: company/templates/company/manufacturer_part_navbar.html:14
#: part/templates/part/category_navbar.html:38
#: part/templates/part/category_navbar.html:41
#: part/templates/part/detail.html:155 part/templates/part/navbar.html:14
#: part/templates/part/navbar.html:17
msgid "Parameters"
msgstr "Parametry"

#: company/templates/company/manufacturer_part.html:133
#: part/templates/part/detail.html:162
#: templates/InvenTree/settings/category.html:26
#: templates/InvenTree/settings/part.html:63
msgid "New Parameter"
msgstr ""

#: company/templates/company/manufacturer_part.html:138
msgid "Delete parameters"
msgstr ""

#: company/templates/company/manufacturer_part.html:176
#: part/templates/part/detail.html:834
msgid "Add Parameter"
msgstr "Dodaj parametr"

#: company/templates/company/manufacturer_part.html:224
msgid "Selected parameters will be deleted"
msgstr ""

#: company/templates/company/manufacturer_part.html:236
msgid "Delete Parameters"
msgstr ""

#: company/templates/company/manufacturer_part_navbar.html:26
msgid "Manufacturer Part Stock"
msgstr ""

#: company/templates/company/manufacturer_part_navbar.html:29
#: company/templates/company/navbar.html:34
#: company/templates/company/supplier_part_navbar.html:15
#: part/templates/part/navbar.html:31 stock/api.py:53
#: stock/templates/stock/loc_link.html:7 stock/templates/stock/location.html:36
#: stock/templates/stock/stock_app_base.html:10
#: templates/InvenTree/index.html:150 templates/InvenTree/search.html:196
#: templates/InvenTree/search.html:232
#: templates/InvenTree/settings/navbar.html:95
#: templates/InvenTree/settings/navbar.html:97
#: templates/js/translated/part.js:501 templates/js/translated/part.js:726
#: templates/js/translated/part.js:886 templates/js/translated/stock.js:133
#: templates/js/translated/stock.js:938 templates/navbar.html:26
msgid "Stock"
msgstr "Stan"

#: company/templates/company/manufacturer_part_navbar.html:33
msgid "Manufacturer Part Orders"
msgstr ""

#: company/templates/company/manufacturer_part_navbar.html:36
#: company/templates/company/supplier_part_navbar.html:22
msgid "Orders"
msgstr "Zamówienia"

#: company/templates/company/navbar.html:13
#: company/templates/company/navbar.html:16
msgid "Manufactured Parts"
msgstr ""

#: company/templates/company/navbar.html:22
#: company/templates/company/navbar.html:25
msgid "Supplied Parts"
msgstr "Dostarczone części"

#: company/templates/company/navbar.html:31 part/templates/part/navbar.html:28
#: stock/templates/stock/location.html:119
#: stock/templates/stock/location.html:134
#: stock/templates/stock/location.html:148
#: stock/templates/stock/location_navbar.html:18
#: stock/templates/stock/location_navbar.html:21
#: templates/InvenTree/search.html:198 templates/js/translated/stock.js:1369
#: templates/stats.html:93 templates/stats.html:102 users/models.py:43
msgid "Stock Items"
msgstr ""

#: company/templates/company/supplier_part.html:7
#: company/templates/company/supplier_part.html:24 stock/models.py:457
#: stock/templates/stock/item_base.html:388
#: templates/js/translated/company.js:738 templates/js/translated/stock.js:1061
msgid "Supplier Part"
msgstr ""

#: company/templates/company/supplier_part.html:44
#: templates/js/translated/company.js:811
msgid "Edit supplier part"
msgstr ""

#: company/templates/company/supplier_part.html:48
#: templates/js/translated/company.js:812
msgid "Delete supplier part"
msgstr ""

#: company/templates/company/supplier_part.html:60
msgid "Supplier Part Details"
msgstr ""

#: company/templates/company/supplier_part.html:131
#: company/templates/company/supplier_part_navbar.html:12
msgid "Supplier Part Stock"
msgstr ""

#: company/templates/company/supplier_part.html:140
#: company/templates/company/supplier_part_navbar.html:19
msgid "Supplier Part Orders"
msgstr ""

#: company/templates/company/supplier_part.html:147
#: part/templates/part/detail.html:56
msgid "Order Part"
msgstr ""

#: company/templates/company/supplier_part.html:158
#: part/templates/part/navbar.html:58 part/templates/part/prices.html:7
msgid "Pricing Information"
msgstr "Informacja cenowa"

#: company/templates/company/supplier_part.html:164
#: company/templates/company/supplier_part.html:265
#: part/templates/part/prices.html:253 part/views.py:1722
msgid "Add Price Break"
msgstr ""

#: company/templates/company/supplier_part.html:185
msgid "No price break information found"
msgstr ""

#: company/templates/company/supplier_part.html:199 part/views.py:1784
msgid "Delete Price Break"
msgstr ""

#: company/templates/company/supplier_part.html:213 part/views.py:1770
msgid "Edit Price Break"
msgstr "Edytuj przedział cenowy"

#: company/templates/company/supplier_part.html:238
msgid "Edit price break"
msgstr "Edytuj przedział cenowy"

#: company/templates/company/supplier_part.html:239
msgid "Delete price break"
msgstr ""

#: company/templates/company/supplier_part_navbar.html:26
msgid "Supplier Part Pricing"
msgstr ""

#: company/templates/company/supplier_part_navbar.html:29
msgid "Pricing"
msgstr "Cennik"

#: company/views.py:50
msgid "New Supplier"
msgstr "Nowy dostawca"

#: company/views.py:55 part/templates/part/prices.html:148
#: templates/InvenTree/search.html:306 templates/navbar.html:36
msgid "Manufacturers"
msgstr "Producenci"

#: company/views.py:56
msgid "New Manufacturer"
msgstr "Now producent"

#: company/views.py:61 templates/InvenTree/search.html:336
#: templates/navbar.html:45
msgid "Customers"
msgstr "Klienci"

#: company/views.py:62
msgid "New Customer"
msgstr "Nowy klient"

#: company/views.py:69
msgid "Companies"
msgstr "Firmy"

#: company/views.py:70
msgid "New Company"
msgstr "Nowa firma"

#: company/views.py:129 part/views.py:608
msgid "Download Image"
msgstr "Pobierz obraz"

#: company/views.py:158 part/views.py:640
msgid "Image size exceeds maximum allowable size for download"
msgstr ""

#: company/views.py:165 part/views.py:647
#, python-brace-format
msgid "Invalid response: {code}"
msgstr ""

#: company/views.py:174 part/views.py:656
msgid "Supplied URL is not a valid image file"
msgstr ""

#: label/api.py:57 report/api.py:201
msgid "No valid objects provided to template"
msgstr ""

#: label/models.py:113
msgid "Label name"
msgstr "Nazwa etykiety"

#: label/models.py:120
msgid "Label description"
msgstr "Opis etykiety"

#: label/models.py:127 stock/forms.py:167
msgid "Label"
msgstr "Etykieta"

#: label/models.py:128
msgid "Label template file"
msgstr ""

#: label/models.py:134 report/models.py:298
msgid "Enabled"
msgstr "Aktywne"

#: label/models.py:135
msgid "Label template is enabled"
msgstr ""

#: label/models.py:140
msgid "Width [mm]"
msgstr "Szerokość [mm]"

#: label/models.py:141
msgid "Label width, specified in mm"
msgstr ""

#: label/models.py:147
msgid "Height [mm]"
msgstr "Wysokość [mm]"

#: label/models.py:148
msgid "Label height, specified in mm"
msgstr ""

#: label/models.py:154 report/models.py:291
msgid "Filename Pattern"
msgstr "Wzór nazwy pliku"

#: label/models.py:155
msgid "Pattern for generating label filenames"
msgstr ""

#: label/models.py:258
msgid "Query filters (comma-separated list of key=value pairs),"
msgstr ""

#: label/models.py:259 label/models.py:319 label/models.py:366
#: report/models.py:322 report/models.py:457 report/models.py:495
msgid "Filters"
msgstr "Filtry"

#: label/models.py:318
msgid "Query filters (comma-separated list of key=value pairs"
msgstr ""

#: label/models.py:365
msgid "Part query filters (comma-separated value of key=value pairs)"
msgstr ""

#: order/forms.py:30 order/templates/order/order_base.html:47
msgid "Place order"
msgstr "Złóż zamówienie"

#: order/forms.py:41 order/templates/order/order_base.html:54
msgid "Mark order as complete"
msgstr "Oznacz zamówienie jako zakończone"

#: order/forms.py:52 order/forms.py:63 order/templates/order/order_base.html:59
#: order/templates/order/sales_order_base.html:61
msgid "Cancel order"
msgstr "Anuluj zamówienie"

#: order/forms.py:74 order/templates/order/sales_order_base.html:58
msgid "Ship order"
msgstr "Wyślij zamówienie"

#: order/forms.py:89
msgid "Set all received parts listed above to this location (if left blank, use \"Destination\" column value in above table)"
msgstr ""

#: order/forms.py:116
msgid "Enter stock item serial numbers"
msgstr ""

#: order/forms.py:122
msgid "Enter quantity of stock items"
msgstr "Wprowadź ilość produktów magazynowych"

#: order/models.py:158
msgid "Order description"
msgstr "Opis Zamówienia"

#: order/models.py:160
msgid "Link to external page"
msgstr "Link do zewnętrznej witryny"

#: order/models.py:168
msgid "Created By"
msgstr "Utworzony przez"

#: order/models.py:175
msgid "User or group responsible for this order"
msgstr "Użytkownik lub grupa odpowiedzialna za to zamówienie"

#: order/models.py:180
msgid "Order notes"
msgstr "Notatki do zamówienia"

#: order/models.py:247 order/models.py:534
msgid "Order reference"
msgstr "Odniesienie zamówienia"

#: order/models.py:252 order/models.py:549
msgid "Purchase order status"
msgstr "Status zamówienia zakupu"

#: order/models.py:261
msgid "Company from which the items are being ordered"
msgstr ""

#: order/models.py:264 order/templates/order/order_base.html:98
#: templates/js/translated/order.js:263
msgid "Supplier Reference"
msgstr ""

#: order/models.py:264
msgid "Supplier order reference code"
msgstr ""

#: order/models.py:271
msgid "received by"
msgstr "odebrane przez"

#: order/models.py:276
msgid "Issue Date"
msgstr "Data wydania"

#: order/models.py:277
msgid "Date order was issued"
msgstr "Data wystawienia zamówienia"

#: order/models.py:282
msgid "Target Delivery Date"
msgstr "Data Dostawy Towaru"

#: order/models.py:283
msgid "Expected date for order delivery. Order will be overdue after this date."
msgstr ""

#: order/models.py:289
msgid "Date order was completed"
msgstr ""

#: order/models.py:313 stock/models.py:345 stock/models.py:1060
msgid "Quantity must be greater than zero"
msgstr "Ilość musi być większa niż zero"

#: order/models.py:318
msgid "Part supplier must match PO supplier"
msgstr ""

#: order/models.py:416
msgid "Lines can only be received against an order marked as 'Placed'"
msgstr ""

#: order/models.py:420
msgid "Quantity must be an integer"
msgstr "Wartość musi być liczbą całkowitą"

#: order/models.py:422
msgid "Quantity must be a positive number"
msgstr "Wartość musi być liczbą dodatnią"

#: order/models.py:545
msgid "Company to which the items are being sold"
msgstr ""

#: order/models.py:551
msgid "Customer Reference "
msgstr ""

#: order/models.py:551
msgid "Customer order reference code"
msgstr ""

#: order/models.py:556
msgid "Target date for order completion. Order will be overdue after this date."
msgstr ""

#: order/models.py:559 templates/js/translated/order.js:392
msgid "Shipment Date"
msgstr "Data wysyłki"

#: order/models.py:566
msgid "shipped by"
msgstr "wysłane przez"

#: order/models.py:610
msgid "SalesOrder cannot be shipped as it is not currently pending"
msgstr ""

#: order/models.py:707
msgid "Item quantity"
msgstr "Ilość elementów"

#: order/models.py:713
msgid "Line item reference"
msgstr ""

#: order/models.py:715
msgid "Line item notes"
msgstr ""

#: order/models.py:745 order/models.py:823 templates/js/translated/order.js:442
msgid "Order"
msgstr "Zamówienie"

#: order/models.py:746 order/templates/order/order_base.html:9
#: order/templates/order/order_base.html:24
#: report/templates/report/inventree_po_report.html:77
#: stock/templates/stock/item_base.html:338
#: templates/js/translated/order.js:232 templates/js/translated/stock.js:1040
#: templates/js/translated/stock.js:1451
msgid "Purchase Order"
msgstr "Zlecenie zakupu"

#: order/models.py:767
msgid "Supplier part"
msgstr ""

#: order/models.py:770 order/templates/order/order_base.html:131
#: order/templates/order/purchase_order_detail.html:389
#: order/templates/order/receive_parts.html:22
#: order/templates/order/sales_order_base.html:133
msgid "Received"
msgstr "Odebrane"

#: order/models.py:770
msgid "Number of items received"
msgstr ""

#: order/models.py:776 part/templates/part/prices.html:157 stock/models.py:582
#: stock/templates/stock/item_base.html:345
#: templates/js/translated/stock.js:1084
msgid "Purchase Price"
msgstr "Cena zakupu"

#: order/models.py:777
msgid "Unit purchase price"
msgstr "Cena zakupu jednostkowego"

#: order/models.py:785
msgid "Where does the Purchaser want this item to be stored?"
msgstr "Gdzie kupujący chce przechowywać ten przedmiot?"

#: order/models.py:831 part/templates/part/part_pricing.html:97
#: part/templates/part/prices.html:97 part/templates/part/prices.html:266
msgid "Sale Price"
msgstr "Cena sprzedaży"

#: order/models.py:832
msgid "Unit sale price"
msgstr "Jednostkowa cena sprzedaży"

#: order/models.py:911 order/models.py:913
msgid "Stock item has not been assigned"
msgstr ""

#: order/models.py:917
msgid "Cannot allocate stock item to a line with a different part"
msgstr ""

#: order/models.py:919
msgid "Cannot allocate stock to a line without a part"
msgstr ""

#: order/models.py:922
msgid "Allocation quantity cannot exceed stock quantity"
msgstr "Zarezerwowana ilość nie może przekraczać ilości na stanie"

#: order/models.py:932
msgid "Quantity must be 1 for serialized stock item"
msgstr ""

#: order/models.py:937
msgid "Line"
msgstr "Linia"

#: order/models.py:948
msgid "Item"
msgstr "Komponent"

#: order/models.py:949
msgid "Select stock item to allocate"
msgstr ""

#: order/models.py:952
msgid "Enter stock allocation quantity"
msgstr ""

#: order/serializers.py:140
msgid "Purchase price currency"
msgstr ""

#: order/serializers.py:362
msgid "Sale price currency"
msgstr ""

#: order/templates/order/delete_attachment.html:5
#: stock/templates/stock/attachment_delete.html:5
#: templates/attachment_delete.html:5
msgid "Are you sure you want to delete this attachment?"
msgstr "Jesteś pewien, że chcesz usunąć ten załącznik?"

#: order/templates/order/order_base.html:39
#: order/templates/order/sales_order_base.html:50
msgid "Print"
msgstr ""

#: order/templates/order/order_base.html:43
#: order/templates/order/sales_order_base.html:54
msgid "Edit order information"
msgstr ""

#: order/templates/order/order_base.html:51
msgid "Receive items"
msgstr ""

#: order/templates/order/order_base.html:64
msgid "Export order to file"
msgstr "Eksportuj zamówienie do pliku"

#: order/templates/order/order_base.html:72
#: order/templates/order/po_navbar.html:12
msgid "Purchase Order Details"
msgstr "Szczegóły zamówienia"

#: order/templates/order/order_base.html:77
#: order/templates/order/sales_order_base.html:79
msgid "Order Reference"
msgstr "Numer zamówienia"

#: order/templates/order/order_base.html:82
#: order/templates/order/sales_order_base.html:84
msgid "Order Status"
msgstr "Status zamówienia"

#: order/templates/order/order_base.html:117
#: report/templates/report/inventree_build_order_base.html:122
msgid "Issued"
msgstr "Wydany"

#: order/templates/order/order_base.html:185
msgid "Edit Purchase Order"
msgstr ""

#: order/templates/order/order_base.html:196
#: order/templates/order/purchase_order_detail.html:266
#: stock/templates/stock/location.html:250
msgid "New Location"
msgstr "Nowa lokalizacja"

#: order/templates/order/order_base.html:197
#: order/templates/order/purchase_order_detail.html:267
#: stock/templates/stock/location.html:42
msgid "Create new stock location"
msgstr ""

#: order/templates/order/order_cancel.html:8
msgid "Cancelling this order means that the order and line items will no longer be editable."
msgstr ""

#: order/templates/order/order_complete.html:7
msgid "Mark this order as complete?"
msgstr ""

#: order/templates/order/order_complete.html:10
msgid "This order has line items which have not been marked as received."
msgstr ""

#: order/templates/order/order_complete.html:11
msgid "Completing this order means that the order and line items will no longer be editable."
msgstr ""

#: order/templates/order/order_issue.html:8
msgid "After placing this purchase order, line items will no longer be editable."
msgstr ""

#: order/templates/order/order_wizard/match_fields.html:9
#: part/templates/part/bom_upload/match_fields.html:9
#: part/templates/part/import_wizard/ajax_match_fields.html:9
#: part/templates/part/import_wizard/match_fields.html:9
msgid "Missing selections for the following required columns"
msgstr ""

#: order/templates/order/order_wizard/match_fields.html:20
#: part/templates/part/bom_upload/match_fields.html:20
#: part/templates/part/import_wizard/ajax_match_fields.html:20
#: part/templates/part/import_wizard/match_fields.html:20
msgid "Duplicate selections found, see below. Fix them then retry submitting."
msgstr ""

#: order/templates/order/order_wizard/match_fields.html:29
#: order/templates/order/order_wizard/match_parts.html:21
#: part/templates/part/bom_upload/match_fields.html:29
#: part/templates/part/bom_upload/match_parts.html:21
#: part/templates/part/import_wizard/match_fields.html:29
#: part/templates/part/import_wizard/match_references.html:21
msgid "Submit Selections"
msgstr ""

#: order/templates/order/order_wizard/match_fields.html:35
#: part/templates/part/bom_upload/match_fields.html:35
#: part/templates/part/import_wizard/ajax_match_fields.html:28
#: part/templates/part/import_wizard/match_fields.html:35
msgid "File Fields"
msgstr ""

#: order/templates/order/order_wizard/match_fields.html:42
#: part/templates/part/bom_upload/match_fields.html:42
#: part/templates/part/import_wizard/ajax_match_fields.html:35
#: part/templates/part/import_wizard/match_fields.html:42
msgid "Remove column"
msgstr ""

#: order/templates/order/order_wizard/match_fields.html:60
#: part/templates/part/bom_upload/match_fields.html:60
#: part/templates/part/import_wizard/ajax_match_fields.html:53
#: part/templates/part/import_wizard/match_fields.html:60
msgid "Duplicate selection"
msgstr ""

#: order/templates/order/order_wizard/match_fields.html:71
#: order/templates/order/order_wizard/match_parts.html:52
#: part/templates/part/bom_upload/match_fields.html:71
#: part/templates/part/bom_upload/match_parts.html:53
#: part/templates/part/import_wizard/ajax_match_fields.html:64
#: part/templates/part/import_wizard/ajax_match_references.html:42
#: part/templates/part/import_wizard/match_fields.html:71
#: part/templates/part/import_wizard/match_references.html:49
msgid "Remove row"
msgstr ""

#: order/templates/order/order_wizard/match_parts.html:12
#: part/templates/part/bom_upload/match_parts.html:12
#: part/templates/part/import_wizard/ajax_match_references.html:12
#: part/templates/part/import_wizard/match_references.html:12
msgid "Errors exist in the submitted data"
msgstr ""

#: order/templates/order/order_wizard/match_parts.html:28
#: part/templates/part/bom_upload/match_parts.html:28
#: part/templates/part/import_wizard/ajax_match_references.html:21
#: part/templates/part/import_wizard/match_references.html:28
msgid "Row"
msgstr "Wiersz"

#: order/templates/order/order_wizard/match_parts.html:29
msgid "Select Supplier Part"
msgstr "Wybierz dostawcę części"

#: order/templates/order/order_wizard/po_upload.html:11
msgid "Upload File for Purchase Order"
msgstr ""

#: order/templates/order/order_wizard/po_upload.html:18
#: part/templates/part/bom_upload/upload_file.html:34
#: part/templates/part/import_wizard/ajax_part_upload.html:10
#: part/templates/part/import_wizard/part_upload.html:21
#, python-format
msgid "Step %(step)s of %(count)s"
msgstr ""

#: order/templates/order/order_wizard/po_upload.html:48
msgid "Order is already processed. Files cannot be uploaded."
msgstr ""

#: order/templates/order/order_wizard/select_parts.html:11
msgid "Step 1 of 2 - Select Part Suppliers"
msgstr ""

#: order/templates/order/order_wizard/select_parts.html:16
msgid "Select suppliers"
msgstr ""

#: order/templates/order/order_wizard/select_parts.html:20
msgid "No purchaseable parts selected"
msgstr ""

#: order/templates/order/order_wizard/select_parts.html:33
msgid "Select Supplier"
msgstr "Wybierz dostawcę"

#: order/templates/order/order_wizard/select_parts.html:57
msgid "No price"
msgstr ""

#: order/templates/order/order_wizard/select_parts.html:65
#, python-format
msgid "Select a supplier for <i>%(name)s</i>"
msgstr ""

#: order/templates/order/order_wizard/select_parts.html:77
#: part/templates/part/set_category.html:32
msgid "Remove part"
msgstr "Usuń część"

#: order/templates/order/order_wizard/select_pos.html:8
msgid "Step 2 of 2 - Select Purchase Orders"
msgstr ""

#: order/templates/order/order_wizard/select_pos.html:12
msgid "Select existing purchase orders, or create new orders."
msgstr ""

#: order/templates/order/order_wizard/select_pos.html:31
#: templates/js/translated/order.js:289 templates/js/translated/order.js:397
msgid "Items"
msgstr "Przedmioty"

#: order/templates/order/order_wizard/select_pos.html:32
msgid "Select Purchase Order"
msgstr ""

#: order/templates/order/order_wizard/select_pos.html:45
#, python-format
msgid "Create new purchase order for %(name)s"
msgstr ""

#: order/templates/order/order_wizard/select_pos.html:68
#, python-format
msgid "Select a purchase order for %(name)s"
msgstr ""

#: order/templates/order/po_attachments.html:12
#: order/templates/order/po_navbar.html:32
#: order/templates/order/purchase_order_detail.html:47
msgid "Purchase Order Attachments"
msgstr ""

#: order/templates/order/po_navbar.html:26
msgid "Received Stock Items"
msgstr ""

#: order/templates/order/po_navbar.html:29
#: order/templates/order/po_received_items.html:12
#: order/templates/order/purchase_order_detail.html:38
msgid "Received Items"
msgstr "Otrzymane elementy"

#: order/templates/order/purchase_order_detail.html:17
msgid "Purchase Order Items"
msgstr ""

#: order/templates/order/purchase_order_detail.html:23
#: order/templates/order/purchase_order_detail.html:203
#: order/templates/order/sales_order_detail.html:23
#: order/templates/order/sales_order_detail.html:177
msgid "Add Line Item"
msgstr "Dodaj element zamówienia"

#: order/templates/order/purchase_order_detail.html:58
#: order/templates/order/sales_order_detail.html:54
msgid "Order Notes"
msgstr "Notatki zamówień"

#: order/templates/order/purchase_order_detail.html:239
#: order/templates/order/sales_order_detail.html:519
msgid "Edit Line Item"
msgstr ""

#: order/templates/order/purchase_order_detail.html:249
#: order/templates/order/sales_order_detail.html:529
msgid "Delete Line Item"
msgstr ""

#: order/templates/order/purchase_order_detail.html:280
msgid "No line items found"
msgstr ""

#: order/templates/order/purchase_order_detail.html:308
#: order/templates/order/sales_order_detail.html:354
msgid "Total"
msgstr ""

#: order/templates/order/purchase_order_detail.html:361
#: order/templates/order/sales_order_detail.html:377
#: templates/js/translated/part.js:1229 templates/js/translated/part.js:1419
msgid "Unit Price"
msgstr "Cena jednostkowa"

#: order/templates/order/purchase_order_detail.html:368
#: order/templates/order/sales_order_detail.html:384
msgid "Total price"
msgstr ""

#: order/templates/order/purchase_order_detail.html:432
#: order/templates/order/sales_order_detail.html:490
msgid "Edit line item"
msgstr ""

#: order/templates/order/purchase_order_detail.html:433
msgid "Delete line item"
msgstr ""

#: order/templates/order/purchase_order_detail.html:438
msgid "Receive line item"
msgstr ""

#: order/templates/order/purchase_orders.html:24
#: order/templates/order/sales_orders.html:24
msgid "Print Order Reports"
msgstr ""

#: order/templates/order/receive_parts.html:8
#, python-format
msgid "Receive outstanding parts for <b>%(order)s</b> - <i>%(desc)s</i>"
msgstr ""

#: order/templates/order/receive_parts.html:14 part/api.py:54
#: part/models.py:296 part/templates/part/cat_link.html:7
#: part/templates/part/category.html:108 part/templates/part/category.html:122
#: part/templates/part/category_navbar.html:21
#: part/templates/part/category_navbar.html:24
#: templates/InvenTree/index.html:102 templates/InvenTree/search.html:114
#: templates/InvenTree/settings/navbar.html:83
#: templates/InvenTree/settings/navbar.html:85
#: templates/js/translated/part.js:1087 templates/navbar.html:23
#: templates/stats.html:80 templates/stats.html:89 users/models.py:41
msgid "Parts"
msgstr "Części"

#: order/templates/order/receive_parts.html:15
msgid "Fill out number of parts received, the status and destination"
msgstr ""

#: order/templates/order/receive_parts.html:20
msgid "Order Code"
msgstr "Kod zamówienia"

#: order/templates/order/receive_parts.html:21
#: part/templates/part/part_base.html:160 templates/js/translated/part.js:902
msgid "On Order"
msgstr ""

#: order/templates/order/receive_parts.html:23
msgid "Receive"
msgstr "Odbierz"

#: order/templates/order/receive_parts.html:37
msgid "Error: Referenced part has been removed"
msgstr ""

#: order/templates/order/receive_parts.html:68
msgid "Remove line"
msgstr "Usuń linie"

#: order/templates/order/sales_order_base.html:16
msgid "This Sales Order has not been fully allocated"
msgstr ""

#: order/templates/order/sales_order_base.html:66
msgid "Packing List"
msgstr ""

#: order/templates/order/sales_order_base.html:74
msgid "Sales Order Details"
msgstr ""

#: order/templates/order/sales_order_base.html:100
#: templates/js/translated/order.js:364
msgid "Customer Reference"
msgstr ""

#: order/templates/order/sales_order_base.html:178
msgid "Edit Sales Order"
msgstr ""

#: order/templates/order/sales_order_cancel.html:8
#: order/templates/order/sales_order_ship.html:9
#: part/templates/part/bom_duplicate.html:12
#: stock/templates/stock/stockitem_convert.html:13
msgid "Warning"
msgstr "Ostrzeżenie"

#: order/templates/order/sales_order_cancel.html:9
msgid "Cancelling this order means that the order will no longer be editable."
msgstr ""

#: order/templates/order/sales_order_detail.html:17
msgid "Sales Order Items"
msgstr ""

#: order/templates/order/sales_order_detail.html:226
#: templates/js/translated/bom.js:378 templates/js/translated/build.js:759
#: templates/js/translated/build.js:1202
msgid "Actions"
msgstr "Akcje"

#: order/templates/order/sales_order_detail.html:233
#: templates/js/translated/build.js:645 templates/js/translated/build.js:1011
msgid "Edit stock allocation"
msgstr ""

#: order/templates/order/sales_order_detail.html:234
#: templates/js/translated/build.js:647 templates/js/translated/build.js:1012
msgid "Delete stock allocation"
msgstr ""

#: order/templates/order/sales_order_detail.html:307
msgid "No matching line items"
msgstr ""

#: order/templates/order/sales_order_detail.html:337
msgid "ID"
msgstr "Numer ID"

#: order/templates/order/sales_order_detail.html:405
#: templates/js/translated/build.js:710 templates/js/translated/build.js:1007
msgid "Allocated"
msgstr "Przydzielono"

#: order/templates/order/sales_order_detail.html:407
msgid "Fulfilled"
msgstr ""

#: order/templates/order/sales_order_detail.html:444
msgid "PO"
msgstr ""

#: order/templates/order/sales_order_detail.html:474
msgid "Allocate serial numbers"
msgstr ""

#: order/templates/order/sales_order_detail.html:477
#: templates/js/translated/build.js:773
msgid "Allocate stock"
msgstr ""

#: order/templates/order/sales_order_detail.html:480
msgid "Purchase stock"
msgstr "Cena zakupu"

#: order/templates/order/sales_order_detail.html:484
#: templates/js/translated/build.js:766 templates/js/translated/build.js:1210
msgid "Build stock"
msgstr ""

#: order/templates/order/sales_order_detail.html:487
#: order/templates/order/sales_order_detail.html:606
msgid "Calculate price"
msgstr "Oblicz cenę"

#: order/templates/order/sales_order_detail.html:491
msgid "Delete line item "
msgstr ""

#: order/templates/order/sales_order_detail.html:612
msgid "Update Unit Price"
msgstr "Zaktualizuj cenę jednostkową"

#: order/templates/order/sales_order_ship.html:10
msgid "This order has not been fully allocated. If the order is marked as shipped, it can no longer be adjusted."
msgstr ""

#: order/templates/order/sales_order_ship.html:12
msgid "Ensure that the order allocation is correct before shipping the order."
msgstr ""

#: order/templates/order/sales_order_ship.html:18
msgid "Some line items in this order have been over-allocated"
msgstr ""

#: order/templates/order/sales_order_ship.html:20
msgid "Ensure that this is correct before shipping the order."
msgstr ""

#: order/templates/order/sales_order_ship.html:27
msgid "Shipping this order means that the order will no longer be editable."
msgstr ""

#: order/templates/order/so_allocate_by_serial.html:9
msgid "Allocate stock items by serial number"
msgstr ""

#: order/templates/order/so_allocation_delete.html:7
msgid "This action will unallocate the following stock from the Sales Order"
msgstr ""

#: order/templates/order/so_navbar.html:12
msgid "Sales Order Line Items"
msgstr ""

#: order/templates/order/so_navbar.html:15
msgid "Order Items"
msgstr ""

#: order/templates/order/so_navbar.html:26
msgid "Sales Order Attachments"
msgstr ""

#: order/views.py:104
msgid "Cancel Order"
msgstr "Anuluj zamówienie"

#: order/views.py:113 order/views.py:139
msgid "Confirm order cancellation"
msgstr "Potwierdź anulowanie zamówienia"

#: order/views.py:116 order/views.py:142
msgid "Order cannot be cancelled"
msgstr "Zamówienie nie może zostać anulowane"

#: order/views.py:130
msgid "Cancel sales order"
msgstr ""

#: order/views.py:156
msgid "Issue Order"
msgstr ""

#: order/views.py:165
msgid "Confirm order placement"
msgstr ""

#: order/views.py:175
msgid "Purchase order issued"
msgstr ""

#: order/views.py:186
msgid "Complete Order"
msgstr ""

#: order/views.py:202
msgid "Confirm order completion"
msgstr ""

#: order/views.py:213
msgid "Purchase order completed"
msgstr ""

#: order/views.py:223
msgid "Ship Order"
msgstr "Wyślij zamówienie"

#: order/views.py:239
msgid "Confirm order shipment"
msgstr ""

#: order/views.py:245
msgid "Could not ship order"
msgstr ""

#: order/views.py:292
msgid "Match Supplier Parts"
msgstr ""

#: order/views.py:480
msgid "Receive Parts"
msgstr ""

#: order/views.py:552
msgid "Items received"
msgstr "Otrzymane przedmioty"

#: order/views.py:620
msgid "Error converting quantity to number"
msgstr "Błąd konwersji ilości na liczbę"

#: order/views.py:626
msgid "Receive quantity less than zero"
msgstr ""

#: order/views.py:632
msgid "No lines specified"
msgstr ""

#: order/views.py:705
msgid "Update prices"
msgstr ""

#: order/views.py:963
#, python-brace-format
msgid "Ordered {n} parts"
msgstr ""

#: order/views.py:1016
msgid "Allocate Serial Numbers"
msgstr ""

#: order/views.py:1061
#, python-brace-format
msgid "Allocated {n} items"
msgstr ""

#: order/views.py:1077
msgid "Select line item"
msgstr ""

#: order/views.py:1108
#, python-brace-format
msgid "No matching item for serial {serial}"
msgstr ""

#: order/views.py:1118
#, python-brace-format
msgid "{serial} is not in stock"
msgstr ""

#: order/views.py:1126
#, python-brace-format
msgid "{serial} already allocated to an order"
msgstr ""

#: order/views.py:1180
msgid "Allocate Stock to Order"
msgstr ""

#: order/views.py:1254
msgid "Edit Allocation Quantity"
msgstr "Edytuj zarezerwowaną ilość"

#: order/views.py:1269
msgid "Remove allocation"
msgstr ""

#: order/views.py:1341
msgid "Sales order not found"
msgstr ""

#: order/views.py:1347
msgid "Price not found"
msgstr "Nie znaleziono ceny"

#: order/views.py:1350
#, python-brace-format
msgid "Updated {part} unit-price to {price}"
msgstr ""

#: order/views.py:1355
#, python-brace-format
msgid "Updated {part} unit-price to {price} and quantity to {qty}"
msgstr ""

#: part/api.py:700
<<<<<<< HEAD
#, fuzzy
#| msgid "Quantity must be greater than zero"
msgid "Must be greater than zero"
msgstr "Ilość musi być większa niż zero"

#: part/api.py:704
#, fuzzy
#| msgid "Must be a valid number"
msgid "Must be a valid quantity"
msgstr "Numer musi być prawidłowy"
=======
msgid "Must be greater than zero"
msgstr ""

#: part/api.py:704
msgid "Must be a valid quantity"
msgstr ""
>>>>>>> 5eb98c61

#: part/api.py:719
msgid "Specify location for initial part stock"
msgstr ""

#: part/api.py:750 part/api.py:754 part/api.py:769 part/api.py:773
msgid "This field is required"
msgstr ""

#: part/bom.py:133 part/models.py:73 part/models.py:731
#: part/templates/part/category.html:75 part/templates/part/part_base.html:283
msgid "Default Location"
msgstr "Domyślna lokalizacja"

#: part/bom.py:134 part/templates/part/part_base.html:149
msgid "Available Stock"
msgstr "Dostępna ilość"

#: part/forms.py:63
msgid "File Format"
msgstr "Format pliku"

#: part/forms.py:63
msgid "Select output file format"
msgstr "Wybierz format pliku wyjściowego"

#: part/forms.py:65
msgid "Cascading"
msgstr "Kaskadowe"

#: part/forms.py:65
msgid "Download cascading / multi-level BOM"
msgstr ""

#: part/forms.py:67
msgid "Levels"
msgstr "Poziomy"

#: part/forms.py:67
msgid "Select maximum number of BOM levels to export (0 = all levels)"
msgstr ""

#: part/forms.py:69
msgid "Include Parameter Data"
msgstr ""

#: part/forms.py:69
msgid "Include part parameters data in exported BOM"
msgstr ""

#: part/forms.py:71
msgid "Include Stock Data"
msgstr ""

#: part/forms.py:71
msgid "Include part stock data in exported BOM"
msgstr ""

#: part/forms.py:73
msgid "Include Manufacturer Data"
msgstr ""

#: part/forms.py:73
msgid "Include part manufacturer data in exported BOM"
msgstr ""

#: part/forms.py:75
msgid "Include Supplier Data"
msgstr ""

#: part/forms.py:75
msgid "Include part supplier data in exported BOM"
msgstr ""

#: part/forms.py:96 part/models.py:2234
msgid "Parent Part"
msgstr "Część nadrzędna"

#: part/forms.py:97 part/templates/part/bom_duplicate.html:7
msgid "Select parent part to copy BOM from"
msgstr ""

#: part/forms.py:103
msgid "Clear existing BOM items"
msgstr ""

#: part/forms.py:109
msgid "Confirm BOM duplication"
msgstr ""

#: part/forms.py:127
msgid "validate"
msgstr "potwierdź"

#: part/forms.py:127
msgid "Confirm that the BOM is correct"
msgstr ""

#: part/forms.py:170
msgid "Related Part"
msgstr "Powiązane części"

#: part/forms.py:177
msgid "Select part category"
msgstr "Wybierz kategorię części"

#: part/forms.py:226
msgid "Add parameter template to same level categories"
msgstr ""

#: part/forms.py:230
msgid "Add parameter template to all categories"
msgstr ""

#: part/forms.py:250
msgid "Input quantity for price calculation"
msgstr ""

#: part/models.py:74
msgid "Default location for parts in this category"
msgstr ""

#: part/models.py:77
msgid "Default keywords"
msgstr "Domyślne słowa kluczowe"

#: part/models.py:77
msgid "Default keywords for parts in this category"
msgstr ""

#: part/models.py:87 part/models.py:2280
#: part/templates/part/part_app_base.html:10
msgid "Part Category"
msgstr ""

#: part/models.py:88 part/templates/part/category.html:32
#: part/templates/part/category.html:103 templates/InvenTree/search.html:127
#: templates/stats.html:84 users/models.py:40
msgid "Part Categories"
msgstr ""

#: part/models.py:381
msgid "Invalid choice for parent part"
msgstr ""

#: part/models.py:433 part/models.py:445
#, python-brace-format
msgid "Part '{p1}' is  used in BOM for '{p2}' (recursive)"
msgstr ""

#: part/models.py:542
msgid "Next available serial numbers are"
msgstr ""

#: part/models.py:546
msgid "Next available serial number is"
msgstr ""

#: part/models.py:551
msgid "Most recent serial number is"
msgstr ""

#: part/models.py:630
msgid "Duplicate IPN not allowed in part settings"
msgstr ""

#: part/models.py:655
msgid "Part name"
msgstr "Nazwa części"

#: part/models.py:662
msgid "Is Template"
msgstr ""

#: part/models.py:663
msgid "Is this part a template part?"
msgstr ""

#: part/models.py:673
msgid "Is this part a variant of another part?"
msgstr ""

#: part/models.py:674
msgid "Variant Of"
msgstr "Wariant"

#: part/models.py:680
msgid "Part description"
msgstr "Opis części"

#: part/models.py:685 part/templates/part/category.html:82
#: part/templates/part/part_base.html:252
msgid "Keywords"
msgstr "Słowa kluczowe"

#: part/models.py:686
msgid "Part keywords to improve visibility in search results"
msgstr ""

#: part/models.py:693 part/models.py:2279
#: part/templates/part/set_category.html:15
#: templates/InvenTree/settings/settings.html:167
#: templates/js/translated/part.js:873
msgid "Category"
msgstr "Kategoria"

#: part/models.py:694
msgid "Part category"
msgstr ""

#: part/models.py:699 part/templates/part/part_base.html:228
#: templates/js/translated/part.js:489 templates/js/translated/part.js:717
msgid "IPN"
msgstr "IPN"

#: part/models.py:700
msgid "Internal Part Number"
msgstr ""

#: part/models.py:706
msgid "Part revision or version number"
msgstr ""

#: part/models.py:707 part/templates/part/part_base.html:245
#: report/models.py:200 templates/js/translated/part.js:493
msgid "Revision"
msgstr "Wersja"

#: part/models.py:729
msgid "Where is this item normally stored?"
msgstr ""

#: part/models.py:776 part/templates/part/part_base.html:290
msgid "Default Supplier"
msgstr ""

#: part/models.py:777
msgid "Default supplier part"
msgstr ""

#: part/models.py:784
msgid "Default Expiry"
msgstr ""

#: part/models.py:785
msgid "Expiry time (in days) for stock items of this part"
msgstr ""

#: part/models.py:790
msgid "Minimum Stock"
msgstr "Minimalny stan magazynowy"

#: part/models.py:791
msgid "Minimum allowed stock level"
msgstr ""

#: part/models.py:798
msgid "Stock keeping units for this part"
msgstr ""

#: part/models.py:804
msgid "Can this part be built from other parts?"
msgstr "Czy ta część może być zbudowana z innych części?"

#: part/models.py:810
msgid "Can this part be used to build other parts?"
msgstr "Czy ta część może być użyta do budowy innych części?"

#: part/models.py:816
msgid "Does this part have tracking for unique items?"
msgstr ""

#: part/models.py:821
msgid "Can this part be purchased from external suppliers?"
msgstr ""

#: part/models.py:826
msgid "Can this part be sold to customers?"
msgstr ""

#: part/models.py:830 templates/js/translated/table_filters.js:21
#: templates/js/translated/table_filters.js:69
#: templates/js/translated/table_filters.js:255
#: templates/js/translated/table_filters.js:324
msgid "Active"
msgstr "Aktywny"

#: part/models.py:831
msgid "Is this part active?"
msgstr "Czy ta część jest aktywna?"

#: part/models.py:836
msgid "Is this a virtual part, such as a software product or license?"
msgstr ""

#: part/models.py:841
msgid "Part notes - supports Markdown formatting"
msgstr ""

#: part/models.py:844
msgid "BOM checksum"
msgstr ""

#: part/models.py:844
msgid "Stored BOM checksum"
msgstr ""

#: part/models.py:847
msgid "BOM checked by"
msgstr ""

#: part/models.py:849
msgid "BOM checked date"
msgstr ""

#: part/models.py:853
msgid "Creation User"
msgstr ""

#: part/models.py:1592
msgid "Sell multiple"
msgstr "Sprzedaj wiele"

#: part/models.py:2080
msgid "Test templates can only be created for trackable parts"
msgstr ""

#: part/models.py:2097
msgid "Test with this name already exists for this part"
msgstr ""

#: part/models.py:2117 templates/js/translated/part.js:1138
#: templates/js/translated/stock.js:487
msgid "Test Name"
msgstr "Nazwa testu"

#: part/models.py:2118
msgid "Enter a name for the test"
msgstr ""

#: part/models.py:2123
msgid "Test Description"
msgstr ""

#: part/models.py:2124
msgid "Enter description for this test"
msgstr ""

#: part/models.py:2129 templates/js/translated/part.js:1147
#: templates/js/translated/table_filters.js:241
msgid "Required"
msgstr "Wymagane"

#: part/models.py:2130
msgid "Is this test required to pass?"
msgstr ""

#: part/models.py:2135 templates/js/translated/part.js:1155
msgid "Requires Value"
msgstr ""

#: part/models.py:2136
msgid "Does this test require a value when adding a test result?"
msgstr ""

#: part/models.py:2141 templates/js/translated/part.js:1162
msgid "Requires Attachment"
msgstr ""

#: part/models.py:2142
msgid "Does this test require a file attachment when adding a test result?"
msgstr ""

#: part/models.py:2153
#, python-brace-format
msgid "Illegal character in template name ({c})"
msgstr ""

#: part/models.py:2189
msgid "Parameter template name must be unique"
msgstr ""

#: part/models.py:2197
msgid "Parameter Name"
msgstr ""

#: part/models.py:2204
msgid "Parameter Units"
msgstr ""

#: part/models.py:2236 part/models.py:2285 part/models.py:2286
#: templates/InvenTree/settings/settings.html:162
msgid "Parameter Template"
msgstr ""

#: part/models.py:2238
msgid "Data"
msgstr "Dane"

#: part/models.py:2238
msgid "Parameter Value"
msgstr ""

#: part/models.py:2290 templates/InvenTree/settings/settings.html:171
msgid "Default Value"
msgstr "Wartość domyślna"

#: part/models.py:2291
msgid "Default Parameter Value"
msgstr ""

#: part/models.py:2325
msgid "Select parent part"
msgstr ""

#: part/models.py:2333
msgid "Sub part"
msgstr "Podczęść"

#: part/models.py:2334
msgid "Select part to be used in BOM"
msgstr ""

#: part/models.py:2340
msgid "BOM quantity for this BOM item"
msgstr ""

#: part/models.py:2342 templates/js/translated/bom.js:236
#: templates/js/translated/bom.js:298
msgid "Optional"
msgstr ""

#: part/models.py:2342
msgid "This BOM item is optional"
msgstr ""

#: part/models.py:2345
msgid "Overage"
msgstr ""

#: part/models.py:2346
msgid "Estimated build wastage quantity (absolute or percentage)"
msgstr ""

#: part/models.py:2349
msgid "BOM item reference"
msgstr ""

#: part/models.py:2352
msgid "BOM item notes"
msgstr ""

#: part/models.py:2354
msgid "Checksum"
msgstr "Suma kontrolna"

#: part/models.py:2354
msgid "BOM line checksum"
msgstr ""

#: part/models.py:2358 templates/js/translated/bom.js:315
#: templates/js/translated/bom.js:322
#: templates/js/translated/table_filters.js:55
msgid "Inherited"
msgstr ""

#: part/models.py:2359
msgid "This BOM item is inherited by BOMs for variant parts"
msgstr ""

#: part/models.py:2364 templates/js/translated/bom.js:307
msgid "Allow Variants"
msgstr ""

#: part/models.py:2365
msgid "Stock items for variant parts can be used for this BOM item"
msgstr ""

#: part/models.py:2450 stock/models.py:335
msgid "Quantity must be integer value for trackable parts"
msgstr ""

#: part/models.py:2459 part/models.py:2461
msgid "Sub part must be specified"
msgstr ""

#: part/models.py:2464
msgid "BOM Item"
msgstr ""

#: part/models.py:2583
msgid "Part 1"
msgstr "Część 1"

#: part/models.py:2587
msgid "Part 2"
msgstr "Część 2"

#: part/models.py:2587
msgid "Select Related Part"
msgstr "Wybierz powiązaną część"

#: part/models.py:2619
msgid "Error creating relationship: check that the part is not related to itself and that the relationship is unique"
msgstr ""

#: part/templates/part/bom.html:6
msgid "You do not have permission to edit the BOM."
msgstr "Nie masz uprawnień do edycji BOM."

#: part/templates/part/bom.html:14
#, python-format
msgid "The BOM for <i>%(part)s</i> has changed, and must be validated.<br>"
msgstr ""

#: part/templates/part/bom.html:16
#, python-format
msgid "The BOM for <i>%(part)s</i> was last checked by %(checker)s on %(check_date)s"
msgstr ""

#: part/templates/part/bom.html:20
#, python-format
msgid "The BOM for <i>%(part)s</i> has not been validated."
msgstr ""

#: part/templates/part/bom.html:27
msgid "Remove selected BOM items"
msgstr ""

#: part/templates/part/bom.html:30
msgid "Import BOM data"
msgstr "Importuj dane BOM"

#: part/templates/part/bom.html:34
msgid "Copy BOM from parent part"
msgstr "Kopiuj BOM z części nadrzędnej"

#: part/templates/part/bom.html:38
msgid "New BOM Item"
msgstr ""

#: part/templates/part/bom.html:41
msgid "Finish Editing"
msgstr "Zakończ edycję"

#: part/templates/part/bom.html:46
msgid "Edit BOM"
msgstr ""

#: part/templates/part/bom.html:50
msgid "Validate Bill of Materials"
msgstr ""

#: part/templates/part/bom.html:56 part/views.py:1220
msgid "Export Bill of Materials"
msgstr ""

#: part/templates/part/bom.html:59
msgid "Print BOM Report"
msgstr ""

#: part/templates/part/bom_duplicate.html:13
msgid "This part already has a Bill of Materials"
msgstr ""

#: part/templates/part/bom_upload/match_parts.html:29
msgid "Select Part"
msgstr ""

#: part/templates/part/bom_upload/upload_file.html:13
#: part/templates/part/bom_upload/upload_file.html:16
msgid "Return To BOM"
msgstr ""

#: part/templates/part/bom_upload/upload_file.html:27
msgid "Upload Bill of Materials"
msgstr ""

#: part/templates/part/bom_upload/upload_file.html:46
msgid "Requirements for BOM upload"
msgstr ""

#: part/templates/part/bom_upload/upload_file.html:48
msgid "The BOM file must contain the required named columns as provided in the "
msgstr ""

#: part/templates/part/bom_upload/upload_file.html:48
msgid "BOM Upload Template"
msgstr ""

#: part/templates/part/bom_upload/upload_file.html:49
msgid "Each part must already exist in the database"
msgstr ""

#: part/templates/part/bom_validate.html:6
#, python-format
msgid "Confirm that the Bill of Materials (BOM) is valid for:<br><i>%(part)s</i>"
msgstr ""

#: part/templates/part/bom_validate.html:9
msgid "This will validate each line in the BOM."
msgstr ""

#: part/templates/part/category.html:33
msgid "All parts"
msgstr "Wszystkie części"

#: part/templates/part/category.html:38
msgid "Create new part category"
msgstr "Stwórz nową kategorię komponentów"

#: part/templates/part/category.html:44
msgid "Edit part category"
msgstr ""

#: part/templates/part/category.html:49
msgid "Delete part category"
msgstr ""

#: part/templates/part/category.html:59 part/templates/part/category.html:98
msgid "Category Details"
msgstr ""

#: part/templates/part/category.html:64
msgid "Category Path"
msgstr ""

#: part/templates/part/category.html:69
msgid "Category Description"
msgstr ""

#: part/templates/part/category.html:88 part/templates/part/category.html:174
#: part/templates/part/category_navbar.html:14
#: part/templates/part/category_navbar.html:17
msgid "Subcategories"
msgstr ""

#: part/templates/part/category.html:93
msgid "Parts (Including subcategories)"
msgstr ""

#: part/templates/part/category.html:126
msgid "Export Part Data"
msgstr ""

#: part/templates/part/category.html:127 part/templates/part/category.html:141
msgid "Export"
msgstr "Eksportuj"

#: part/templates/part/category.html:130
msgid "Create new part"
msgstr ""

#: part/templates/part/category.html:131
msgid "New Part"
msgstr "Nowy komponent"

#: part/templates/part/category.html:138
msgid "Set category"
msgstr "Ustaw kategorię"

#: part/templates/part/category.html:138
msgid "Set Category"
msgstr "Ustaw kategorię"

#: part/templates/part/category.html:141
msgid "Export Data"
msgstr "Eksportuj dane"

#: part/templates/part/category.html:145
msgid "View list display"
msgstr ""

#: part/templates/part/category.html:148
msgid "View grid display"
msgstr ""

#: part/templates/part/category.html:164
msgid "Part Parameters"
msgstr "Parametry części"

#: part/templates/part/category.html:253
msgid "Create Part Category"
msgstr ""

#: part/templates/part/category.html:280
msgid "Create Part"
msgstr ""

#: part/templates/part/category_delete.html:5
msgid "Are you sure you want to delete category"
msgstr "Czy na pewno chcesz usunąć tę kategorię?"

#: part/templates/part/category_delete.html:8
#, python-format
msgid "This category contains %(count)s child categories"
msgstr ""

#: part/templates/part/category_delete.html:9
msgid "If this category is deleted, these child categories will be moved to the"
msgstr ""

#: part/templates/part/category_delete.html:11
msgid "category"
msgstr "kategoria"

#: part/templates/part/category_delete.html:13
msgid "top level Parts category"
msgstr ""

#: part/templates/part/category_delete.html:25
#, python-format
msgid "This category contains %(count)s parts"
msgstr ""

#: part/templates/part/category_delete.html:27
#, python-format
msgid "If this category is deleted, these parts will be moved to the parent category %(path)s"
msgstr ""

#: part/templates/part/category_delete.html:29
msgid "If this category is deleted, these parts will be moved to the top-level category Teile"
msgstr ""

#: part/templates/part/category_navbar.html:29
#: part/templates/part/category_navbar.html:32
msgid "Import Parts"
msgstr ""

#: part/templates/part/copy_part.html:9 templates/js/translated/part.js:324
msgid "Duplicate Part"
msgstr "Duplikuj część"

#: part/templates/part/copy_part.html:10
#, python-format
msgid "Make a copy of part '%(full_name)s'."
msgstr ""

#: part/templates/part/copy_part.html:14
#: part/templates/part/create_part.html:11
msgid "Possible Matching Parts"
msgstr ""

#: part/templates/part/copy_part.html:15
#: part/templates/part/create_part.html:12
msgid "The new part may be a duplicate of these existing parts"
msgstr ""

#: part/templates/part/create_part.html:17
#, python-format
msgid "%(full_name)s - <i>%(desc)s</i> (%(match_per)s%% match)"
msgstr ""

#: part/templates/part/detail.html:16
msgid "Part Stock"
msgstr "Zapasy części"

#: part/templates/part/detail.html:21
#, python-format
msgid "Showing stock for all variants of <i>%(full_name)s</i>"
msgstr ""

#: part/templates/part/detail.html:30 part/templates/part/navbar.html:87
msgid "Part Test Templates"
msgstr ""

#: part/templates/part/detail.html:36
msgid "Add Test Template"
msgstr ""

#: part/templates/part/detail.html:77
msgid "New sales order"
msgstr ""

#: part/templates/part/detail.html:77
msgid "New Order"
msgstr ""

#: part/templates/part/detail.html:90
msgid "Sales Order Allocations"
msgstr ""

#: part/templates/part/detail.html:130 part/templates/part/navbar.html:21
msgid "Part Variants"
msgstr "Warianty Części"

#: part/templates/part/detail.html:137
msgid "Create new variant"
msgstr "Utwórz nowy wariant"

#: part/templates/part/detail.html:138
msgid "New Variant"
msgstr "Nowy wariant"

#: part/templates/part/detail.html:161
msgid "Add new parameter"
msgstr ""

#: part/templates/part/detail.html:182 part/templates/part/navbar.html:95
#: part/templates/part/navbar.html:98
msgid "Related Parts"
msgstr ""

#: part/templates/part/detail.html:188
msgid "Add Related"
msgstr "Dodaj powiązane"

#: part/templates/part/detail.html:228 part/templates/part/navbar.html:35
#: part/templates/part/navbar.html:38
msgid "Bill of Materials"
msgstr "Zestawienie materiałowe"

#: part/templates/part/detail.html:237
msgid "Assemblies"
msgstr ""

#: part/templates/part/detail.html:253
msgid "Part Builds"
msgstr ""

#: part/templates/part/detail.html:260
msgid "Start New Build"
msgstr ""

#: part/templates/part/detail.html:274
msgid "Build Order Allocations"
msgstr ""

#: part/templates/part/detail.html:283
msgid "Part Suppliers"
msgstr ""

#: part/templates/part/detail.html:305
msgid "Part Manufacturers"
msgstr ""

#: part/templates/part/detail.html:317
msgid "Delete manufacturer parts"
msgstr ""

#: part/templates/part/detail.html:502
msgid "Delete selected BOM items?"
msgstr ""

#: part/templates/part/detail.html:503
msgid "All selected BOM items will be deleted"
msgstr ""

#: part/templates/part/detail.html:554
msgid "Create BOM Item"
msgstr ""

#: part/templates/part/detail.html:699
msgid "Add Test Result Template"
msgstr ""

#: part/templates/part/detail.html:716
msgid "Edit Test Result Template"
msgstr ""

#: part/templates/part/detail.html:728
msgid "Delete Test Result Template"
msgstr ""

#: part/templates/part/detail.html:784
msgid "Edit Part Notes"
msgstr ""

#: part/templates/part/detail.html:936
#, python-format
msgid "Purchase Unit Price - %(currency)s"
msgstr ""

#: part/templates/part/detail.html:948
#, python-format
msgid "Unit Price-Cost Difference - %(currency)s"
msgstr ""

#: part/templates/part/detail.html:960
#, python-format
msgid "Supplier Unit Cost - %(currency)s"
msgstr ""

#: part/templates/part/detail.html:1049
#, python-format
msgid "Unit Price - %(currency)s"
msgstr ""

#: part/templates/part/import_wizard/ajax_part_upload.html:29
#: part/templates/part/import_wizard/part_upload.html:51
msgid "Unsuffitient privileges."
msgstr ""

#: part/templates/part/import_wizard/part_upload.html:14
msgid "Import Parts from File"
msgstr ""

#: part/templates/part/navbar.html:24
msgid "Variants"
msgstr ""

#: part/templates/part/navbar.html:51 part/templates/part/navbar.html:54
msgid "Used In"
msgstr "Użyte w"

#: part/templates/part/navbar.html:61
msgid "Prices"
msgstr "Ceny"

#: part/templates/part/navbar.html:90
msgid "Test Templates"
msgstr ""

#: part/templates/part/part_app_base.html:12
msgid "Part List"
msgstr "Lista części"

#: part/templates/part/part_base.html:30
msgid "Part is a template part (variants can be made from this part)"
msgstr ""

#: part/templates/part/part_base.html:33
msgid "Part can be assembled from other parts"
msgstr ""

#: part/templates/part/part_base.html:36
msgid "Part can be used in assemblies"
msgstr ""

#: part/templates/part/part_base.html:39
msgid "Part stock is tracked by serial number"
msgstr ""

#: part/templates/part/part_base.html:42
msgid "Part can be purchased from external suppliers"
msgstr ""

#: part/templates/part/part_base.html:45
msgid "Part can be sold to customers"
msgstr ""

#: part/templates/part/part_base.html:52 part/templates/part/part_base.html:60
msgid "Part is virtual (not a physical part)"
msgstr "Część jest wirtualna (nie fizyczna)"

#: part/templates/part/part_base.html:53 templates/js/translated/company.js:463
#: templates/js/translated/company.js:713 templates/js/translated/part.js:404
#: templates/js/translated/part.js:481
msgid "Inactive"
msgstr "Nieaktywny"

#: part/templates/part/part_base.html:68
msgid "Star this part"
msgstr ""

#: part/templates/part/part_base.html:75
#: stock/templates/stock/item_base.html:75
#: stock/templates/stock/location.html:51
msgid "Barcode actions"
msgstr "Akcje kodów kreskowych"

#: part/templates/part/part_base.html:77
#: stock/templates/stock/item_base.html:77
#: stock/templates/stock/location.html:53 templates/qr_button.html:1
msgid "Show QR Code"
msgstr "Pokaż Kod QR"

#: part/templates/part/part_base.html:78
#: stock/templates/stock/item_base.html:93
#: stock/templates/stock/location.html:54
msgid "Print Label"
msgstr "Drukuj etykietę"

#: part/templates/part/part_base.html:83
msgid "Show pricing information"
msgstr ""

#: part/templates/part/part_base.html:88
#: stock/templates/stock/item_base.html:142
#: stock/templates/stock/location.html:62
msgid "Stock actions"
msgstr "Akcje magazynowe"

#: part/templates/part/part_base.html:95
msgid "Count part stock"
msgstr ""

#: part/templates/part/part_base.html:101
msgid "Transfer part stock"
msgstr ""

#: part/templates/part/part_base.html:118
msgid "Part actions"
msgstr ""

#: part/templates/part/part_base.html:121
msgid "Duplicate part"
msgstr "Duplikuj część"

#: part/templates/part/part_base.html:124
msgid "Edit part"
msgstr "Edytuj część"

#: part/templates/part/part_base.html:127
msgid "Delete part"
msgstr "Usuń część"

#: part/templates/part/part_base.html:139
#, python-format
msgid "This part is a variant of %(link)s"
msgstr ""

#: part/templates/part/part_base.html:154
#: templates/js/translated/table_filters.js:153
msgid "In Stock"
msgstr ""

#: part/templates/part/part_base.html:167 templates/InvenTree/index.html:186
msgid "Required for Build Orders"
msgstr ""

#: part/templates/part/part_base.html:174
msgid "Required for Sales Orders"
msgstr ""

#: part/templates/part/part_base.html:181
msgid "Allocated to Orders"
msgstr ""

#: part/templates/part/part_base.html:196 templates/js/translated/bom.js:336
msgid "Can Build"
msgstr ""

#: part/templates/part/part_base.html:202 templates/js/translated/part.js:733
#: templates/js/translated/part.js:906
msgid "Building"
msgstr ""

#: part/templates/part/part_base.html:216
#: part/templates/part/part_base.html:517
#: part/templates/part/part_base.html:543
msgid "Show Part Details"
msgstr ""

#: part/templates/part/part_base.html:276
msgid "Latest Serial Number"
msgstr "Ostatni numer seryjny"

#: part/templates/part/part_base.html:389 part/templates/part/prices.html:125
msgid "Calculate"
msgstr ""

#: part/templates/part/part_base.html:432
msgid "No matching images found"
msgstr ""

#: part/templates/part/part_base.html:512
#: part/templates/part/part_base.html:537
msgid "Hide Part Details"
msgstr ""

#: part/templates/part/part_pricing.html:22 part/templates/part/prices.html:21
msgid "Supplier Pricing"
msgstr ""

#: part/templates/part/part_pricing.html:26
#: part/templates/part/part_pricing.html:52
#: part/templates/part/part_pricing.html:85
#: part/templates/part/part_pricing.html:100 part/templates/part/prices.html:25
#: part/templates/part/prices.html:52 part/templates/part/prices.html:84
#: part/templates/part/prices.html:101
msgid "Unit Cost"
msgstr "Cena jednostkowa"

#: part/templates/part/part_pricing.html:32
#: part/templates/part/part_pricing.html:58
#: part/templates/part/part_pricing.html:89
#: part/templates/part/part_pricing.html:104 part/templates/part/prices.html:32
#: part/templates/part/prices.html:59 part/templates/part/prices.html:89
#: part/templates/part/prices.html:106
msgid "Total Cost"
msgstr ""

#: part/templates/part/part_pricing.html:40 part/templates/part/prices.html:40
#: templates/js/translated/bom.js:291
msgid "No supplier pricing available"
msgstr ""

#: part/templates/part/part_pricing.html:48 part/templates/part/prices.html:49
#: part/templates/part/prices.html:225
msgid "BOM Pricing"
msgstr ""

#: part/templates/part/part_pricing.html:66 part/templates/part/prices.html:67
msgid "Note: BOM pricing is incomplete for this part"
msgstr ""

#: part/templates/part/part_pricing.html:73 part/templates/part/prices.html:74
msgid "No BOM pricing available"
msgstr ""

#: part/templates/part/part_pricing.html:82 part/templates/part/prices.html:83
msgid "Internal Price"
msgstr ""

#: part/templates/part/part_pricing.html:113
#: part/templates/part/prices.html:115
msgid "No pricing information is available for this part."
msgstr ""

#: part/templates/part/part_thumb.html:20
msgid "Select from existing images"
msgstr ""

#: part/templates/part/partial_delete.html:7
#, python-format
msgid "Are you sure you want to delete part '<b>%(full_name)s</b>'?"
msgstr "Czy na pewno chcesz usunąć część '<b>%(full_name)s</b>'?"

#: part/templates/part/partial_delete.html:12
#, python-format
msgid "This part is used in BOMs for %(count)s other parts. If you delete this part, the BOMs for the following parts will be updated"
msgstr ""

#: part/templates/part/partial_delete.html:22
#, python-format
msgid "There are %(count)s stock entries defined for this part. If you delete this part, the following stock entries will also be deleted:"
msgstr ""

#: part/templates/part/partial_delete.html:33
#, python-format
msgid "There are %(count)s manufacturers defined for this part. If you delete this part, the following manufacturer parts will also be deleted:"
msgstr ""

#: part/templates/part/partial_delete.html:44
#, python-format
msgid "There are %(count)s suppliers defined for this part. If you delete this part, the following supplier parts will also be deleted:"
msgstr ""

#: part/templates/part/partial_delete.html:55
#, python-format
msgid "There are %(count)s unique parts tracked for '%(full_name)s'. Deleting this part will permanently remove this tracking information."
msgstr ""

#: part/templates/part/prices.html:16
msgid "Pricing ranges"
msgstr ""

#: part/templates/part/prices.html:22
msgid "Show supplier cost"
msgstr ""

#: part/templates/part/prices.html:23
msgid "Show purchase price"
msgstr ""

#: part/templates/part/prices.html:50
msgid "Show BOM cost"
msgstr ""

#: part/templates/part/prices.html:98
msgid "Show sale cost"
msgstr ""

#: part/templates/part/prices.html:99
msgid "Show sale price"
msgstr ""

#: part/templates/part/prices.html:121
msgid "Calculation parameters"
msgstr ""

#: part/templates/part/prices.html:136 templates/js/translated/bom.js:285
msgid "Supplier Cost"
msgstr ""

#: part/templates/part/prices.html:137 part/templates/part/prices.html:158
#: part/templates/part/prices.html:183 part/templates/part/prices.html:213
#: part/templates/part/prices.html:239 part/templates/part/prices.html:267
msgid "Jump to overview"
msgstr ""

#: part/templates/part/prices.html:162
msgid "Stock Pricing"
msgstr ""

#: part/templates/part/prices.html:172
msgid "No stock pricing history is available for this part."
msgstr ""

#: part/templates/part/prices.html:182
msgid "Internal Cost"
msgstr ""

#: part/templates/part/prices.html:197 part/views.py:1793
msgid "Add Internal Price Break"
msgstr ""

#: part/templates/part/prices.html:212
msgid "BOM Cost"
msgstr ""

#: part/templates/part/prices.html:238
msgid "Sale Cost"
msgstr ""

#: part/templates/part/prices.html:278
msgid "No sale pice history available for this part."
msgstr ""

#: part/templates/part/set_category.html:9
msgid "Set category for the following parts"
msgstr ""

#: part/templates/part/stock_count.html:7 templates/js/translated/bom.js:259
#: templates/js/translated/part.js:723 templates/js/translated/part.js:910
msgid "No Stock"
msgstr ""

#: part/templates/part/stock_count.html:9 templates/InvenTree/index.html:166
msgid "Low Stock"
msgstr ""

#: part/templates/part/variant_part.html:9
msgid "Create new part variant"
msgstr ""

#: part/templates/part/variant_part.html:10
#, python-format
msgid "Create a new variant of template <i>'%(full_name)s'</i>."
msgstr ""

#: part/templatetags/inventree_extras.py:106
msgid "Unknown database"
msgstr ""

#: part/views.py:94
msgid "Add Related Part"
msgstr "Dodaj powiązaną część"

#: part/views.py:149
msgid "Delete Related Part"
msgstr ""

#: part/views.py:160
msgid "Set Part Category"
msgstr ""

#: part/views.py:210
#, python-brace-format
msgid "Set category for {n} parts"
msgstr ""

#: part/views.py:270
msgid "Match References"
msgstr ""

#: part/views.py:526
msgid "None"
msgstr ""

#: part/views.py:585
msgid "Part QR Code"
msgstr ""

#: part/views.py:687
msgid "Select Part Image"
msgstr ""

#: part/views.py:713
msgid "Updated part image"
msgstr ""

#: part/views.py:716
msgid "Part image not found"
msgstr ""

#: part/views.py:728
msgid "Duplicate BOM"
msgstr ""

#: part/views.py:758
msgid "Confirm duplication of BOM from parent"
msgstr ""

#: part/views.py:779
msgid "Validate BOM"
msgstr ""

#: part/views.py:800
msgid "Confirm that the BOM is valid"
msgstr ""

#: part/views.py:811
msgid "Validated Bill of Materials"
msgstr ""

#: part/views.py:884
msgid "Match Parts"
msgstr ""

#: part/views.py:1272
msgid "Confirm Part Deletion"
msgstr ""

#: part/views.py:1279
msgid "Part was deleted"
msgstr ""

#: part/views.py:1288
msgid "Part Pricing"
msgstr ""

#: part/views.py:1429
msgid "Create Part Parameter Template"
msgstr ""

#: part/views.py:1439
msgid "Edit Part Parameter Template"
msgstr ""

#: part/views.py:1446
msgid "Delete Part Parameter Template"
msgstr ""

#: part/views.py:1494 templates/js/translated/part.js:275
msgid "Edit Part Category"
msgstr "Edytuj kategorię części"

#: part/views.py:1532
msgid "Delete Part Category"
msgstr ""

#: part/views.py:1538
msgid "Part category was deleted"
msgstr ""

#: part/views.py:1547
msgid "Create Category Parameter Template"
msgstr ""

#: part/views.py:1648
msgid "Edit Category Parameter Template"
msgstr ""

#: part/views.py:1704
msgid "Delete Category Parameter Template"
msgstr ""

#: part/views.py:1726
msgid "Added new price break"
msgstr ""

#: part/views.py:1802
msgid "Edit Internal Price Break"
msgstr ""

#: part/views.py:1810
msgid "Delete Internal Price Break"
msgstr ""

#: report/models.py:182
msgid "Template name"
msgstr ""

#: report/models.py:188
msgid "Report template file"
msgstr ""

#: report/models.py:195
msgid "Report template description"
msgstr ""

#: report/models.py:201
msgid "Report revision number (auto-increments)"
msgstr ""

#: report/models.py:292
msgid "Pattern for generating report filenames"
msgstr ""

#: report/models.py:299
msgid "Report template is enabled"
msgstr ""

#: report/models.py:323
msgid "StockItem query filters (comma-separated list of key=value pairs)"
msgstr ""

#: report/models.py:331
msgid "Include Installed Tests"
msgstr ""

#: report/models.py:332
msgid "Include test results for stock items installed inside assembled item"
msgstr ""

#: report/models.py:380
msgid "Build Filters"
msgstr ""

#: report/models.py:381
msgid "Build query filters (comma-separated list of key=value pairs"
msgstr ""

#: report/models.py:423
msgid "Part Filters"
msgstr "Filtr części"

#: report/models.py:424
msgid "Part query filters (comma-separated list of key=value pairs"
msgstr ""

#: report/models.py:458
msgid "Purchase order query filters"
msgstr ""

#: report/models.py:496
msgid "Sales order query filters"
msgstr ""

#: report/models.py:546
msgid "Snippet"
msgstr ""

#: report/models.py:547
msgid "Report snippet file"
msgstr ""

#: report/models.py:551
msgid "Snippet file description"
msgstr ""

#: report/models.py:586
msgid "Asset"
msgstr ""

#: report/models.py:587
msgid "Report asset file"
msgstr ""

#: report/models.py:590
msgid "Asset file description"
msgstr ""

#: report/templates/report/inventree_build_order_base.html:147
msgid "Required For"
msgstr ""

#: report/templates/report/inventree_po_report.html:85
#: report/templates/report/inventree_so_report.html:85
msgid "Line Items"
msgstr ""

#: report/templates/report/inventree_test_report_base.html:21
msgid "Stock Item Test Report"
msgstr ""

#: report/templates/report/inventree_test_report_base.html:83
msgid "Test Results"
msgstr ""

#: report/templates/report/inventree_test_report_base.html:88
#: stock/models.py:1796
msgid "Test"
msgstr ""

#: report/templates/report/inventree_test_report_base.html:89
#: stock/models.py:1802
msgid "Result"
msgstr "Wynik"

#: report/templates/report/inventree_test_report_base.html:92
#: templates/js/translated/order.js:279 templates/js/translated/stock.js:1385
msgid "Date"
msgstr "Data"

#: report/templates/report/inventree_test_report_base.html:103
msgid "Pass"
msgstr "Zaliczone"

#: report/templates/report/inventree_test_report_base.html:105
msgid "Fail"
msgstr "Niezaliczone"

#: stock/api.py:145
msgid "Request must contain list of stock items"
msgstr ""

#: stock/api.py:153
msgid "Improperly formatted data"
msgstr ""

#: stock/api.py:161
msgid "Each entry must contain a valid integer primary-key"
msgstr ""

#: stock/api.py:167
msgid "Primary key does not match valid stock item"
msgstr ""

#: stock/api.py:177
msgid "Invalid quantity value"
msgstr "Nieprawidłowa ilość"

#: stock/api.py:182
msgid "Quantity must not be less than zero"
msgstr "Ilość musi być większa niż zero"

#: stock/api.py:210
#, python-brace-format
msgid "Updated stock for {n} items"
msgstr ""

#: stock/api.py:246 stock/api.py:279
msgid "Specified quantity exceeds stock quantity"
msgstr ""

#: stock/api.py:269
msgid "Valid location must be specified"
msgstr ""

#: stock/api.py:289
#, python-brace-format
msgid "Moved {n} parts to {loc}"
msgstr ""

#: stock/forms.py:79 stock/forms.py:307 stock/models.py:550
#: stock/templates/stock/item_base.html:395
#: templates/js/translated/stock.js:1028
msgid "Expiry Date"
msgstr "Data ważności"

#: stock/forms.py:80 stock/forms.py:308
msgid "Expiration date for this stock item"
msgstr ""

#: stock/forms.py:83
msgid "Enter unique serial numbers (or leave blank)"
msgstr ""

#: stock/forms.py:134
msgid "Destination for serialized stock (by default, will remain in current location)"
msgstr ""

#: stock/forms.py:136
msgid "Serial numbers"
msgstr "Numery seryjne"

#: stock/forms.py:136
msgid "Unique serial numbers (must match quantity)"
msgstr ""

#: stock/forms.py:138 stock/forms.py:282
msgid "Add transaction note (optional)"
msgstr ""

#: stock/forms.py:168 stock/forms.py:224
msgid "Select test report template"
msgstr ""

#: stock/forms.py:240
msgid "Stock item to install"
msgstr ""

#: stock/forms.py:270
msgid "Must not exceed available quantity"
msgstr ""

#: stock/forms.py:280
msgid "Destination location for uninstalled items"
msgstr ""

#: stock/forms.py:284
msgid "Confirm uninstall"
msgstr ""

#: stock/forms.py:284
msgid "Confirm removal of installed stock items"
msgstr ""

#: stock/models.py:57 stock/models.py:587
msgid "Owner"
msgstr ""

#: stock/models.py:58 stock/models.py:588
msgid "Select Owner"
msgstr ""

#: stock/models.py:316
msgid "StockItem with this serial number already exists"
msgstr ""

#: stock/models.py:352
#, python-brace-format
msgid "Part type ('{pf}') must be {pe}"
msgstr ""

#: stock/models.py:362 stock/models.py:371
msgid "Quantity must be 1 for item with a serial number"
msgstr ""

#: stock/models.py:363
msgid "Serial number cannot be set if quantity greater than 1"
msgstr ""

#: stock/models.py:385
msgid "Item cannot belong to itself"
msgstr ""

#: stock/models.py:391
msgid "Item must have a build reference if is_building=True"
msgstr ""

#: stock/models.py:398
msgid "Build reference does not point to the same part object"
msgstr ""

#: stock/models.py:440
msgid "Parent Stock Item"
msgstr ""

#: stock/models.py:449
msgid "Base part"
msgstr "Część podstawowa"

#: stock/models.py:458
msgid "Select a matching supplier part for this stock item"
msgstr ""

#: stock/models.py:463 stock/templates/stock/stock_app_base.html:8
msgid "Stock Location"
msgstr ""

#: stock/models.py:466
msgid "Where is this stock item located?"
msgstr ""

#: stock/models.py:473
msgid "Packaging this stock item is stored in"
msgstr ""

#: stock/models.py:478 stock/templates/stock/item_base.html:284
msgid "Installed In"
msgstr ""

#: stock/models.py:481
msgid "Is this item installed in another item?"
msgstr ""

#: stock/models.py:497
msgid "Serial number for this item"
msgstr ""

#: stock/models.py:509
msgid "Batch code for this stock item"
msgstr ""

#: stock/models.py:513
msgid "Stock Quantity"
msgstr "Ilość w magazynie"

#: stock/models.py:522
msgid "Source Build"
msgstr ""

#: stock/models.py:524
msgid "Build for this stock item"
msgstr ""

#: stock/models.py:535
msgid "Source Purchase Order"
msgstr ""

#: stock/models.py:538
msgid "Purchase order for this stock item"
msgstr ""

#: stock/models.py:544
msgid "Destination Sales Order"
msgstr ""

#: stock/models.py:551
msgid "Expiry date for stock item. Stock will be considered expired after this date"
msgstr ""

#: stock/models.py:564
msgid "Delete on deplete"
msgstr ""

#: stock/models.py:564
msgid "Delete this Stock Item when stock is depleted"
msgstr ""

#: stock/models.py:574 stock/templates/stock/item.html:99
#: stock/templates/stock/navbar.html:54
msgid "Stock Item Notes"
msgstr ""

#: stock/models.py:583
msgid "Single unit purchase price at time of purchase"
msgstr ""

#: stock/models.py:1051
msgid "Part is not set as trackable"
msgstr ""

#: stock/models.py:1057
msgid "Quantity must be integer"
msgstr "Ilość musi być liczbą całkowitą"

#: stock/models.py:1063
#, python-brace-format
msgid "Quantity must not exceed available stock quantity ({n})"
msgstr ""

#: stock/models.py:1066
msgid "Serial numbers must be a list of integers"
msgstr ""

#: stock/models.py:1069
msgid "Quantity does not match serial numbers"
msgstr ""

#: stock/models.py:1076
#, python-brace-format
msgid "Serial numbers already exist: {exists}"
msgstr ""

#: stock/models.py:1234
msgid "StockItem cannot be moved as it is not in stock"
msgstr ""

#: stock/models.py:1716
msgid "Entry notes"
msgstr ""

#: stock/models.py:1773
msgid "Value must be provided for this test"
msgstr ""

#: stock/models.py:1779
msgid "Attachment must be uploaded for this test"
msgstr ""

#: stock/models.py:1797
msgid "Test name"
msgstr ""

#: stock/models.py:1803 templates/js/translated/table_filters.js:231
msgid "Test result"
msgstr ""

#: stock/models.py:1809
msgid "Test output value"
msgstr ""

#: stock/models.py:1816
msgid "Test result attachment"
msgstr ""

#: stock/models.py:1822
msgid "Test notes"
msgstr ""

#: stock/templates/stock/item.html:17
msgid "Stock Tracking Information"
msgstr ""

#: stock/templates/stock/item.html:30
msgid "New Entry"
msgstr ""

#: stock/templates/stock/item.html:43
msgid "Child Stock Items"
msgstr ""

#: stock/templates/stock/item.html:50
msgid "This stock item does not have any child items"
msgstr ""

#: stock/templates/stock/item.html:58 stock/templates/stock/navbar.html:19
#: stock/templates/stock/navbar.html:22
msgid "Test Data"
msgstr ""

#: stock/templates/stock/item.html:66
msgid "Delete Test Data"
msgstr ""

#: stock/templates/stock/item.html:70
msgid "Add Test Data"
msgstr ""

#: stock/templates/stock/item.html:73 stock/templates/stock/item_base.html:95
msgid "Test Report"
msgstr ""

#: stock/templates/stock/item.html:120 stock/templates/stock/navbar.html:27
msgid "Installed Stock Items"
msgstr ""

#: stock/templates/stock/item.html:125 stock/views.py:534
msgid "Install Stock Item"
msgstr ""

#: stock/templates/stock/item.html:301 stock/templates/stock/item.html:326
msgid "Add Test Result"
msgstr ""

#: stock/templates/stock/item.html:346
msgid "Edit Test Result"
msgstr ""

#: stock/templates/stock/item.html:360
msgid "Delete Test Result"
msgstr ""

#: stock/templates/stock/item_base.html:33
#: stock/templates/stock/item_base.html:399
#: templates/js/translated/table_filters.js:212
msgid "Expired"
msgstr "Termin minął"

#: stock/templates/stock/item_base.html:43
#: stock/templates/stock/item_base.html:401
#: templates/js/translated/table_filters.js:218
msgid "Stale"
msgstr ""

#: stock/templates/stock/item_base.html:80
#: templates/js/translated/barcode.js:309
#: templates/js/translated/barcode.js:314
msgid "Unlink Barcode"
msgstr ""

#: stock/templates/stock/item_base.html:82
msgid "Link Barcode"
msgstr ""

#: stock/templates/stock/item_base.html:84 templates/stock_table.html:31
msgid "Scan to Location"
msgstr ""

#: stock/templates/stock/item_base.html:91
msgid "Printing actions"
msgstr ""

#: stock/templates/stock/item_base.html:104
msgid "Stock adjustment actions"
msgstr ""

#: stock/templates/stock/item_base.html:108
#: stock/templates/stock/location.html:69 templates/stock_table.html:57
msgid "Count stock"
msgstr ""

#: stock/templates/stock/item_base.html:111 templates/stock_table.html:55
msgid "Add stock"
msgstr ""

#: stock/templates/stock/item_base.html:114 templates/stock_table.html:56
msgid "Remove stock"
msgstr ""

#: stock/templates/stock/item_base.html:117
msgid "Serialize stock"
msgstr ""

#: stock/templates/stock/item_base.html:121
#: stock/templates/stock/location.html:75
msgid "Transfer stock"
msgstr ""

#: stock/templates/stock/item_base.html:124
msgid "Assign to customer"
msgstr ""

#: stock/templates/stock/item_base.html:127
msgid "Return to stock"
msgstr ""

#: stock/templates/stock/item_base.html:130
msgid "Uninstall stock item"
msgstr ""

#: stock/templates/stock/item_base.html:130
msgid "Uninstall"
msgstr ""

#: stock/templates/stock/item_base.html:133
msgid "Install stock item"
msgstr ""

#: stock/templates/stock/item_base.html:133
msgid "Install"
msgstr ""

#: stock/templates/stock/item_base.html:145
msgid "Convert to variant"
msgstr ""

#: stock/templates/stock/item_base.html:148
msgid "Duplicate stock item"
msgstr ""

#: stock/templates/stock/item_base.html:150
msgid "Edit stock item"
msgstr ""

#: stock/templates/stock/item_base.html:153
msgid "Delete stock item"
msgstr ""

#: stock/templates/stock/item_base.html:173
msgid "You are not in the list of owners of this item. This stock item cannot be edited."
msgstr ""

#: stock/templates/stock/item_base.html:180
msgid "This stock item is in production and cannot be edited."
msgstr ""

#: stock/templates/stock/item_base.html:181
msgid "Edit the stock item from the build view."
msgstr ""

#: stock/templates/stock/item_base.html:194
msgid "This stock item has not passed all required tests"
msgstr ""

#: stock/templates/stock/item_base.html:202
#, python-format
msgid "This stock item is allocated to Sales Order %(link)s (Quantity: %(qty)s)"
msgstr ""

#: stock/templates/stock/item_base.html:210
#, python-format
msgid "This stock item is allocated to Build %(link)s (Quantity: %(qty)s)"
msgstr ""

#: stock/templates/stock/item_base.html:216
msgid "This stock item is serialized - it has a unique serial number and the quantity cannot be adjusted."
msgstr ""

#: stock/templates/stock/item_base.html:220
msgid "This stock item cannot be deleted as it has child items"
msgstr ""

#: stock/templates/stock/item_base.html:224
msgid "This stock item will be automatically deleted when all stock is depleted."
msgstr ""

#: stock/templates/stock/item_base.html:232
msgid "Stock Item Details"
msgstr ""

#: stock/templates/stock/item_base.html:254
msgid "previous page"
msgstr ""

#: stock/templates/stock/item_base.html:260
msgid "next page"
msgstr ""

#: stock/templates/stock/item_base.html:303
#: templates/js/translated/build.js:628
msgid "No location set"
msgstr "Lokacje nie są ustawione"

#: stock/templates/stock/item_base.html:310
msgid "Barcode Identifier"
msgstr "Skaner kodów"

#: stock/templates/stock/item_base.html:352
msgid "Parent Item"
msgstr ""

#: stock/templates/stock/item_base.html:370
msgid "No manufacturer set"
msgstr ""

#: stock/templates/stock/item_base.html:399
#, python-format
msgid "This StockItem expired on %(item.expiry_date)s"
msgstr ""

#: stock/templates/stock/item_base.html:401
#, python-format
msgid "This StockItem expires on %(item.expiry_date)s"
msgstr ""

#: stock/templates/stock/item_base.html:408
#: templates/js/translated/stock.js:1035
msgid "Last Updated"
msgstr "Ostatnia aktualizacja"

#: stock/templates/stock/item_base.html:413
msgid "Last Stocktake"
msgstr "Ostatnia inwentaryzacja"

#: stock/templates/stock/item_base.html:417
msgid "No stocktake performed"
msgstr ""

#: stock/templates/stock/item_base.html:428
msgid "Tests"
msgstr ""

#: stock/templates/stock/item_base.html:516
msgid "Save"
msgstr "Zapisz"

#: stock/templates/stock/item_base.html:528
msgid "Edit Stock Status"
msgstr ""

#: stock/templates/stock/item_delete.html:9
msgid "Are you sure you want to delete this stock item?"
msgstr "Czy na pewno chcesz usunąć tą część?"

#: stock/templates/stock/item_delete.html:12
#, python-format
msgid "This will remove <b>%(qty)s</b> units of <b>%(full_name)s</b> from stock."
msgstr ""

#: stock/templates/stock/item_install.html:8
msgid "Install another Stock Item into this item."
msgstr ""

#: stock/templates/stock/item_install.html:11
#: stock/templates/stock/item_install.html:24
msgid "Stock items can only be installed if they meet the following criteria"
msgstr ""

#: stock/templates/stock/item_install.html:14
msgid "The Stock Item links to a Part which is in the BOM for this Stock Item"
msgstr ""

#: stock/templates/stock/item_install.html:15
msgid "The Stock Item is currently in stock"
msgstr ""

#: stock/templates/stock/item_install.html:16
msgid "The Stock Item is serialized and does not belong to another item"
msgstr ""

#: stock/templates/stock/item_install.html:21
msgid "Install this Stock Item in another stock item."
msgstr ""

#: stock/templates/stock/item_install.html:27
msgid "The part associated to this Stock Item belongs to another part's BOM"
msgstr ""

#: stock/templates/stock/item_install.html:28
msgid "This Stock Item is serialized and does not belong to another item"
msgstr ""

#: stock/templates/stock/item_serialize.html:5
msgid "Create serialized items from this stock item."
msgstr ""

#: stock/templates/stock/item_serialize.html:7
msgid "Select quantity to serialize, and unique serial numbers."
msgstr ""

#: stock/templates/stock/location.html:20
msgid "You are not in the list of owners of this location. This stock location cannot be edited."
msgstr ""

#: stock/templates/stock/location.html:37
msgid "All stock items"
msgstr ""

#: stock/templates/stock/location.html:55
msgid "Check-in Items"
msgstr ""

#: stock/templates/stock/location.html:83
msgid "Location actions"
msgstr ""

#: stock/templates/stock/location.html:85
msgid "Edit location"
msgstr "Edytuj lokację"

#: stock/templates/stock/location.html:87
msgid "Delete location"
msgstr ""

#: stock/templates/stock/location.html:99
msgid "Location Details"
msgstr ""

#: stock/templates/stock/location.html:104
msgid "Location Path"
msgstr ""

#: stock/templates/stock/location.html:109
msgid "Location Description"
msgstr ""

#: stock/templates/stock/location.html:114
#: stock/templates/stock/location.html:155
#: stock/templates/stock/location_navbar.html:11
#: stock/templates/stock/location_navbar.html:14
msgid "Sublocations"
msgstr ""

#: stock/templates/stock/location.html:124
msgid "Stock Details"
msgstr ""

#: stock/templates/stock/location.html:129 templates/InvenTree/search.html:279
#: templates/stats.html:97 users/models.py:42
msgid "Stock Locations"
msgstr ""

#: stock/templates/stock/location.html:162 templates/stock_table.html:37
msgid "Printing Actions"
msgstr ""

#: stock/templates/stock/location.html:166 templates/stock_table.html:41
msgid "Print labels"
msgstr "Drukuj etykiety"

#: stock/templates/stock/location.html:251
msgid "Create new location"
msgstr ""

#: stock/templates/stock/location_delete.html:7
msgid "Are you sure you want to delete this stock location?"
msgstr "Czy na pewno chcesz skasować tą lokację?"

#: stock/templates/stock/navbar.html:11
msgid "Stock Item Tracking"
msgstr ""

#: stock/templates/stock/navbar.html:14
msgid "History"
msgstr "Historia"

#: stock/templates/stock/navbar.html:30
msgid "Installed Items"
msgstr ""

#: stock/templates/stock/navbar.html:38
msgid "Child Items"
msgstr ""

#: stock/templates/stock/navbar.html:41
msgid "Children"
msgstr ""

#: stock/templates/stock/stock_adjust.html:43
msgid "Remove item"
msgstr ""

#: stock/templates/stock/stock_app_base.html:16
msgid "Loading..."
msgstr ""

#: stock/templates/stock/stock_uninstall.html:8
msgid "The following stock items will be uninstalled"
msgstr ""

#: stock/templates/stock/stockitem_convert.html:7 stock/views.py:932
msgid "Convert Stock Item"
msgstr ""

#: stock/templates/stock/stockitem_convert.html:8
#, python-format
msgid "This stock item is current an instance of <i>%(part)s</i>"
msgstr ""

#: stock/templates/stock/stockitem_convert.html:9
msgid "It can be converted to one of the part variants listed below."
msgstr ""

#: stock/templates/stock/stockitem_convert.html:14
msgid "This action cannot be easily undone"
msgstr ""

#: stock/templates/stock/tracking_delete.html:6
msgid "Are you sure you want to delete this stock tracking entry?"
msgstr ""

#: stock/views.py:181
msgid "Edit Stock Location"
msgstr ""

#: stock/views.py:288 stock/views.py:911 stock/views.py:1033
#: stock/views.py:1398
msgid "Owner is required (ownership control is enabled)"
msgstr ""

#: stock/views.py:303
msgid "Stock Location QR code"
msgstr ""

#: stock/views.py:322
msgid "Assign to Customer"
msgstr ""

#: stock/views.py:331
msgid "Customer must be specified"
msgstr ""

#: stock/views.py:355
msgid "Return to Stock"
msgstr ""

#: stock/views.py:364
msgid "Specify a valid location"
msgstr ""

#: stock/views.py:375
msgid "Stock item returned from customer"
msgstr ""

#: stock/views.py:386
msgid "Delete All Test Data"
msgstr ""

#: stock/views.py:403
msgid "Confirm test data deletion"
msgstr ""

#: stock/views.py:508
msgid "Stock Item QR Code"
msgstr ""

#: stock/views.py:683
msgid "Uninstall Stock Items"
msgstr ""

#: stock/views.py:780 templates/js/translated/stock.js:284
msgid "Confirm stock adjustment"
msgstr ""

#: stock/views.py:791
msgid "Uninstalled stock items"
msgstr ""

#: stock/views.py:813
msgid "Edit Stock Item"
msgstr ""

#: stock/views.py:959
msgid "Create new Stock Location"
msgstr "Utwórz nową lokalizację magazynową"

#: stock/views.py:1050
msgid "Serialize Stock"
msgstr ""

#: stock/views.py:1143 templates/js/translated/build.js:365
msgid "Create new Stock Item"
msgstr ""

#: stock/views.py:1285
msgid "Duplicate Stock Item"
msgstr ""

#: stock/views.py:1367
msgid "Quantity cannot be negative"
msgstr "Ilość nie może być ujemna"

#: stock/views.py:1467
msgid "Delete Stock Location"
msgstr ""

#: stock/views.py:1480
msgid "Delete Stock Item"
msgstr ""

#: stock/views.py:1491
msgid "Delete Stock Tracking Entry"
msgstr ""

#: stock/views.py:1498
msgid "Edit Stock Tracking Entry"
msgstr ""

#: stock/views.py:1507
msgid "Add Stock Tracking Entry"
msgstr ""

#: templates/403.html:5 templates/403.html:11
msgid "Permission Denied"
msgstr "Odmowa dostępu"

#: templates/403.html:14
msgid "You do not have permission to view this page."
msgstr "Nie masz uprawnień do przeglądania tej strony."

#: templates/404.html:5 templates/404.html:11
msgid "Page Not Found"
msgstr ""

#: templates/404.html:14
msgid "The requested page does not exist"
msgstr ""

#: templates/InvenTree/index.html:7
msgid "Index"
msgstr "Indeks"

#: templates/InvenTree/index.html:105
msgid "Starred Parts"
msgstr ""

#: templates/InvenTree/index.html:115
msgid "Latest Parts"
msgstr ""

#: templates/InvenTree/index.html:126
msgid "BOM Waiting Validation"
msgstr ""

#: templates/InvenTree/index.html:153
msgid "Recently Updated"
msgstr ""

#: templates/InvenTree/index.html:176
msgid "Depleted Stock"
msgstr ""

#: templates/InvenTree/index.html:199
msgid "Expired Stock"
msgstr ""

#: templates/InvenTree/index.html:210
msgid "Stale Stock"
msgstr ""

#: templates/InvenTree/index.html:232
msgid "Build Orders In Progress"
msgstr ""

#: templates/InvenTree/index.html:243
msgid "Overdue Build Orders"
msgstr ""

#: templates/InvenTree/index.html:263
msgid "Outstanding Purchase Orders"
msgstr ""

#: templates/InvenTree/index.html:274
msgid "Overdue Purchase Orders"
msgstr ""

#: templates/InvenTree/index.html:294
msgid "Outstanding Sales Orders"
msgstr ""

#: templates/InvenTree/index.html:305
msgid "Overdue Sales Orders"
msgstr ""

#: templates/InvenTree/search.html:8 templates/InvenTree/search.html:14
msgid "Search Results"
msgstr ""

#: templates/InvenTree/search.html:24
msgid "Enter a search query"
msgstr ""

#: templates/InvenTree/search.html:268 templates/js/translated/stock.js:631
msgid "Shipped to customer"
msgstr ""

#: templates/InvenTree/search.html:271 templates/js/translated/stock.js:641
msgid "No stock location set"
msgstr ""

#: templates/InvenTree/settings/barcode.html:8
msgid "Barcode Settings"
msgstr ""

#: templates/InvenTree/settings/build.html:8
msgid "Build Order Settings"
msgstr ""

#: templates/InvenTree/settings/category.html:7
msgid "Category Settings"
msgstr ""

#: templates/InvenTree/settings/currencies.html:8
msgid "Currency Settings"
msgstr ""

#: templates/InvenTree/settings/currencies.html:23
msgid "Base Currency"
msgstr ""

#: templates/InvenTree/settings/currencies.html:27
msgid "Exchange Rates"
msgstr ""

#: templates/InvenTree/settings/currencies.html:37
msgid "Last Update"
msgstr ""

#: templates/InvenTree/settings/currencies.html:43
msgid "Never"
msgstr ""

#: templates/InvenTree/settings/currencies.html:48
msgid "Update Now"
msgstr ""

#: templates/InvenTree/settings/global.html:9
msgid "Server Settings"
msgstr ""

#: templates/InvenTree/settings/header.html:7
msgid "Setting"
msgstr ""

#: templates/InvenTree/settings/navbar.html:12
#: templates/InvenTree/settings/user_settings.html:9
msgid "User Settings"
msgstr ""

#: templates/InvenTree/settings/navbar.html:15
#: templates/InvenTree/settings/navbar.html:17
msgid "Account"
msgstr ""

#: templates/InvenTree/settings/navbar.html:21
#: templates/InvenTree/settings/navbar.html:23
msgid "Home Page"
msgstr ""

#: templates/InvenTree/settings/navbar.html:27
#: templates/InvenTree/settings/navbar.html:29
#: templates/js/translated/tables.js:351 templates/search_form.html:6
#: templates/search_form.html:8
msgid "Search"
msgstr ""

#: templates/InvenTree/settings/navbar.html:33
#: templates/InvenTree/settings/navbar.html:35
msgid "Labels"
msgstr ""

#: templates/InvenTree/settings/navbar.html:39
#: templates/InvenTree/settings/navbar.html:41
msgid "Reports"
msgstr ""

#: templates/InvenTree/settings/navbar.html:46
#: templates/InvenTree/settings/navbar.html:48
#: templates/InvenTree/settings/settings.html:8 templates/navbar.html:84
msgid "Settings"
msgstr ""

#: templates/InvenTree/settings/navbar.html:56
msgid "InvenTree Settings"
msgstr ""

#: templates/InvenTree/settings/navbar.html:59
#: templates/InvenTree/settings/navbar.html:61 templates/stats.html:9
msgid "Server"
msgstr ""

#: templates/InvenTree/settings/navbar.html:65
#: templates/InvenTree/settings/navbar.html:67
msgid "Barcodes"
msgstr ""

#: templates/InvenTree/settings/navbar.html:71
#: templates/InvenTree/settings/navbar.html:73
msgid "Currencies"
msgstr ""

#: templates/InvenTree/settings/navbar.html:77
#: templates/InvenTree/settings/navbar.html:79
msgid "Reporting"
msgstr ""

#: templates/InvenTree/settings/navbar.html:89
#: templates/InvenTree/settings/navbar.html:91
msgid "Categories"
msgstr ""

#: templates/InvenTree/settings/part.html:7
msgid "Part Settings"
msgstr ""

#: templates/InvenTree/settings/part.html:12
msgid "Part Options"
msgstr ""

#: templates/InvenTree/settings/part.html:43
msgid "Part Import"
msgstr ""

#: templates/InvenTree/settings/part.html:46
msgid "Import Part"
msgstr ""

#: templates/InvenTree/settings/part.html:59
msgid "Part Parameter Templates"
msgstr ""

#: templates/InvenTree/settings/po.html:9
msgid "Purchase Order Settings"
msgstr ""

#: templates/InvenTree/settings/report.html:10
#: templates/InvenTree/settings/user_reports.html:9
msgid "Report Settings"
msgstr ""

#: templates/InvenTree/settings/setting.html:29
msgid "No value set"
msgstr ""

#: templates/InvenTree/settings/setting.html:41
msgid "Edit setting"
msgstr ""

#: templates/InvenTree/settings/settings.html:152
msgid "No category parameter templates found"
msgstr ""

#: templates/InvenTree/settings/settings.html:174
#: templates/InvenTree/settings/settings.html:271
msgid "Edit Template"
msgstr ""

#: templates/InvenTree/settings/settings.html:175
#: templates/InvenTree/settings/settings.html:272
msgid "Delete Template"
msgstr ""

#: templates/InvenTree/settings/settings.html:251
msgid "No part parameter templates found"
msgstr ""

#: templates/InvenTree/settings/so.html:7
msgid "Sales Order Settings"
msgstr ""

#: templates/InvenTree/settings/stock.html:7
msgid "Stock Settings"
msgstr ""

#: templates/InvenTree/settings/user.html:9
msgid "Account Settings"
msgstr ""

#: templates/InvenTree/settings/user.html:15
msgid "Edit"
msgstr ""

#: templates/InvenTree/settings/user.html:17
msgid "Change Password"
msgstr ""

#: templates/InvenTree/settings/user.html:24
#: templates/registration/login.html:58
msgid "Username"
msgstr ""

#: templates/InvenTree/settings/user.html:28
msgid "First Name"
msgstr ""

#: templates/InvenTree/settings/user.html:32
msgid "Last Name"
msgstr ""

#: templates/InvenTree/settings/user.html:36
msgid "Email Address"
msgstr "Adres e-mail"

#: templates/InvenTree/settings/user.html:42
msgid "Theme Settings"
msgstr ""

#: templates/InvenTree/settings/user.html:63
msgid "Set Theme"
msgstr ""

#: templates/InvenTree/settings/user.html:70
msgid "Language Settings"
msgstr ""

#: templates/InvenTree/settings/user.html:89
#, python-format
msgid "%(lang_translated)s%% translated"
msgstr ""

#: templates/InvenTree/settings/user.html:91
msgid "No translations available"
msgstr ""

#: templates/InvenTree/settings/user.html:98
msgid "Set Language"
msgstr ""

#: templates/InvenTree/settings/user.html:103
msgid "Help the translation efforts!"
msgstr ""

#: templates/InvenTree/settings/user.html:104
#, python-format
msgid "Native language translation of the InvenTree web application is <a href=\"%(link)s\">community contributed via crowdin</a>. Contributions are welcomed and encouraged."
msgstr ""

#: templates/InvenTree/settings/user_homepage.html:9
msgid "Home Page Settings"
msgstr ""

#: templates/InvenTree/settings/user_labels.html:9
msgid "Label Settings"
msgstr ""

#: templates/InvenTree/settings/user_search.html:9
msgid "Search Settings"
msgstr ""

#: templates/about.html:13
msgid "InvenTree Version Information"
msgstr ""

#: templates/about.html:22
msgid "InvenTree Version"
msgstr ""

#: templates/about.html:26
msgid "Up to Date"
msgstr ""

#: templates/about.html:28
msgid "Update Available"
msgstr ""

#: templates/about.html:34
msgid "API Version"
msgstr ""

#: templates/about.html:39
msgid "Python Version"
msgstr ""

#: templates/about.html:44
msgid "Django Version"
msgstr ""

#: templates/about.html:51
msgid "Commit Hash"
msgstr ""

#: templates/about.html:58
msgid "Commit Date"
msgstr ""

#: templates/about.html:63
msgid "InvenTree Documentation"
msgstr ""

#: templates/about.html:68
msgid "View Code on GitHub"
msgstr ""

#: templates/about.html:73
msgid "Credits"
msgstr ""

#: templates/about.html:78
msgid "Mobile App"
msgstr ""

#: templates/about.html:83
msgid "Submit Bug Report"
msgstr ""

#: templates/about.html:90 templates/clip.html:4
msgid "copy to clipboard"
msgstr ""

#: templates/about.html:90
msgid "copy version information"
msgstr ""

#: templates/about.html:100 templates/js/translated/modals.js:33
#: templates/js/translated/modals.js:567 templates/js/translated/modals.js:661
#: templates/js/translated/modals.js:957 templates/modals.html:29
#: templates/modals.html:54
msgid "Close"
msgstr ""

#: templates/image_download.html:8
msgid "Specify URL for downloading image"
msgstr ""

#: templates/image_download.html:11
msgid "Must be a valid image URL"
msgstr ""

#: templates/image_download.html:12
msgid "Remote server must be accessible"
msgstr ""

#: templates/image_download.html:13
msgid "Remote image must not exceed maximum allowable file size"
msgstr ""

#: templates/js/report.js:47 templates/js/translated/report.js:47
msgid "items selected"
msgstr ""

#: templates/js/report.js:55 templates/js/translated/report.js:55
msgid "Select Report Template"
msgstr ""

#: templates/js/report.js:70 templates/js/translated/report.js:70
msgid "Select Test Report Template"
msgstr ""

#: templates/js/report.js:98 templates/js/translated/label.js:10
#: templates/js/translated/report.js:98 templates/js/translated/stock.js:244
msgid "Select Stock Items"
msgstr ""

#: templates/js/report.js:99 templates/js/translated/report.js:99
msgid "Stock item(s) must be selected before printing reports"
msgstr ""

#: templates/js/report.js:116 templates/js/report.js:169
#: templates/js/report.js:223 templates/js/report.js:277
#: templates/js/report.js:331 templates/js/translated/report.js:116
#: templates/js/translated/report.js:169 templates/js/translated/report.js:223
#: templates/js/translated/report.js:277 templates/js/translated/report.js:331
msgid "No Reports Found"
msgstr ""

#: templates/js/report.js:117 templates/js/translated/report.js:117
msgid "No report templates found which match selected stock item(s)"
msgstr ""

#: templates/js/report.js:152 templates/js/translated/report.js:152
msgid "Select Builds"
msgstr ""

#: templates/js/report.js:153 templates/js/translated/report.js:153
msgid "Build(s) must be selected before printing reports"
msgstr ""

#: templates/js/report.js:170 templates/js/translated/report.js:170
msgid "No report templates found which match selected build(s)"
msgstr ""

#: templates/js/report.js:205 templates/js/translated/label.js:115
#: templates/js/translated/report.js:205
msgid "Select Parts"
msgstr ""

#: templates/js/report.js:206 templates/js/translated/report.js:206
msgid "Part(s) must be selected before printing reports"
msgstr ""

#: templates/js/report.js:224 templates/js/translated/report.js:224
msgid "No report templates found which match selected part(s)"
msgstr ""

#: templates/js/report.js:259 templates/js/translated/report.js:259
msgid "Select Purchase Orders"
msgstr ""

#: templates/js/report.js:260 templates/js/translated/report.js:260
msgid "Purchase Order(s) must be selected before printing report"
msgstr ""

#: templates/js/report.js:278 templates/js/report.js:332
#: templates/js/translated/report.js:278 templates/js/translated/report.js:332
msgid "No report templates found which match selected orders"
msgstr ""

#: templates/js/report.js:313 templates/js/translated/report.js:313
msgid "Select Sales Orders"
msgstr ""

#: templates/js/report.js:314 templates/js/translated/report.js:314
msgid "Sales Order(s) must be selected before printing report"
msgstr ""

#: templates/js/translated/api.js:161 templates/js/translated/modals.js:1027
msgid "No Response"
msgstr ""

#: templates/js/translated/api.js:162 templates/js/translated/modals.js:1028
msgid "No response from the InvenTree server"
msgstr ""

#: templates/js/translated/api.js:167
msgid "Error 400: Bad request"
msgstr ""

#: templates/js/translated/api.js:168
msgid "API request returned error code 400"
msgstr ""

#: templates/js/translated/api.js:171 templates/js/translated/modals.js:1037
msgid "Error 401: Not Authenticated"
msgstr ""

#: templates/js/translated/api.js:172 templates/js/translated/modals.js:1038
msgid "Authentication credentials not supplied"
msgstr ""

#: templates/js/translated/api.js:175 templates/js/translated/modals.js:1042
msgid "Error 403: Permission Denied"
msgstr "Błąd 403: Odmowa dostępu"

#: templates/js/translated/api.js:176 templates/js/translated/modals.js:1043
msgid "You do not have the required permissions to access this function"
msgstr "Nie masz uprawnień wymaganych do dostępu do tej funkcji"

#: templates/js/translated/api.js:179 templates/js/translated/modals.js:1047
msgid "Error 404: Resource Not Found"
msgstr ""

#: templates/js/translated/api.js:180 templates/js/translated/modals.js:1048
msgid "The requested resource could not be located on the server"
msgstr ""

#: templates/js/translated/api.js:183 templates/js/translated/modals.js:1052
msgid "Error 408: Timeout"
msgstr ""

#: templates/js/translated/api.js:184 templates/js/translated/modals.js:1053
msgid "Connection timeout while requesting data from server"
msgstr ""

#: templates/js/translated/api.js:187
msgid "Unhandled Error Code"
msgstr ""

#: templates/js/translated/api.js:188
msgid "Error code"
msgstr ""

#: templates/js/translated/attachment.js:16
msgid "No attachments found"
msgstr ""

#: templates/js/translated/attachment.js:79
msgid "Upload Date"
msgstr ""

#: templates/js/translated/attachment.js:92
msgid "Edit attachment"
msgstr ""

#: templates/js/translated/attachment.js:99
msgid "Delete attachment"
msgstr ""

#: templates/js/translated/barcode.js:8
msgid "Scan barcode data here using wedge scanner"
msgstr ""

#: templates/js/translated/barcode.js:10
msgid "Enter barcode data"
msgstr ""

#: templates/js/translated/barcode.js:14
msgid "Barcode"
msgstr ""

#: templates/js/translated/barcode.js:32
msgid "Enter optional notes for stock transfer"
msgstr ""

#: templates/js/translated/barcode.js:33
msgid "Enter notes"
msgstr ""

#: templates/js/translated/barcode.js:71
msgid "Server error"
msgstr ""

#: templates/js/translated/barcode.js:92
msgid "Unknown response from server"
msgstr ""

#: templates/js/translated/barcode.js:119
#: templates/js/translated/modals.js:1017
msgid "Invalid server response"
msgstr ""

#: templates/js/translated/barcode.js:212
msgid "Scan barcode data below"
msgstr ""

#: templates/js/translated/barcode.js:270
msgid "No URL in response"
msgstr ""

#: templates/js/translated/barcode.js:288
msgid "Link Barcode to Stock Item"
msgstr ""

#: templates/js/translated/barcode.js:311
msgid "This will remove the association between this stock item and the barcode"
msgstr ""

#: templates/js/translated/barcode.js:317
msgid "Unlink"
msgstr ""

#: templates/js/translated/barcode.js:376 templates/js/translated/stock.js:220
msgid "Remove stock item"
msgstr ""

#: templates/js/translated/barcode.js:418
msgid "Check Stock Items into Location"
msgstr ""

#: templates/js/translated/barcode.js:422
#: templates/js/translated/barcode.js:547
msgid "Check In"
msgstr ""

#: templates/js/translated/barcode.js:462
#: templates/js/translated/barcode.js:586
msgid "Error transferring stock"
msgstr ""

#: templates/js/translated/barcode.js:481
msgid "Stock Item already scanned"
msgstr ""

#: templates/js/translated/barcode.js:485
msgid "Stock Item already in this location"
msgstr ""

#: templates/js/translated/barcode.js:492
msgid "Added stock item"
msgstr ""

#: templates/js/translated/barcode.js:499
msgid "Barcode does not match Stock Item"
msgstr ""

#: templates/js/translated/barcode.js:542
msgid "Check Into Location"
msgstr ""

#: templates/js/translated/barcode.js:605
msgid "Barcode does not match a valid location"
msgstr ""

#: templates/js/translated/bom.js:195 templates/js/translated/build.js:1152
msgid "Open subassembly"
msgstr ""

#: templates/js/translated/bom.js:269
msgid "Purchase Price Range"
msgstr ""

#: templates/js/translated/bom.js:277
msgid "Purchase Price Average"
msgstr ""

#: templates/js/translated/bom.js:326 templates/js/translated/bom.js:412
msgid "View BOM"
msgstr ""

#: templates/js/translated/bom.js:386
msgid "Validate BOM Item"
msgstr ""

#: templates/js/translated/bom.js:388
msgid "This line has been validated"
msgstr ""

#: templates/js/translated/bom.js:390 templates/js/translated/bom.js:555
msgid "Edit BOM Item"
msgstr ""

#: templates/js/translated/bom.js:392 templates/js/translated/bom.js:539
msgid "Delete BOM Item"
msgstr ""

#: templates/js/translated/bom.js:483 templates/js/translated/build.js:458
#: templates/js/translated/build.js:1250
msgid "No BOM items found"
msgstr ""

#: templates/js/translated/build.js:42
msgid "Edit Build Order"
msgstr ""

#: templates/js/translated/build.js:68
msgid "Create Build Order"
msgstr ""

#: templates/js/translated/build.js:100
msgid "Auto-allocate stock items to this output"
msgstr ""

#: templates/js/translated/build.js:108
msgid "Unallocate stock from build output"
msgstr ""

#: templates/js/translated/build.js:118
msgid "Complete build output"
msgstr ""

#: templates/js/translated/build.js:127
msgid "Delete build output"
msgstr ""

#: templates/js/translated/build.js:222
msgid "No build order allocations found"
msgstr ""

#: templates/js/translated/build.js:260 templates/js/translated/order.js:471
msgid "Location not specified"
msgstr ""

#: templates/js/translated/build.js:364 templates/stock_table.html:20
msgid "New Stock Item"
msgstr ""

#: templates/js/translated/build.js:679
msgid "Required Part"
msgstr ""

#: templates/js/translated/build.js:700
msgid "Quantity Per"
msgstr "Ilość za"

#: templates/js/translated/build.js:770 templates/js/translated/build.js:1214
#: templates/stock_table.html:59
msgid "Order stock"
msgstr ""

#: templates/js/translated/build.js:823
msgid "No builds matching query"
msgstr ""

#: templates/js/translated/build.js:840 templates/js/translated/part.js:811
#: templates/js/translated/part.js:1056 templates/js/translated/stock.js:886
#: templates/js/translated/stock.js:1339
msgid "Select"
msgstr ""

#: templates/js/translated/build.js:860
msgid "Build order is overdue"
msgstr ""

#: templates/js/translated/build.js:924 templates/js/translated/stock.js:1561
msgid "No user information"
msgstr ""

#: templates/js/translated/build.js:939
msgid "No information"
msgstr ""

#: templates/js/translated/build.js:989
msgid "No parts allocated for"
msgstr ""

#: templates/js/translated/company.js:34
msgid "Add Manufacturer"
msgstr ""

#: templates/js/translated/company.js:47 templates/js/translated/company.js:140
msgid "Add Manufacturer Part"
msgstr "Dodaj część producenta"

#: templates/js/translated/company.js:63
msgid "Edit Manufacturer Part"
msgstr ""

#: templates/js/translated/company.js:72
msgid "Delete Manufacturer Part"
msgstr ""

#: templates/js/translated/company.js:128 templates/js/translated/order.js:58
msgid "Add Supplier"
msgstr ""

#: templates/js/translated/company.js:156
msgid "Add Supplier Part"
msgstr ""

#: templates/js/translated/company.js:171
msgid "Edit Supplier Part"
msgstr ""

#: templates/js/translated/company.js:181
msgid "Delete Supplier Part"
msgstr ""

#: templates/js/translated/company.js:228
msgid "Edit Company"
msgstr "Edytuj firmę"

#: templates/js/translated/company.js:249
msgid "Add new Company"
msgstr "Dodaj nową firmę"

#: templates/js/translated/company.js:326
msgid "Parts Supplied"
msgstr ""

#: templates/js/translated/company.js:335
msgid "Parts Manufactured"
msgstr ""

#: templates/js/translated/company.js:348
msgid "No company information found"
msgstr ""

#: templates/js/translated/company.js:366
msgid "The following manufacturer parts will be deleted"
msgstr ""

#: templates/js/translated/company.js:383
msgid "Delete Manufacturer Parts"
msgstr ""

#: templates/js/translated/company.js:436
msgid "No manufacturer parts found"
msgstr ""

#: templates/js/translated/company.js:455
#: templates/js/translated/company.js:705 templates/js/translated/part.js:388
#: templates/js/translated/part.js:473
msgid "Template part"
msgstr ""

#: templates/js/translated/company.js:459
#: templates/js/translated/company.js:709 templates/js/translated/part.js:392
#: templates/js/translated/part.js:477
msgid "Assembled part"
msgstr ""

#: templates/js/translated/company.js:583 templates/js/translated/part.js:562
msgid "No parameters found"
msgstr ""

#: templates/js/translated/company.js:619 templates/js/translated/part.js:603
msgid "Edit parameter"
msgstr ""

#: templates/js/translated/company.js:620 templates/js/translated/part.js:604
msgid "Delete parameter"
msgstr ""

#: templates/js/translated/company.js:639 templates/js/translated/part.js:621
msgid "Edit Parameter"
msgstr ""

#: templates/js/translated/company.js:650 templates/js/translated/part.js:633
msgid "Delete Parameter"
msgstr ""

#: templates/js/translated/company.js:686
msgid "No supplier parts found"
msgstr ""

#: templates/js/translated/filters.js:167
#: templates/js/translated/filters.js:404
msgid "true"
msgstr ""

#: templates/js/translated/filters.js:171
#: templates/js/translated/filters.js:405
msgid "false"
msgstr ""

#: templates/js/translated/filters.js:193
msgid "Select filter"
msgstr ""

#: templates/js/translated/filters.js:268
msgid "Reload data"
msgstr ""

#: templates/js/translated/filters.js:270
msgid "Add new filter"
msgstr "Dodaj nowy filtr"

#: templates/js/translated/filters.js:273
msgid "Clear all filters"
msgstr ""

#: templates/js/translated/filters.js:303
msgid "Create filter"
msgstr ""

#: templates/js/translated/forms.js:293 templates/js/translated/forms.js:306
#: templates/js/translated/forms.js:318 templates/js/translated/forms.js:330
msgid "Action Prohibited"
msgstr ""

#: templates/js/translated/forms.js:294
msgid "Create operation not allowed"
msgstr ""

#: templates/js/translated/forms.js:307
msgid "Update operation not allowed"
msgstr ""

#: templates/js/translated/forms.js:319
msgid "Delete operation not allowed"
msgstr ""

#: templates/js/translated/forms.js:331
msgid "View operation not allowed"
msgstr ""

#: templates/js/translated/forms.js:850 templates/modals.html:21
#: templates/modals.html:47
msgid "Form errors exist"
msgstr ""

#: templates/js/translated/forms.js:1337
msgid "Searching"
msgstr ""

#: templates/js/translated/forms.js:1549
msgid "Clear input"
msgstr ""

#: templates/js/translated/label.js:11
msgid "Stock item(s) must be selected before printing labels"
msgstr ""

#: templates/js/translated/label.js:29 templates/js/translated/label.js:79
#: templates/js/translated/label.js:134
msgid "No Labels Found"
msgstr ""

#: templates/js/translated/label.js:30
msgid "No labels found which match selected stock item(s)"
msgstr ""

#: templates/js/translated/label.js:61
msgid "Select Stock Locations"
msgstr ""

#: templates/js/translated/label.js:62
msgid "Stock location(s) must be selected before printing labels"
msgstr ""

#: templates/js/translated/label.js:80
msgid "No labels found which match selected stock location(s)"
msgstr ""

#: templates/js/translated/label.js:116
msgid "Part(s) must be selected before printing labels"
msgstr ""

#: templates/js/translated/label.js:135
msgid "No labels found which match the selected part(s)"
msgstr ""

#: templates/js/translated/label.js:209
msgid "stock items selected"
msgstr ""

#: templates/js/translated/label.js:217
msgid "Select Label"
msgstr ""

#: templates/js/translated/label.js:232
msgid "Select Label Template"
msgstr ""

#: templates/js/translated/modals.js:59 templates/js/translated/modals.js:103
#: templates/js/translated/modals.js:593
msgid "Cancel"
msgstr ""

#: templates/js/translated/modals.js:60 templates/js/translated/modals.js:102
#: templates/js/translated/modals.js:660 templates/js/translated/modals.js:956
#: templates/modals.html:30 templates/modals.html:55
msgid "Submit"
msgstr ""

#: templates/js/translated/modals.js:101
msgid "Form Title"
msgstr ""

#: templates/js/translated/modals.js:380
msgid "Waiting for server..."
msgstr ""

#: templates/js/translated/modals.js:539
msgid "Show Error Information"
msgstr ""

#: templates/js/translated/modals.js:592
msgid "Accept"
msgstr ""

#: templates/js/translated/modals.js:649
msgid "Loading Data"
msgstr ""

#: templates/js/translated/modals.js:907
msgid "Invalid response from server"
msgstr ""

#: templates/js/translated/modals.js:907
msgid "Form data missing from server response"
msgstr ""

#: templates/js/translated/modals.js:920
msgid "Error posting form data"
msgstr ""

#: templates/js/translated/modals.js:1017
msgid "JSON response missing form data"
msgstr ""

#: templates/js/translated/modals.js:1032
msgid "Error 400: Bad Request"
msgstr ""

#: templates/js/translated/modals.js:1033
msgid "Server returned error code 400"
msgstr ""

#: templates/js/translated/modals.js:1056
msgid "Error requesting form data"
msgstr ""

#: templates/js/translated/model_renderers.js:38
msgid "Company ID"
msgstr ""

#: templates/js/translated/model_renderers.js:78
msgid "Location ID"
msgstr ""

#: templates/js/translated/model_renderers.js:95
msgid "Build ID"
msgstr ""

#: templates/js/translated/model_renderers.js:114
msgid "Part ID"
msgstr ""

#: templates/js/translated/model_renderers.js:163
msgid "Category ID"
msgstr ""

#: templates/js/translated/model_renderers.js:199
msgid "Manufacturer Part ID"
msgstr ""

#: templates/js/translated/model_renderers.js:227
msgid "Supplier Part ID"
msgstr ""

#: templates/js/translated/order.js:17
msgid "Add Customer"
msgstr ""

#: templates/js/translated/order.js:42
msgid "Create Sales Order"
msgstr ""

#: templates/js/translated/order.js:222
msgid "No purchase orders found"
msgstr ""

#: templates/js/translated/order.js:246 templates/js/translated/order.js:341
msgid "Order is overdue"
msgstr ""

#: templates/js/translated/order.js:318
msgid "No sales orders found"
msgstr ""

#: templates/js/translated/order.js:355
msgid "Invalid Customer"
msgstr ""

#: templates/js/translated/order.js:432
msgid "No sales order allocations found"
msgstr ""

#: templates/js/translated/part.js:10
msgid "YES"
msgstr ""

#: templates/js/translated/part.js:12
msgid "NO"
msgstr ""

#: templates/js/translated/part.js:21
msgid "Part Attributes"
<<<<<<< HEAD
msgstr ""

#: templates/js/translated/part.js:25
msgid "Part Creation Options"
msgstr ""

#: templates/js/translated/part.js:29
msgid "Part Duplication Options"
msgstr ""

#: templates/js/translated/part.js:33
#, fuzzy
#| msgid "Supplier List"
msgid "Supplier Options"
msgstr "Lista dostawców"

#: templates/js/translated/part.js:47
msgid "Add Part Category"
msgstr ""

#: templates/js/translated/part.js:131
#, fuzzy
#| msgid "Create new Stock Location"
msgid "Create Initial Stock"
msgstr "Utwórz nową lokalizację magazynową"

#: templates/js/translated/part.js:132
msgid "Create an initial stock item for this part"
msgstr ""

=======
msgstr ""

#: templates/js/translated/part.js:25
msgid "Part Creation Options"
msgstr ""

#: templates/js/translated/part.js:29
msgid "Part Duplication Options"
msgstr ""

#: templates/js/translated/part.js:33
msgid "Supplier Options"
msgstr ""

#: templates/js/translated/part.js:47
msgid "Add Part Category"
msgstr ""

#: templates/js/translated/part.js:131
msgid "Create Initial Stock"
msgstr ""

#: templates/js/translated/part.js:132
msgid "Create an initial stock item for this part"
msgstr ""

>>>>>>> 5eb98c61
#: templates/js/translated/part.js:139
msgid "Initial Stock Quantity"
msgstr ""

#: templates/js/translated/part.js:140
msgid "Specify initial stock quantity for this part"
msgstr ""

#: templates/js/translated/part.js:147 templates/js/translated/stock.js:261
msgid "Select destination stock location"
msgstr ""

#: templates/js/translated/part.js:158
msgid "Copy Category Parameters"
msgstr ""

#: templates/js/translated/part.js:159
msgid "Copy parameter templates from selected part category"
msgstr ""

#: templates/js/translated/part.js:167
<<<<<<< HEAD
#, fuzzy
#| msgid "Supplier Parts"
msgid "Add Supplier Data"
msgstr "Komponenty dostawcy"

#: templates/js/translated/part.js:168
#, fuzzy
#| msgid "Create new supplier part"
msgid "Create initial supplier data for this part"
msgstr "Utwórz nowego dostawcę części"
=======
msgid "Add Supplier Data"
msgstr ""

#: templates/js/translated/part.js:168
msgid "Create initial supplier data for this part"
msgstr ""
>>>>>>> 5eb98c61

#: templates/js/translated/part.js:224
msgid "Copy Image"
msgstr ""

#: templates/js/translated/part.js:225
msgid "Copy image from original part"
msgstr ""

#: templates/js/translated/part.js:232
msgid "Copy BOM"
msgstr "Kopiuj BOM"

#: templates/js/translated/part.js:233
msgid "Copy bill of materials from original part"
msgstr ""

#: templates/js/translated/part.js:240
msgid "Copy Parameters"
msgstr ""

#: templates/js/translated/part.js:241
msgid "Copy parameter data from original part"
msgstr ""

#: templates/js/translated/part.js:254
msgid "Parent part category"
msgstr ""

#: templates/js/translated/part.js:295
msgid "Edit Part"
msgstr ""

#: templates/js/translated/part.js:380 templates/js/translated/part.js:465
msgid "Trackable part"
msgstr ""

#: templates/js/translated/part.js:384 templates/js/translated/part.js:469
msgid "Virtual part"
msgstr ""

#: templates/js/translated/part.js:396
msgid "Starred part"
msgstr ""

#: templates/js/translated/part.js:400
msgid "Salable part"
msgstr ""

#: templates/js/translated/part.js:514
msgid "No variants found"
msgstr ""

#: templates/js/translated/part.js:701 templates/js/translated/part.js:940
msgid "No parts found"
msgstr ""

#: templates/js/translated/part.js:879
msgid "No category"
msgstr ""

#: templates/js/translated/part.js:897
#: templates/js/translated/table_filters.js:337
msgid "Low stock"
msgstr ""

#: templates/js/translated/part.js:1081 templates/js/translated/stock.js:1363
msgid "Path"
msgstr ""

#: templates/js/translated/part.js:1124
msgid "No test templates matching query"
msgstr ""

#: templates/js/translated/part.js:1175 templates/js/translated/stock.js:445
msgid "Edit test result"
msgstr ""

#: templates/js/translated/part.js:1176 templates/js/translated/stock.js:446
msgid "Delete test result"
msgstr ""

#: templates/js/translated/part.js:1182
msgid "This test is defined for a parent part"
msgstr ""

#: templates/js/translated/part.js:1207
#, python-brace-format
msgid "No ${human_name} information found"
msgstr ""

#: templates/js/translated/part.js:1261
#, python-brace-format
msgid "Edit ${human_name}"
msgstr ""

#: templates/js/translated/part.js:1262
#, python-brace-format
msgid "Delete ${human_name}"
msgstr ""

#: templates/js/translated/part.js:1363
msgid "Single Price"
msgstr "Cena jednostkowa"

#: templates/js/translated/part.js:1382
msgid "Single Price Difference"
msgstr ""

#: templates/js/translated/stock.js:9
msgid "Parent stock location"
msgstr ""

#: templates/js/translated/stock.js:39
msgid "Export Stock"
msgstr ""

#: templates/js/translated/stock.js:42
msgid "Format"
msgstr ""

#: templates/js/translated/stock.js:43
msgid "Select file format"
msgstr ""

#: templates/js/translated/stock.js:55
msgid "Include Sublocations"
msgstr ""

#: templates/js/translated/stock.js:56
msgid "Include stock items in sublocations"
msgstr ""

#: templates/js/translated/stock.js:98
msgid "Transfer Stock"
msgstr ""

#: templates/js/translated/stock.js:99
msgid "Move"
msgstr ""

#: templates/js/translated/stock.js:105
msgid "Count Stock"
msgstr ""

#: templates/js/translated/stock.js:106
msgid "Count"
msgstr ""

#: templates/js/translated/stock.js:110
msgid "Remove Stock"
msgstr ""

#: templates/js/translated/stock.js:111
msgid "Take"
msgstr ""

#: templates/js/translated/stock.js:115
msgid "Add Stock"
msgstr "Dodaj stan"

#: templates/js/translated/stock.js:116 users/models.py:190
msgid "Add"
msgstr "Dodaj"

#: templates/js/translated/stock.js:120 templates/stock_table.html:63
msgid "Delete Stock"
msgstr ""

#: templates/js/translated/stock.js:209
msgid "Quantity cannot be adjusted for serialized stock"
msgstr ""

#: templates/js/translated/stock.js:209
msgid "Specify stock quantity"
msgstr ""

#: templates/js/translated/stock.js:245
msgid "You must select at least one available stock item"
msgstr ""

#: templates/js/translated/stock.js:270
msgid "Stock transaction notes"
msgstr ""

#: templates/js/translated/stock.js:408
msgid "PASS"
msgstr ""

#: templates/js/translated/stock.js:410
msgid "FAIL"
msgstr ""

#: templates/js/translated/stock.js:415
msgid "NO RESULT"
msgstr ""

#: templates/js/translated/stock.js:441
msgid "Add test result"
msgstr ""

#: templates/js/translated/stock.js:467
msgid "No test results found"
msgstr ""

#: templates/js/translated/stock.js:515
msgid "Test Date"
msgstr ""

#: templates/js/translated/stock.js:623
msgid "In production"
msgstr ""

#: templates/js/translated/stock.js:627
msgid "Installed in Stock Item"
msgstr ""

#: templates/js/translated/stock.js:635
msgid "Assigned to Sales Order"
msgstr ""

#: templates/js/translated/stock.js:712
msgid "No stock items matching query"
msgstr ""

#: templates/js/translated/stock.js:732
msgid "items"
msgstr ""

#: templates/js/translated/stock.js:824
msgid "batches"
msgstr ""

#: templates/js/translated/stock.js:851
msgid "locations"
msgstr ""

#: templates/js/translated/stock.js:853
msgid "Undefined location"
msgstr ""

#: templates/js/translated/stock.js:954
msgid "Stock item is in production"
msgstr ""

#: templates/js/translated/stock.js:959
msgid "Stock item assigned to sales order"
msgstr ""

#: templates/js/translated/stock.js:962
msgid "Stock item assigned to customer"
msgstr ""

#: templates/js/translated/stock.js:966
msgid "Stock item has expired"
msgstr ""

#: templates/js/translated/stock.js:968
msgid "Stock item will expire soon"
msgstr ""

#: templates/js/translated/stock.js:972
msgid "Stock item has been allocated"
msgstr ""

#: templates/js/translated/stock.js:976
msgid "Stock item has been installed in another item"
msgstr ""

#: templates/js/translated/stock.js:983
msgid "Stock item has been rejected"
msgstr ""

#: templates/js/translated/stock.js:987
msgid "Stock item is lost"
msgstr ""

#: templates/js/translated/stock.js:990
msgid "Stock item is destroyed"
msgstr ""

#: templates/js/translated/stock.js:994
#: templates/js/translated/table_filters.js:148
msgid "Depleted"
msgstr ""

#: templates/js/translated/stock.js:1023
msgid "Stocktake"
msgstr ""

#: templates/js/translated/stock.js:1076
msgid "Supplier part not specified"
msgstr ""

#: templates/js/translated/stock.js:1226
msgid "Stock Status"
msgstr ""

#: templates/js/translated/stock.js:1241
msgid "Set Stock Status"
msgstr ""

#: templates/js/translated/stock.js:1255
msgid "Select Status Code"
msgstr ""

#: templates/js/translated/stock.js:1256
msgid "Status code must be selected"
msgstr ""

#: templates/js/translated/stock.js:1395
msgid "Invalid date"
msgstr ""

#: templates/js/translated/stock.js:1442
msgid "Location no longer exists"
msgstr ""

#: templates/js/translated/stock.js:1461
msgid "Purchase order no longer exists"
msgstr ""

#: templates/js/translated/stock.js:1480
msgid "Customer no longer exists"
msgstr ""

#: templates/js/translated/stock.js:1498
msgid "Stock item no longer exists"
msgstr ""

#: templates/js/translated/stock.js:1521
msgid "Added"
msgstr "Dodano"

#: templates/js/translated/stock.js:1529
msgid "Removed"
msgstr ""

#: templates/js/translated/stock.js:1573
msgid "Edit tracking entry"
msgstr ""

#: templates/js/translated/stock.js:1574
msgid "Delete tracking entry"
msgstr ""

#: templates/js/translated/stock.js:1718
msgid "No installed items"
msgstr ""

#: templates/js/translated/stock.js:1741
msgid "Serial"
msgstr ""

#: templates/js/translated/stock.js:1769
msgid "Uninstall Stock Item"
msgstr ""

#: templates/js/translated/table_filters.js:43
msgid "Trackable Part"
msgstr ""

#: templates/js/translated/table_filters.js:47
msgid "Assembled Part"
msgstr ""

#: templates/js/translated/table_filters.js:51
msgid "Validated"
msgstr ""

#: templates/js/translated/table_filters.js:59
msgid "Allow Variant Stock"
msgstr ""

#: templates/js/translated/table_filters.js:79
#: templates/js/translated/table_filters.js:143
msgid "Include sublocations"
msgstr ""

#: templates/js/translated/table_filters.js:80
msgid "Include locations"
msgstr ""

#: templates/js/translated/table_filters.js:90
#: templates/js/translated/table_filters.js:91
#: templates/js/translated/table_filters.js:314
msgid "Include subcategories"
msgstr ""

#: templates/js/translated/table_filters.js:101
#: templates/js/translated/table_filters.js:178
msgid "Is Serialized"
msgstr ""

#: templates/js/translated/table_filters.js:104
#: templates/js/translated/table_filters.js:185
msgid "Serial number GTE"
msgstr ""

#: templates/js/translated/table_filters.js:105
#: templates/js/translated/table_filters.js:186
msgid "Serial number greater than or equal to"
msgstr ""

#: templates/js/translated/table_filters.js:108
#: templates/js/translated/table_filters.js:189
msgid "Serial number LTE"
msgstr ""

#: templates/js/translated/table_filters.js:109
#: templates/js/translated/table_filters.js:190
msgid "Serial number less than or equal to"
msgstr ""

#: templates/js/translated/table_filters.js:112
#: templates/js/translated/table_filters.js:113
#: templates/js/translated/table_filters.js:181
#: templates/js/translated/table_filters.js:182
msgid "Serial number"
msgstr ""

#: templates/js/translated/table_filters.js:117
#: templates/js/translated/table_filters.js:199
msgid "Batch code"
msgstr ""

#: templates/js/translated/table_filters.js:128
#: templates/js/translated/table_filters.js:304
msgid "Active parts"
msgstr ""

#: templates/js/translated/table_filters.js:129
msgid "Show stock for active parts"
msgstr ""

#: templates/js/translated/table_filters.js:134
msgid "Part is an assembly"
msgstr ""

#: templates/js/translated/table_filters.js:138
msgid "Is allocated"
msgstr ""

#: templates/js/translated/table_filters.js:139
msgid "Item has been allocated"
msgstr ""

#: templates/js/translated/table_filters.js:144
msgid "Include stock in sublocations"
msgstr ""

#: templates/js/translated/table_filters.js:149
msgid "Show stock items which are depleted"
msgstr ""

#: templates/js/translated/table_filters.js:154
msgid "Show items which are in stock"
msgstr ""

#: templates/js/translated/table_filters.js:158
msgid "In Production"
msgstr ""

#: templates/js/translated/table_filters.js:159
msgid "Show items which are in production"
msgstr ""

#: templates/js/translated/table_filters.js:163
msgid "Include Variants"
msgstr ""

#: templates/js/translated/table_filters.js:164
msgid "Include stock items for variant parts"
msgstr ""

#: templates/js/translated/table_filters.js:168
msgid "Installed"
msgstr ""

#: templates/js/translated/table_filters.js:169
msgid "Show stock items which are installed in another item"
msgstr ""

#: templates/js/translated/table_filters.js:174
msgid "Show items which have been assigned to a customer"
msgstr ""

#: templates/js/translated/table_filters.js:194
#: templates/js/translated/table_filters.js:195
msgid "Stock status"
msgstr ""

#: templates/js/translated/table_filters.js:203
msgid "Has purchase price"
msgstr ""

#: templates/js/translated/table_filters.js:204
msgid "Show stock items which have a purchase price set"
msgstr ""

#: templates/js/translated/table_filters.js:213
msgid "Show stock items which have expired"
msgstr ""

#: templates/js/translated/table_filters.js:219
msgid "Show stock which is close to expiring"
msgstr ""

#: templates/js/translated/table_filters.js:250
msgid "Build status"
msgstr ""

#: templates/js/translated/table_filters.js:269
#: templates/js/translated/table_filters.js:286
msgid "Order status"
msgstr ""

#: templates/js/translated/table_filters.js:274
#: templates/js/translated/table_filters.js:291
msgid "Outstanding"
msgstr ""

#: templates/js/translated/table_filters.js:315
msgid "Include parts in subcategories"
msgstr ""

#: templates/js/translated/table_filters.js:319
msgid "Has IPN"
msgstr ""

#: templates/js/translated/table_filters.js:320
msgid "Part has internal part number"
msgstr ""

#: templates/js/translated/table_filters.js:325
msgid "Show active parts"
msgstr ""

#: templates/js/translated/table_filters.js:333
msgid "Stock available"
msgstr ""

#: templates/js/translated/table_filters.js:349
msgid "Starred"
msgstr ""

#: templates/js/translated/table_filters.js:361
msgid "Purchasable"
msgstr ""

#: templates/js/translated/tables.js:342
msgid "Loading data"
msgstr ""

#: templates/js/translated/tables.js:345
msgid "rows per page"
msgstr ""

#: templates/js/translated/tables.js:348
msgid "Showing"
msgstr ""

#: templates/js/translated/tables.js:348
msgid "to"
msgstr ""

#: templates/js/translated/tables.js:348
msgid "of"
msgstr ""

#: templates/js/translated/tables.js:348
msgid "rows"
msgstr ""

#: templates/js/translated/tables.js:354
msgid "No matching results"
msgstr ""

#: templates/js/translated/tables.js:357
msgid "Hide/Show pagination"
msgstr ""

#: templates/js/translated/tables.js:360
msgid "Refresh"
msgstr ""

#: templates/js/translated/tables.js:363
msgid "Toggle"
msgstr ""

#: templates/js/translated/tables.js:366
msgid "Columns"
msgstr ""

#: templates/js/translated/tables.js:369
msgid "All"
msgstr ""

#: templates/navbar.html:13
msgid "Toggle navigation"
msgstr ""

#: templates/navbar.html:33
msgid "Buy"
msgstr ""

#: templates/navbar.html:43
msgid "Sell"
msgstr ""

#: templates/navbar.html:55
msgid "Scan Barcode"
msgstr ""

#: templates/navbar.html:77 users/models.py:39
msgid "Admin"
msgstr ""

#: templates/navbar.html:79
msgid "Logout"
msgstr ""

#: templates/navbar.html:81 templates/registration/login.html:89
msgid "Login"
msgstr ""

#: templates/navbar.html:104
msgid "About InvenTree"
msgstr ""

#: templates/qr_code.html:11
msgid "QR data not provided"
msgstr ""

#: templates/registration/logged_out.html:50
msgid "You have been logged out"
msgstr ""

#: templates/registration/logged_out.html:51
#: templates/registration/password_reset_complete.html:51
#: templates/registration/password_reset_done.html:58
msgid "Return to login screen"
msgstr ""

#: templates/registration/login.html:64
msgid "Enter username"
msgstr ""

#: templates/registration/login.html:70
msgid "Password"
msgstr ""

#: templates/registration/login.html:83
msgid "Username / password combination is incorrect"
msgstr ""

#: templates/registration/login.html:95
#: templates/registration/password_reset_form.html:51
msgid "Forgotten your password?"
msgstr ""

#: templates/registration/login.html:95
msgid "Click here to reset"
msgstr ""

#: templates/registration/password_reset_complete.html:50
msgid "Password reset complete"
msgstr ""

#: templates/registration/password_reset_confirm.html:52
#: templates/registration/password_reset_confirm.html:56
msgid "Change password"
msgstr ""

#: templates/registration/password_reset_confirm.html:60
msgid "The password reset link was invalid, possibly because it has already been used. Please request a new password reset."
msgstr ""

#: templates/registration/password_reset_done.html:51
msgid "We've emailed you instructions for setting your password, if an account exists with the email you entered. You should receive them shortly."
msgstr ""

#: templates/registration/password_reset_done.html:54
msgid "If you don't receive an email, please make sure you've entered the address you registered with, and check your spam folder."
msgstr ""

#: templates/registration/password_reset_form.html:52
msgid "Enter your email address below."
msgstr "Wprowadź swój adres e-mail poniżej."

#: templates/registration/password_reset_form.html:53
msgid "An email will be sent with password reset instructions."
msgstr ""

#: templates/registration/password_reset_form.html:58
msgid "Send email"
msgstr ""

#: templates/stats.html:13
msgid "Instance Name"
msgstr ""

#: templates/stats.html:18
msgid "Database"
msgstr ""

#: templates/stats.html:26
msgid "Server is running in debug mode"
msgstr ""

#: templates/stats.html:33
msgid "Docker Mode"
msgstr ""

#: templates/stats.html:34
msgid "Server is deployed using docker"
msgstr ""

#: templates/stats.html:40
msgid "Server status"
msgstr ""

#: templates/stats.html:43
msgid "Healthy"
msgstr ""

#: templates/stats.html:45
msgid "Issues detected"
msgstr ""

#: templates/stats.html:52
msgid "Background Worker"
msgstr ""

#: templates/stats.html:55
msgid "Background worker not running"
msgstr ""

#: templates/stats.html:63
msgid "Email Settings"
msgstr ""

#: templates/stats.html:66
msgid "Email settings not configured"
msgstr ""

#: templates/stock_table.html:14
msgid "Export Stock Information"
msgstr ""

#: templates/stock_table.html:27
msgid "Barcode Actions"
msgstr ""

#: templates/stock_table.html:43
msgid "Print test reports"
msgstr ""

#: templates/stock_table.html:50
msgid "Stock Options"
msgstr ""

#: templates/stock_table.html:55
msgid "Add to selected stock items"
msgstr ""

#: templates/stock_table.html:56
msgid "Remove from selected stock items"
msgstr ""

#: templates/stock_table.html:57
msgid "Stocktake selected stock items"
msgstr ""

#: templates/stock_table.html:58
msgid "Move selected stock items"
msgstr ""

#: templates/stock_table.html:58
msgid "Move stock"
msgstr ""

#: templates/stock_table.html:59
msgid "Order selected items"
msgstr ""

#: templates/stock_table.html:60
msgid "Change status"
msgstr ""

#: templates/stock_table.html:60
msgid "Change stock status"
msgstr ""

#: templates/stock_table.html:63
msgid "Delete selected items"
msgstr ""

#: templates/yesnolabel.html:4
msgid "Yes"
msgstr ""

#: templates/yesnolabel.html:6
msgid "No"
msgstr ""

#: users/admin.py:64
msgid "Users"
msgstr ""

#: users/admin.py:65
msgid "Select which users are assigned to this group"
msgstr ""

#: users/admin.py:187
msgid "The following users are members of multiple groups:"
msgstr ""

#: users/admin.py:210
msgid "Personal info"
msgstr ""

#: users/admin.py:211
msgid "Permissions"
msgstr "Uprawnienia"

#: users/admin.py:214
msgid "Important dates"
msgstr ""

#: users/models.py:177
msgid "Permission set"
msgstr "Uprawnienia nadane"

#: users/models.py:185
msgid "Group"
msgstr ""

#: users/models.py:188
msgid "View"
msgstr ""

#: users/models.py:188
msgid "Permission to view items"
msgstr "Uprawnienie do wyświetlania przedmiotów"

#: users/models.py:190
msgid "Permission to add items"
msgstr "Uprawnienie do dodawania przedmiotów"

#: users/models.py:192
msgid "Change"
msgstr ""

#: users/models.py:192
msgid "Permissions to edit items"
msgstr "Uprawnienie do edycji przedmiotów"

#: users/models.py:194
msgid "Permission to delete items"
msgstr "Uprawnienie do usuwania przedmiotów"
<|MERGE_RESOLUTION|>--- conflicted
+++ resolved
@@ -3,11 +3,7 @@
 "Project-Id-Version: inventree\n"
 "Report-Msgid-Bugs-To: \n"
 "POT-Creation-Date: 2021-08-16 01:15+0000\n"
-<<<<<<< HEAD
-"PO-Revision-Date: 2021-08-10 14:33\n"
-=======
 "PO-Revision-Date: 2021-08-16 01:44\n"
->>>>>>> 5eb98c61
 "Last-Translator: \n"
 "Language-Team: Polish\n"
 "Language: pl_PL\n"
@@ -209,15 +205,8 @@
 msgstr "Numer musi być prawidłowy"
 
 #: InvenTree/serializers.py:235
-<<<<<<< HEAD
-#, fuzzy
-#| msgid "Filename Pattern"
 msgid "Filename"
-msgstr "Wzór nazwy pliku"
-=======
-msgid "Filename"
-msgstr ""
->>>>>>> 5eb98c61
+msgstr ""
 
 #: InvenTree/settings.py:519
 msgid "German"
@@ -3861,25 +3850,12 @@
 msgstr ""
 
 #: part/api.py:700
-<<<<<<< HEAD
-#, fuzzy
-#| msgid "Quantity must be greater than zero"
-msgid "Must be greater than zero"
-msgstr "Ilość musi być większa niż zero"
-
-#: part/api.py:704
-#, fuzzy
-#| msgid "Must be a valid number"
-msgid "Must be a valid quantity"
-msgstr "Numer musi być prawidłowy"
-=======
 msgid "Must be greater than zero"
 msgstr ""
 
 #: part/api.py:704
 msgid "Must be a valid quantity"
 msgstr ""
->>>>>>> 5eb98c61
 
 #: part/api.py:719
 msgid "Specify location for initial part stock"
@@ -7284,7 +7260,6 @@
 
 #: templates/js/translated/part.js:21
 msgid "Part Attributes"
-<<<<<<< HEAD
 msgstr ""
 
 #: templates/js/translated/part.js:25
@@ -7296,53 +7271,21 @@
 msgstr ""
 
 #: templates/js/translated/part.js:33
-#, fuzzy
-#| msgid "Supplier List"
 msgid "Supplier Options"
-msgstr "Lista dostawców"
+msgstr ""
 
 #: templates/js/translated/part.js:47
 msgid "Add Part Category"
 msgstr ""
 
 #: templates/js/translated/part.js:131
-#, fuzzy
-#| msgid "Create new Stock Location"
 msgid "Create Initial Stock"
-msgstr "Utwórz nową lokalizację magazynową"
+msgstr ""
 
 #: templates/js/translated/part.js:132
 msgid "Create an initial stock item for this part"
 msgstr ""
 
-=======
-msgstr ""
-
-#: templates/js/translated/part.js:25
-msgid "Part Creation Options"
-msgstr ""
-
-#: templates/js/translated/part.js:29
-msgid "Part Duplication Options"
-msgstr ""
-
-#: templates/js/translated/part.js:33
-msgid "Supplier Options"
-msgstr ""
-
-#: templates/js/translated/part.js:47
-msgid "Add Part Category"
-msgstr ""
-
-#: templates/js/translated/part.js:131
-msgid "Create Initial Stock"
-msgstr ""
-
-#: templates/js/translated/part.js:132
-msgid "Create an initial stock item for this part"
-msgstr ""
-
->>>>>>> 5eb98c61
 #: templates/js/translated/part.js:139
 msgid "Initial Stock Quantity"
 msgstr ""
@@ -7364,25 +7307,12 @@
 msgstr ""
 
 #: templates/js/translated/part.js:167
-<<<<<<< HEAD
-#, fuzzy
-#| msgid "Supplier Parts"
-msgid "Add Supplier Data"
-msgstr "Komponenty dostawcy"
-
-#: templates/js/translated/part.js:168
-#, fuzzy
-#| msgid "Create new supplier part"
-msgid "Create initial supplier data for this part"
-msgstr "Utwórz nowego dostawcę części"
-=======
 msgid "Add Supplier Data"
 msgstr ""
 
 #: templates/js/translated/part.js:168
 msgid "Create initial supplier data for this part"
 msgstr ""
->>>>>>> 5eb98c61
 
 #: templates/js/translated/part.js:224
 msgid "Copy Image"
