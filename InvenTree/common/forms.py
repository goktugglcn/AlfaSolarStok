--- conflicted
+++ resolved
@@ -140,27 +140,11 @@
                         # Get value
                         value = row.get(col_guess.lower(), '')
                         # Set field input box
-<<<<<<< HEAD
                         self.fields[field_name] = forms.CharField(
                             required=True,
                             initial=value,
                         )
             
-=======
-                        if 'quantity' in col_guess.lower():
-                            self.fields[field_name] = forms.CharField(
-                                required=False,
-                                widget=forms.NumberInput(attrs={
-                                    'name': 'quantity' + str(row['index']),
-                                    'class': 'numberinput',  # form-control',
-                                    'type': 'number',
-                                    'min': '0',
-                                    'step': 'any',
-                                    'value': clean_decimal(row.get('quantity', '')),
-                                })
-                            )
-
->>>>>>> 3a36e800
                     # Create item selection box
                     elif col_guess in file_manager.ITEM_MATCH_HEADERS:
                         # Get item options
@@ -190,7 +174,6 @@
                         # Get value
                         value = row.get(col_guess.lower(), '')
                         # Set field input box
-<<<<<<< HEAD
                         self.fields[field_name] = forms.CharField(
                             required=False,
                             initial=value,
@@ -232,20 +215,4 @@
 
     def get_special_field(self, col_guess, row, file_manager):
         """ function to be overriden in inherited forms to add specific form settings """
-        pass
-=======
-                        if 'price' in col_guess.lower():
-                            self.fields[field_name] = MoneyField(
-                                label=_(col_guess),
-                                default_currency=InvenTreeSetting.get_setting('INVENTREE_DEFAULT_CURRENCY'),
-                                decimal_places=5,
-                                max_digits=19,
-                                required=False,
-                                default_amount=clean_decimal(value),
-                            )
-                        else:
-                            self.fields[field_name] = forms.CharField(
-                                required=False,
-                                initial=value,
-                            )
->>>>>>> 3a36e800
+        pass