"""
JSON serializers for the Order API
"""

# -*- coding: utf-8 -*-
from __future__ import unicode_literals

from django.utils.translation import ugettext_lazy as _

from django.core.exceptions import ValidationError as DjangoValidationError
from django.db import models, transaction
from django.db.models import Case, When, Value
from django.db.models import BooleanField, ExpressionWrapper, F

from rest_framework import serializers
from rest_framework.serializers import ValidationError

from sql_util.utils import SubqueryCount

from common.settings import currency_code_mappings
<<<<<<< HEAD

from company.serializers import CompanyBriefSerializer, SupplierPartSerializer
=======
from company.serializers import CompanyBriefSerializer, SupplierPartSerializer

>>>>>>> 820ca62a
from InvenTree.serializers import InvenTreeAttachmentSerializer
from InvenTree.helpers import normalize
from InvenTree.serializers import InvenTreeModelSerializer
from InvenTree.serializers import InvenTreeDecimalField
from InvenTree.serializers import InvenTreeMoneySerializer
<<<<<<< HEAD
from InvenTree.serializers import InvenTreeAttachmentSerializerField
from InvenTree.status_codes import StockStatus

import order.models

from part.serializers import PartBriefSerializer

import stock.models
import stock.serializers
=======
from InvenTree.status_codes import StockStatus

from part.serializers import PartBriefSerializer

import stock.models
from stock.serializers import LocationBriefSerializer, StockItemSerializer, LocationSerializer

from .models import PurchaseOrder, PurchaseOrderLineItem
from .models import PurchaseOrderAttachment, SalesOrderAttachment
from .models import SalesOrder, SalesOrderLineItem
from .models import SalesOrderAllocation

from users.serializers import OwnerSerializer
>>>>>>> 820ca62a


class POSerializer(InvenTreeModelSerializer):
    """
    Serializer for a PurchaseOrder object
    """

    def __init__(self, *args, **kwargs):

        supplier_detail = kwargs.pop('supplier_detail', False)

        super().__init__(*args, **kwargs)

        if supplier_detail is not True:
            self.fields.pop('supplier_detail')

    @staticmethod
    def annotate_queryset(queryset):
        """
        Add extra information to the queryset

        - Number of lines in the PurchaseOrder
        - Overdue status of the PurchaseOrder
        """

        queryset = queryset.annotate(
            line_items=SubqueryCount('lines')
        )

        queryset = queryset.annotate(
            overdue=Case(
                When(
                    order.models.PurchaseOrder.OVERDUE_FILTER, then=Value(True, output_field=BooleanField()),
                ),
                default=Value(False, output_field=BooleanField())
            )
        )

        return queryset

    supplier_detail = CompanyBriefSerializer(source='supplier', many=False, read_only=True)

    line_items = serializers.IntegerField(read_only=True)

    status_text = serializers.CharField(source='get_status_display', read_only=True)

    overdue = serializers.BooleanField(required=False, read_only=True)

    reference = serializers.CharField(required=True)

    responsible_detail = OwnerSerializer(source='responsible', read_only=True, many=False)

    class Meta:
        model = order.models.PurchaseOrder

        fields = [
            'pk',
            'issue_date',
            'complete_date',
            'creation_date',
            'description',
            'line_items',
            'link',
            'overdue',
            'reference',
            'responsible',
            'responsible_detail',
            'supplier',
            'supplier_detail',
            'supplier_reference',
            'status',
            'status_text',
            'target_date',
            'notes',
        ]

        read_only_fields = [
            'status'
            'issue_date',
            'complete_date',
            'creation_date',
        ]


class POLineItemSerializer(InvenTreeModelSerializer):

    @staticmethod
    def annotate_queryset(queryset):
        """
        Add some extra annotations to this queryset:

        - Total price = purchase_price * quantity
        """

        queryset = queryset.annotate(
            total_price=ExpressionWrapper(
                F('purchase_price') * F('quantity'),
                output_field=models.DecimalField()
            )
        )

        return queryset

    def __init__(self, *args, **kwargs):

        part_detail = kwargs.pop('part_detail', False)

        super().__init__(*args, **kwargs)

        if part_detail is not True:
            self.fields.pop('part_detail')
            self.fields.pop('supplier_part_detail')

    quantity = serializers.FloatField(default=1)
    received = serializers.FloatField(default=0)

    total_price = serializers.FloatField(read_only=True)

    part_detail = PartBriefSerializer(source='get_base_part', many=False, read_only=True)
    supplier_part_detail = SupplierPartSerializer(source='part', many=False, read_only=True)

    purchase_price = InvenTreeMoneySerializer(
        allow_null=True
    )

    purchase_price_string = serializers.CharField(source='purchase_price', read_only=True)

    destination_detail = stock.serializers.LocationBriefSerializer(source='get_destination', read_only=True)

    purchase_price_currency = serializers.ChoiceField(
        choices=currency_code_mappings(),
        help_text=_('Purchase price currency'),
    )

    class Meta:
        model = order.models.PurchaseOrderLineItem

        fields = [
            'pk',
            'quantity',
            'reference',
            'notes',
            'order',
            'part',
            'part_detail',
            'supplier_part_detail',
            'received',
            'purchase_price',
            'purchase_price_currency',
            'purchase_price_string',
            'destination',
            'destination_detail',
            'total_price',
        ]


class POLineItemReceiveSerializer(serializers.Serializer):
    """
    A serializer for receiving a single purchase order line item against a purchase order
    """

    line_item = serializers.PrimaryKeyRelatedField(
        queryset=order.models.PurchaseOrderLineItem.objects.all(),
        many=False,
        allow_null=False,
        required=True,
        label=_('Line Item'),
    )

    def validate_line_item(self, item):

        if item.order != self.context['order']:
            raise ValidationError(_('Line item does not match purchase order'))

        return item

    location = serializers.PrimaryKeyRelatedField(
        queryset=stock.models.StockLocation.objects.all(),
        many=False,
        allow_null=True,
        required=False,
        label=_('Location'),
        help_text=_('Select destination location for received items'),
    )

    quantity = serializers.DecimalField(
        max_digits=15,
        decimal_places=5,
        min_value=0,
        required=True,
    )

    def validate_quantity(self, quantity):

        if quantity <= 0:
            raise ValidationError(_("Quantity must be greater than zero"))

        return quantity

    status = serializers.ChoiceField(
        choices=list(StockStatus.items()),
        default=StockStatus.OK,
        label=_('Status'),
    )

    barcode = serializers.CharField(
        label=_('Barcode Hash'),
        help_text=_('Unique identifier field'),
        default='',
        required=False,
        allow_null=True,
        allow_blank=True,
    )

    def validate_barcode(self, barcode):
        """
        Cannot check in a LineItem with a barcode that is already assigned
        """

        # Ignore empty barcode values
        if not barcode or barcode.strip() == '':
            return None

        if stock.models.StockItem.objects.filter(uid=barcode).exists():
            raise ValidationError(_('Barcode is already in use'))

        return barcode

    class Meta:
        fields = [
            'barcode',
            'line_item',
            'location',
            'quantity',
            'status',
        ]


class POReceiveSerializer(serializers.Serializer):
    """
    Serializer for receiving items against a purchase order
    """

    items = POLineItemReceiveSerializer(many=True)

    location = serializers.PrimaryKeyRelatedField(
        queryset=stock.models.StockLocation.objects.all(),
        many=False,
        allow_null=True,
        label=_('Location'),
        help_text=_('Select destination location for received items'),
    )

    def validate(self, data):

        super().validate(data)

        items = data.get('items', [])

        location = data.get('location', None)

        if len(items) == 0:
            raise ValidationError(_('Line items must be provided'))

        # Check if the location is not specified for any particular item
        for item in items:

            line = item['line_item']

            if not item.get('location', None):
                # If a global location is specified, use that
                item['location'] = location

            if not item['location']:
                # The line item specifies a location?
                item['location'] = line.get_destination()

            if not item['location']:
                raise ValidationError({
                    'location': _("Destination location must be specified"),
                })

        # Ensure barcodes are unique
        unique_barcodes = set()

        for item in items:
            barcode = item.get('barcode', '')

            if barcode:
                if barcode in unique_barcodes:
                    raise ValidationError(_('Supplied barcode values must be unique'))
                else:
                    unique_barcodes.add(barcode)

        return data

    def save(self):
        """
        Perform the actual database transaction to receive purchase order items
        """

        data = self.validated_data

        request = self.context['request']
        order = self.context['order']

        items = data['items']
        location = data.get('location', None)

        # Now we can actually receive the items into stock
        with transaction.atomic():
            for item in items:

                # Select location
                loc = item.get('location', None) or item['line_item'].get_destination() or location

                try:
                    order.receive_line_item(
                        item['line_item'],
                        loc,
                        item['quantity'],
                        request.user,
                        status=item['status'],
                        barcode=item.get('barcode', ''),
                    )
                except (ValidationError, DjangoValidationError) as exc:
                    # Catch model errors and re-throw as DRF errors
                    raise ValidationError(detail=serializers.as_serializer_error(exc))

    class Meta:
        fields = [
            'items',
            'location',
        ]


class POAttachmentSerializer(InvenTreeAttachmentSerializer):
    """
    Serializers for the PurchaseOrderAttachment model
    """

    class Meta:
        model = order.models.PurchaseOrderAttachment

        fields = [
            'pk',
            'order',
            'attachment',
            'link',
            'filename',
            'comment',
            'upload_date',
        ]

        read_only_fields = [
            'upload_date',
        ]


class SalesOrderSerializer(InvenTreeModelSerializer):
    """
    Serializers for the SalesOrder object
    """

    def __init__(self, *args, **kwargs):

        customer_detail = kwargs.pop('customer_detail', False)

        super().__init__(*args, **kwargs)

        if customer_detail is not True:
            self.fields.pop('customer_detail')

    @staticmethod
    def annotate_queryset(queryset):
        """
        Add extra information to the queryset

        - Number of line items in the SalesOrder
        - Overdue status of the SalesOrder
        """

        queryset = queryset.annotate(
            line_items=SubqueryCount('lines')
        )

        queryset = queryset.annotate(
            overdue=Case(
                When(
                    order.models.SalesOrder.OVERDUE_FILTER, then=Value(True, output_field=BooleanField()),
                ),
                default=Value(False, output_field=BooleanField())
            )
        )

        return queryset

    customer_detail = CompanyBriefSerializer(source='customer', many=False, read_only=True)

    line_items = serializers.IntegerField(read_only=True)

    status_text = serializers.CharField(source='get_status_display', read_only=True)

    overdue = serializers.BooleanField(required=False, read_only=True)

    reference = serializers.CharField(required=True)

    class Meta:
        model = order.models.SalesOrder

        fields = [
            'pk',
            'creation_date',
            'customer',
            'customer_detail',
            'customer_reference',
            'description',
            'line_items',
            'link',
            'notes',
            'overdue',
            'reference',
            'responsible',
            'status',
            'status_text',
            'shipment_date',
            'target_date',
        ]

        read_only_fields = [
            'status',
            'creation_date',
            'shipment_date',
        ]


class SalesOrderAllocationSerializer(InvenTreeModelSerializer):
    """
    Serializer for the SalesOrderAllocation model.
    This includes some fields from the related model objects.
    """

    part = serializers.PrimaryKeyRelatedField(source='item.part', read_only=True)
    order = serializers.PrimaryKeyRelatedField(source='line.order', many=False, read_only=True)
    serial = serializers.CharField(source='get_serial', read_only=True)
    quantity = serializers.FloatField(read_only=False)
    location = serializers.PrimaryKeyRelatedField(source='item.location', many=False, read_only=True)

    # Extra detail fields
    order_detail = SalesOrderSerializer(source='line.order', many=False, read_only=True)
    part_detail = PartBriefSerializer(source='item.part', many=False, read_only=True)
    item_detail = stock.serializers.StockItemSerializer(source='item', many=False, read_only=True)
    location_detail = stock.serializers.LocationSerializer(source='item.location', many=False, read_only=True)

    def __init__(self, *args, **kwargs):

        order_detail = kwargs.pop('order_detail', False)
        part_detail = kwargs.pop('part_detail', True)
        item_detail = kwargs.pop('item_detail', False)
        location_detail = kwargs.pop('location_detail', False)

        super().__init__(*args, **kwargs)

        if not order_detail:
            self.fields.pop('order_detail')

        if not part_detail:
            self.fields.pop('part_detail')

        if not item_detail:
            self.fields.pop('item_detail')

        if not location_detail:
            self.fields.pop('location_detail')

    class Meta:
        model = order.models.SalesOrderAllocation

        fields = [
            'pk',
            'line',
            'serial',
            'quantity',
            'location',
            'location_detail',
            'item',
            'item_detail',
            'order',
            'order_detail',
            'part',
            'part_detail',
        ]


class SOLineItemSerializer(InvenTreeModelSerializer):
    """ Serializer for a SalesOrderLineItem object """

    def __init__(self, *args, **kwargs):

        part_detail = kwargs.pop('part_detail', False)
        order_detail = kwargs.pop('order_detail', False)
        allocations = kwargs.pop('allocations', False)

        super().__init__(*args, **kwargs)

        if part_detail is not True:
            self.fields.pop('part_detail')

        if order_detail is not True:
            self.fields.pop('order_detail')

        if allocations is not True:
            self.fields.pop('allocations')

    order_detail = SalesOrderSerializer(source='order', many=False, read_only=True)
    part_detail = PartBriefSerializer(source='part', many=False, read_only=True)
    allocations = SalesOrderAllocationSerializer(many=True, read_only=True, location_detail=True)

    quantity = InvenTreeDecimalField()

    allocated = serializers.FloatField(source='allocated_quantity', read_only=True)

    shipped = InvenTreeDecimalField(read_only=True)

    sale_price = InvenTreeMoneySerializer(
        allow_null=True
    )

    sale_price_string = serializers.CharField(source='sale_price', read_only=True)

    sale_price_currency = serializers.ChoiceField(
        choices=currency_code_mappings(),
        help_text=_('Sale price currency'),
    )

    class Meta:
        model = order.models.SalesOrderLineItem

        fields = [
            'pk',
            'allocated',
            'allocations',
            'quantity',
            'reference',
            'notes',
            'order',
            'order_detail',
            'part',
            'part_detail',
            'sale_price',
            'sale_price_currency',
            'sale_price_string',
            'shipped',
        ]


class SalesOrderShipmentSerializer(InvenTreeModelSerializer):
    """
    Serializer for the SalesOrderShipment class
    """

    allocations = SalesOrderAllocationSerializer(many=True, read_only=True, location_detail=True)

    order_detail = SalesOrderSerializer(source='order', read_only=True, many=False)

    class Meta:
        model = order.models.SalesOrderShipment

        fields = [
            'pk',
            'order',
            'order_detail',
            'allocations',
            'shipment_date',
            'checked_by',
            'reference',
            'notes',
        ]


class SOShipmentAllocationItemSerializer(serializers.Serializer):
    """
    A serializer for allocating a single stock-item against a SalesOrder shipment
    """

    class Meta:
        fields = [
            'line_item',
            'stock_item',
            'quantity',
        ]

    line_item = serializers.PrimaryKeyRelatedField(
        queryset=order.models.SalesOrderLineItem.objects.all(),
        many=False,
        allow_null=False,
        required=True,
        label=_('Stock Item'),
    )

    def validate_line_item(self, line_item):

        order = self.context['order']

        # Ensure that the line item points to the correct order
        if line_item.order != order:
            raise ValidationError(_("Line item is not associated with this order"))

        return line_item

    stock_item = serializers.PrimaryKeyRelatedField(
        queryset=stock.models.StockItem.objects.all(),
        many=False,
        allow_null=False,
        required=True,
        label=_('Stock Item'),
    )

    quantity = serializers.DecimalField(
        max_digits=15,
        decimal_places=5,
        min_value=0,
        required=True
    )

    def validate_quantity(self, quantity):

        if quantity <= 0:
            raise ValidationError(_("Quantity must be positive"))

        return quantity

    def validate(self, data):

        super().validate(data)

        stock_item = data['stock_item']
        quantity = data['quantity']

        if stock_item.serialized and quantity != 1:
            raise ValidationError({
                'quantity': _("Quantity must be 1 for serialized stock item"),
            })

        q = normalize(stock_item.unallocated_quantity())

        if quantity > q:
            raise ValidationError({
                'quantity': _(f"Available quantity ({q}) exceeded")
            })

        return data


class SOShipmentAllocationSerializer(serializers.Serializer):
    """
    DRF serializer for allocation of stock items against a sales order / shipment
    """

    class Meta:
        fields = [
            'items',
            'shipment',
        ]

    items = SOShipmentAllocationItemSerializer(many=True)

    shipment = serializers.PrimaryKeyRelatedField(
        queryset=order.models.SalesOrderShipment.objects.all(),
        many=False,
        allow_null=False,
        required=True,
        label=_('Shipment'),
    )

    def validate_shipment(self, shipment):
        """
        Run validation against the provided shipment instance
        """

        order = self.context['order']

        if shipment.shipment_date is not None:
            raise ValidationError(_("Shipment has already been shipped"))

        if shipment.order != order:
            raise ValidationError(_("Shipment is not associated with this order"))

        return shipment

    def validate(self, data):
        """
        Serializer validation
        """

        data = super().validate(data)

        # Extract SalesOrder from serializer context
        # order = self.context['order']

        items = data.get('items', [])

        if len(items) == 0:
            raise ValidationError(_('Allocation items must be provided'))

        return data

    def save(self):
        """
        Perform the allocation of items against this order
        """

        data = self.validated_data

        items = data['items']
        shipment = data['shipment']

        with transaction.atomic():
            for entry in items:
                
                # Create a new SalesOrderAllocation
                order.models.SalesOrderAllocation.objects.create(
                    line=entry.get('line_item'),
                    item=entry.get('stock_item'),
                    quantity=entry.get('quantity'),
                    shipment=shipment,
                )

                try:
                    pass
                except (ValidationError, DjangoValidationError) as exc:
                    raise ValidationError(detail=serializers.as_serializer_error(exc))


class SOAttachmentSerializer(InvenTreeAttachmentSerializer):
    """
    Serializers for the SalesOrderAttachment model
    """

    class Meta:
        model = order.models.SalesOrderAttachment

        fields = [
            'pk',
            'order',
            'attachment',
            'filename',
            'link',
            'comment',
            'upload_date',
        ]

        read_only_fields = [
            'upload_date',
        ]<|MERGE_RESOLUTION|>--- conflicted
+++ resolved
@@ -18,19 +18,13 @@
 from sql_util.utils import SubqueryCount
 
 from common.settings import currency_code_mappings
-<<<<<<< HEAD
-
 from company.serializers import CompanyBriefSerializer, SupplierPartSerializer
-=======
-from company.serializers import CompanyBriefSerializer, SupplierPartSerializer
-
->>>>>>> 820ca62a
+
 from InvenTree.serializers import InvenTreeAttachmentSerializer
 from InvenTree.helpers import normalize
 from InvenTree.serializers import InvenTreeModelSerializer
 from InvenTree.serializers import InvenTreeDecimalField
 from InvenTree.serializers import InvenTreeMoneySerializer
-<<<<<<< HEAD
 from InvenTree.serializers import InvenTreeAttachmentSerializerField
 from InvenTree.status_codes import StockStatus
 
@@ -40,21 +34,8 @@
 
 import stock.models
 import stock.serializers
-=======
-from InvenTree.status_codes import StockStatus
-
-from part.serializers import PartBriefSerializer
-
-import stock.models
-from stock.serializers import LocationBriefSerializer, StockItemSerializer, LocationSerializer
-
-from .models import PurchaseOrder, PurchaseOrderLineItem
-from .models import PurchaseOrderAttachment, SalesOrderAttachment
-from .models import SalesOrder, SalesOrderLineItem
-from .models import SalesOrderAllocation
 
 from users.serializers import OwnerSerializer
->>>>>>> 820ca62a
 
 
 class POSerializer(InvenTreeModelSerializer):
@@ -631,6 +612,7 @@
             'shipment_date',
             'checked_by',
             'reference',
+            'tracking_number',
             'notes',
         ]
 
