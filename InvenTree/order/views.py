--- conflicted
+++ resolved
@@ -6,11 +6,8 @@
 from __future__ import unicode_literals
 
 from django.db import transaction
-<<<<<<< HEAD
 from django.db.utils import IntegrityError
-=======
 from django.http.response import JsonResponse
->>>>>>> e47a8d6d
 from django.shortcuts import get_object_or_404
 from django.core.exceptions import ValidationError
 from django.urls import reverse
@@ -28,7 +25,7 @@
 from .models import SalesOrderAllocation
 from .admin import POLineItemResource
 from build.models import Build
-from company.models import Company, SupplierPart  # ManufacturerPart
+from company.models import Company, SupplierPart
 from stock.models import StockItem, StockLocation
 from part.models import Part
 
@@ -570,165 +567,6 @@
         context['order'] = order
 
         return self.renderJsonResponse(request, form, data, context)
-
-
-class PurchaseOrderUpload(FileManagementFormView):
-    ''' PurchaseOrder: Upload file, match to fields and parts (using multi-Step form) '''
-
-    name = 'order'
-    form_steps_template = [
-        'order/order_wizard/po_upload.html',
-        'order/order_wizard/match_fields.html',
-        'order/order_wizard/match_parts.html',
-    ]
-    form_steps_description = [
-        _("Upload File"),
-        _("Match Fields"),
-        _("Match Supplier Parts"),
-    ]
-
-    def get_order(self):
-        """ Get order or return 404 """
-
-        return get_object_or_404(PurchaseOrder, pk=self.kwargs['pk'])
-
-    def get_context_data(self, form, **kwargs):
-        context = super().get_context_data(form=form, **kwargs)
-
-        order = self.get_order()
-
-        context.update({'order': order})
-
-        return context
-
-    def get_field_selection(self):
-        """ Once data columns have been selected, attempt to pre-select the proper data from the database.
-        This function is called once the field selection has been validated.
-        The pre-fill data are then passed through to the SupplierPart selection form.
-        """
-
-        order = self.get_order()
-
-        self.allowed_items = SupplierPart.objects.filter(supplier=order.supplier).prefetch_related('manufacturer_part')
-
-        # Fields prefixed with "Part_" can be used to do "smart matching" against Part objects in the database
-        q_idx = self.get_column_index('Quantity')
-        s_idx = self.get_column_index('Supplier_SKU')
-        m_idx = self.get_column_index('Manufacturer_MPN')
-        # p_idx = self.get_column_index('Unit_Price')
-        # e_idx = self.get_column_index('Extended_Price')
-
-        for row in self.rows:
-
-            # Initially use a quantity of zero
-            quantity = Decimal(0)
-
-            # Initially we do not have a part to reference
-            exact_match_part = None
-
-            # Check if there is a column corresponding to "quantity"
-            if q_idx >= 0:
-                q_val = row['data'][q_idx]['cell']
-
-                if q_val:
-                    # Delete commas
-                    q_val = q_val.replace(',', '')
-
-                    try:
-                        # Attempt to extract a valid quantity from the field
-                        quantity = Decimal(q_val)
-                    except (ValueError, InvalidOperation):
-                        pass
-
-            # Store the 'quantity' value
-            row['quantity'] = quantity
-
-            # Check if there is a column corresponding to "Supplier SKU"
-            if s_idx >= 0:
-                sku = row['data'][s_idx]['cell']
-
-                try:
-                    # Attempt SupplierPart lookup based on SKU value
-                    exact_match_part = self.allowed_items.get(SKU__contains=sku)
-                except (ValueError, SupplierPart.DoesNotExist, SupplierPart.MultipleObjectsReturned):
-                    exact_match_part = None
-
-            # Check if there is a column corresponding to "Manufacturer MPN"
-            if m_idx >= 0:
-                mpn = row['data'][m_idx]['cell']
-
-                try:
-                    # Attempt SupplierPart lookup based on MPN value
-                    exact_match_part = self.allowed_items.get(manufacturer_part__MPN__contains=mpn)
-                except (ValueError, SupplierPart.DoesNotExist, SupplierPart.MultipleObjectsReturned):
-                    exact_match_part = None
-
-            # Supply list of part options for each row, sorted by how closely they match the part name
-            row['item_options'] = self.allowed_items
-
-            # Unless found, the 'part_match' is blank
-            row['item_match'] = None
-
-            if exact_match_part:
-                # If there is an exact match based on SKU or MPN, use that
-                row['item_match'] = exact_match_part
-
-    def done(self, form_list, **kwargs):
-        """ Once all the data is in, process it to add SupplierPart items to the order """
-        
-        order = self.get_order()
-
-        items = {}
-
-        for form_key, form_value in self.get_all_cleaned_data().items():
-            # Split key from row value
-            try:
-                (field, idx) = form_key.split('-')
-            except ValueError:
-                continue
-            
-            if field == self.key_item_select:
-                if idx not in items:
-                    # Insert into items
-                    items.update({
-                        idx: {
-                            'field': form_value,
-                        }
-                    })
-                else:
-                    # Update items
-                    items[idx]['field'] = form_value
-
-            if field == self.key_quantity_select:
-                if idx not in items:
-                    # Insert into items
-                    items.update({
-                        idx: {
-                            'quantity': form_value,
-                        }
-                    })
-                else:
-                    # Update items
-                    items[idx]['quantity'] = form_value
-
-        # Create PurchaseOrderLineItem instances
-        for purchase_order_item in items.values():
-            try:
-                supplier_part = SupplierPart.objects.get(pk=int(purchase_order_item['field']))
-            except (ValueError, SupplierPart.DoesNotExist):
-                continue
-            purchase_order_line_item = PurchaseOrderLineItem(
-                order=order,
-                part=supplier_part,
-                quantity=purchase_order_item['quantity'],
-            )
-            try:
-                purchase_order_line_item.save()
-            except IntegrityError:
-                # PurchaseOrderLineItem already exists
-                pass
-            
-        return HttpResponseRedirect(reverse('po-detail', kwargs={'pk': self.kwargs['pk']}))
 
 
 class PurchaseOrderExport(AjaxView):
