"""
Plugin mixin classes
"""

import logging
import json
import requests

from django.conf.urls import url, include
from django.db.utils import OperationalError, ProgrammingError

from plugin.models import PluginConfig, PluginSetting
from plugin.urls import PLUGIN_BASE


logger = logging.getLogger('inventree')


class SettingsMixin:
    """
    Mixin that enables global settings for the plugin
    """

    class MixinMeta:
        MIXIN_NAME = 'Settings'

    def __init__(self):
        super().__init__()
        self.add_mixin('settings', 'has_settings', __class__)
        self.settings = getattr(self, 'SETTINGS', {})

    @property
    def has_settings(self):
        """
        Does this plugin use custom global settings
        """
        return bool(self.settings)

    def get_setting(self, key):
        """
        Return the 'value' of the setting associated with this plugin
        """

        return PluginSetting.get_setting(key, plugin=self)

    def set_setting(self, key, value, user=None):
        """
        Set plugin setting value by key
        """

        try:
            plugin, _ = PluginConfig.objects.get_or_create(key=self.plugin_slug(), name=self.plugin_name())
        except (OperationalError, ProgrammingError):
            plugin = None

        if not plugin:
            # Cannot find associated plugin model, return
            return

        PluginSetting.set_setting(key, value, user, plugin=plugin)


class ScheduleMixin:
    """
    Mixin that provides support for scheduled tasks.

    Implementing classes must provide a dict object called SCHEDULED_TASKS,
    which provides information on the tasks to be scheduled.

    SCHEDULED_TASKS = {
        # Name of the task (will be prepended with the plugin name)
        'test_server': {
            'func': 'myplugin.tasks.test_server',   # Python function to call (no arguments!)
            'schedule': "I",                        # Schedule type (see django_q.Schedule)
            'minutes': 30,                          # Number of minutes (only if schedule type = Minutes)
            'repeats': 5,                           # Number of repeats (leave blank for 'forever')
        }
    }

    Note: 'schedule' parameter must be one of ['I', 'H', 'D', 'W', 'M', 'Q', 'Y']
    """

    ALLOWABLE_SCHEDULE_TYPES = ['I', 'H', 'D', 'W', 'M', 'Q', 'Y']

    # Override this in subclass model
    SCHEDULED_TASKS = {}

    class MixinMeta:
        MIXIN_NAME = 'Schedule'

    def __init__(self):
        super().__init__()
        self.add_mixin('schedule', 'has_scheduled_tasks', __class__)
        self.scheduled_tasks = getattr(self, 'SCHEDULED_TASKS', {})

        self.validate_scheduled_tasks()

    @property
    def has_scheduled_tasks(self):
        return bool(self.scheduled_tasks)

    def validate_scheduled_tasks(self):
        """
        Check that the provided scheduled tasks are valid
        """

        if not self.has_scheduled_tasks:
            raise ValueError("SCHEDULED_TASKS not defined")

        for key, task in self.scheduled_tasks.items():

            if 'func' not in task:
                raise ValueError(f"Task '{key}' is missing 'func' parameter")

            if 'schedule' not in task:
                raise ValueError(f"Task '{key}' is missing 'schedule' parameter")

            schedule = task['schedule'].upper().strip()

            if schedule not in self.ALLOWABLE_SCHEDULE_TYPES:
                raise ValueError(f"Task '{key}': Schedule '{schedule}' is not a valid option")

            # If 'minutes' is selected, it must be provided!
            if schedule == 'I' and 'minutes' not in task:
                raise ValueError(f"Task '{key}' is missing 'minutes' parameter")

    def get_task_name(self, key):
        # Generate a 'unique' task name
        slug = self.plugin_slug()
        return f"plugin.{slug}.{key}"

    def get_task_names(self):
        # Returns a list of all task names associated with this plugin instance
        return [self.get_task_name(key) for key in self.scheduled_tasks.keys()]

    def register_tasks(self):
        """
        Register the tasks with the database
        """

        try:
            from django_q.models import Schedule

            for key, task in self.scheduled_tasks.items():

                task_name = self.get_task_name(key)

                # If a matching scheduled task does not exist, create it!
                if not Schedule.objects.filter(name=task_name).exists():

                    logger.info(f"Adding scheduled task '{task_name}'")

                    Schedule.objects.create(
                        name=task_name,
                        func=task['func'],
                        schedule_type=task['schedule'],
                        minutes=task.get('minutes', None),
                        repeats=task.get('repeats', -1),
                    )
        except (ProgrammingError, OperationalError):
            # Database might not yet be ready
            logger.warning("register_tasks failed, database not ready")

    def unregister_tasks(self):
        """
        Deregister the tasks with the database
        """

        try:
            from django_q.models import Schedule

            for key, task in self.scheduled_tasks.items():

                task_name = self.get_task_name(key)

                try:
                    scheduled_task = Schedule.objects.get(name=task_name)
                    scheduled_task.delete()
                except Schedule.DoesNotExist:
                    pass
        except (ProgrammingError, OperationalError):
            # Database might not yet be ready
            logger.warning("unregister_tasks failed, database not ready")


class EventMixin:
    """
    Mixin that provides support for responding to triggered events.

    Implementing classes must provide a "process_event" function:
    """

    def process_event(self, event, *args, **kwargs):
        # Default implementation does not do anything
        raise NotImplementedError

    class MixinMeta:
        MIXIN_NAME = 'Events'

    def __init__(self):
        super().__init__()
        self.add_mixin('events', True, __class__)


class UrlsMixin:
    """
    Mixin that enables custom URLs for the plugin
    """

    class MixinMeta:
        MIXIN_NAME = 'URLs'

    def __init__(self):
        super().__init__()
        self.add_mixin('urls', 'has_urls', __class__)
        self.urls = self.setup_urls()

    def setup_urls(self):
        """
        setup url endpoints for this plugin
        """
        return getattr(self, 'URLS', None)

    @property
    def base_url(self):
        """
        returns base url for this plugin
        """
        return f'{PLUGIN_BASE}/{self.slug}/'

    @property
    def internal_name(self):
        """
        returns the internal url pattern name
        """
        return f'plugin:{self.slug}:'

    @property
    def urlpatterns(self):
        """
        returns the urlpatterns for this plugin
        """
        if self.has_urls:
            return url(f'^{self.slug}/', include((self.urls, self.slug)), name=self.slug)
        return None

    @property
    def has_urls(self):
        """
        does this plugin use custom urls
        """
        return bool(self.urls)


class NavigationMixin:
    """
    Mixin that enables custom navigation links with the plugin
    """

    NAVIGATION_TAB_NAME = None
    NAVIGATION_TAB_ICON = "fas fa-question"

    class MixinMeta:
        """
        meta options for this mixin
        """
        MIXIN_NAME = 'Navigation Links'

    def __init__(self):
        super().__init__()
        self.add_mixin('navigation', 'has_naviation', __class__)
        self.navigation = self.setup_navigation()

    def setup_navigation(self):
        """
        setup navigation links for this plugin
        """
        nav_links = getattr(self, 'NAVIGATION', None)
        if nav_links:
            # check if needed values are configured
            for link in nav_links:
                if False in [a in link for a in ('link', 'name', )]:
                    raise NotImplementedError('Wrong Link definition', link)
        return nav_links

    @property
    def has_naviation(self):
        """
        does this plugin define navigation elements
        """
        return bool(self.navigation)

    @property
    def navigation_name(self):
        """name for navigation tab"""
        name = getattr(self, 'NAVIGATION_TAB_NAME', None)
        if not name:
            name = self.human_name
        return name

    @property
    def navigation_icon(self):
        """icon for navigation tab"""
        return getattr(self, 'NAVIGATION_TAB_ICON', "fas fa-question")


class AppMixin:
    """
    Mixin that enables full django app functions for a plugin
    """

    class MixinMeta:
        """meta options for this mixin"""
        MIXIN_NAME = 'App registration'

    def __init__(self):
        super().__init__()
        self.add_mixin('app', 'has_app', __class__)

    @property
    def has_app(self):
        """
        this plugin is always an app with this plugin
        """
<<<<<<< HEAD
        return True


class ActionMixin:
    """
    Mixin that enables custom actions
    """
    ACTION_NAME = ""

    class MixinMeta:
        """
        meta options for this mixin
        """
        MIXIN_NAME = 'Action'

    def __init__(self):
        super().__init__()
        self.add_mixin('action', 'has_action', __class__)

    @property
    def has_action(self):
        """
        Does this plugin have everything needed for an action?
        """
        return True

    @property
    def action_name(self):
        """
        Return the action name for this plugin.
        If the ACTION_NAME parameter is empty,
        look at the PLUGIN_NAME instead.
        """
        if self.ACTION_NAME:
            return self.ACTION_NAME
        return self.name

    def init(self, user, data=None):
        """
        An action plugin takes a user reference, and an optional dataset (dict)
        """
        self.user = user
        self.data = data

    def perform_action(self):
        """
        Override this method to perform the action!
        """

    def get_result(self):
        """
        Result of the action?
        """

        # Re-implement this for custom actions
        return False

    def get_info(self):
        """
        Extra info? Can be a string / dict / etc
        """
        return None

    def get_response(self):
        """
        Return a response. Default implementation is a simple response
        which can be overridden.
        """
        return {
            "action": self.action_name(),
            "result": self.get_result(),
            "info": self.get_info(),
        }


class APICallMixin:
    """
    Mixin that enables easier API calls for a plugin

    Steps to set up:
    1. Add this mixin before (left of) SettingsMixin and PluginBase
    2. Add two settings for the required url and token/passowrd (use `SettingsMixin`)
    3. Save the references to keys of the settings in `API_URL_SETTING` and `API_TOKEN_SETTING`
    4. (Optional) Set `API_TOKEN` to the name required for the token by the external API - Defaults to `Bearer`
    5. (Optional) Override the `api_url` property method if the setting needs to be extended
    6. (Optional) Override `api_headers` to add extra headers (by default the token and Content-Type are contained)
    7. Access the API in you plugin code via `api_call`

    Example:
    ```
    from plugin import IntegrationPluginBase
    from plugin.mixins import APICallMixin, SettingsMixin


    class SampleApiCallerPlugin(APICallMixin, SettingsMixin, IntegrationPluginBase):
        '''
        A small api call sample
        '''
        PLUGIN_NAME = "Sample API Caller"

        SETTINGS = {
            'API_TOKEN': {
                'name': 'API Token',
                'protected': True,
            },
            'API_URL': {
                'name': 'External URL',
                'description': 'Where is your API located?',
                'default': 'reqres.in',
            },
        }
        API_URL_SETTING = 'API_URL'
        API_TOKEN_SETTING = 'API_TOKEN'

        def get_external_url(self):
            '''
            returns data from the sample endpoint
            '''
            return self.api_call('api/users/2')
    ```
    """
    API_METHOD = 'https'
    API_URL_SETTING = None
    API_TOKEN_SETTING = None

    API_TOKEN = 'Bearer'

    class MixinMeta:
        """meta options for this mixin"""
        MIXIN_NAME = 'API calls'

    def __init__(self):
        super().__init__()
        self.add_mixin('api_call', 'has_api_call', __class__)

    @property
    def has_api_call(self):
        """Is the mixin ready to call external APIs?"""
        if not bool(self.API_URL_SETTING):
            raise ValueError("API_URL_SETTING must be defined")
        if not bool(self.API_TOKEN_SETTING):
            raise ValueError("API_TOKEN_SETTING must be defined")
        return True

    @property
    def api_url(self):
        return f'{self.API_METHOD}://{self.get_setting(self.API_URL_SETTING)}'

    @property
    def api_headers(self):
        return {
            self.API_TOKEN: self.get_setting(self.API_TOKEN_SETTING),
            'Content-Type': 'application/json'
        }

    def api_build_url_args(self, arguments):
        groups = []
        for key, val in arguments.items():
            groups.append(f'{key}={",".join([str(a) for a in val])}')
        return f'?{"&".join(groups)}'

    def api_call(self, endpoint, method: str = 'GET', url_args=None, data=None, headers=None, simple_response: bool = True):
        if url_args:
            endpoint += self.api_build_url_args(url_args)

        if headers is None:
            headers = self.api_headers

        # build kwargs for call
        kwargs = {
            'url': f'{self.api_url}/{endpoint}',
            'headers': headers,
        }
        if data:
            kwargs['data'] = json.dumps(data)

        # run command
        response = requests.request(method, **kwargs)

        # return
        if simple_response:
            return response.json()
        return response
=======
        return True
>>>>>>> 2bc4d57f
<|MERGE_RESOLUTION|>--- conflicted
+++ resolved
@@ -322,190 +322,4 @@
         """
         this plugin is always an app with this plugin
         """
-<<<<<<< HEAD
-        return True
-
-
-class ActionMixin:
-    """
-    Mixin that enables custom actions
-    """
-    ACTION_NAME = ""
-
-    class MixinMeta:
-        """
-        meta options for this mixin
-        """
-        MIXIN_NAME = 'Action'
-
-    def __init__(self):
-        super().__init__()
-        self.add_mixin('action', 'has_action', __class__)
-
-    @property
-    def has_action(self):
-        """
-        Does this plugin have everything needed for an action?
-        """
-        return True
-
-    @property
-    def action_name(self):
-        """
-        Return the action name for this plugin.
-        If the ACTION_NAME parameter is empty,
-        look at the PLUGIN_NAME instead.
-        """
-        if self.ACTION_NAME:
-            return self.ACTION_NAME
-        return self.name
-
-    def init(self, user, data=None):
-        """
-        An action plugin takes a user reference, and an optional dataset (dict)
-        """
-        self.user = user
-        self.data = data
-
-    def perform_action(self):
-        """
-        Override this method to perform the action!
-        """
-
-    def get_result(self):
-        """
-        Result of the action?
-        """
-
-        # Re-implement this for custom actions
-        return False
-
-    def get_info(self):
-        """
-        Extra info? Can be a string / dict / etc
-        """
-        return None
-
-    def get_response(self):
-        """
-        Return a response. Default implementation is a simple response
-        which can be overridden.
-        """
-        return {
-            "action": self.action_name(),
-            "result": self.get_result(),
-            "info": self.get_info(),
-        }
-
-
-class APICallMixin:
-    """
-    Mixin that enables easier API calls for a plugin
-
-    Steps to set up:
-    1. Add this mixin before (left of) SettingsMixin and PluginBase
-    2. Add two settings for the required url and token/passowrd (use `SettingsMixin`)
-    3. Save the references to keys of the settings in `API_URL_SETTING` and `API_TOKEN_SETTING`
-    4. (Optional) Set `API_TOKEN` to the name required for the token by the external API - Defaults to `Bearer`
-    5. (Optional) Override the `api_url` property method if the setting needs to be extended
-    6. (Optional) Override `api_headers` to add extra headers (by default the token and Content-Type are contained)
-    7. Access the API in you plugin code via `api_call`
-
-    Example:
-    ```
-    from plugin import IntegrationPluginBase
-    from plugin.mixins import APICallMixin, SettingsMixin
-
-
-    class SampleApiCallerPlugin(APICallMixin, SettingsMixin, IntegrationPluginBase):
-        '''
-        A small api call sample
-        '''
-        PLUGIN_NAME = "Sample API Caller"
-
-        SETTINGS = {
-            'API_TOKEN': {
-                'name': 'API Token',
-                'protected': True,
-            },
-            'API_URL': {
-                'name': 'External URL',
-                'description': 'Where is your API located?',
-                'default': 'reqres.in',
-            },
-        }
-        API_URL_SETTING = 'API_URL'
-        API_TOKEN_SETTING = 'API_TOKEN'
-
-        def get_external_url(self):
-            '''
-            returns data from the sample endpoint
-            '''
-            return self.api_call('api/users/2')
-    ```
-    """
-    API_METHOD = 'https'
-    API_URL_SETTING = None
-    API_TOKEN_SETTING = None
-
-    API_TOKEN = 'Bearer'
-
-    class MixinMeta:
-        """meta options for this mixin"""
-        MIXIN_NAME = 'API calls'
-
-    def __init__(self):
-        super().__init__()
-        self.add_mixin('api_call', 'has_api_call', __class__)
-
-    @property
-    def has_api_call(self):
-        """Is the mixin ready to call external APIs?"""
-        if not bool(self.API_URL_SETTING):
-            raise ValueError("API_URL_SETTING must be defined")
-        if not bool(self.API_TOKEN_SETTING):
-            raise ValueError("API_TOKEN_SETTING must be defined")
-        return True
-
-    @property
-    def api_url(self):
-        return f'{self.API_METHOD}://{self.get_setting(self.API_URL_SETTING)}'
-
-    @property
-    def api_headers(self):
-        return {
-            self.API_TOKEN: self.get_setting(self.API_TOKEN_SETTING),
-            'Content-Type': 'application/json'
-        }
-
-    def api_build_url_args(self, arguments):
-        groups = []
-        for key, val in arguments.items():
-            groups.append(f'{key}={",".join([str(a) for a in val])}')
-        return f'?{"&".join(groups)}'
-
-    def api_call(self, endpoint, method: str = 'GET', url_args=None, data=None, headers=None, simple_response: bool = True):
-        if url_args:
-            endpoint += self.api_build_url_args(url_args)
-
-        if headers is None:
-            headers = self.api_headers
-
-        # build kwargs for call
-        kwargs = {
-            'url': f'{self.api_url}/{endpoint}',
-            'headers': headers,
-        }
-        if data:
-            kwargs['data'] = json.dumps(data)
-
-        # run command
-        response = requests.request(method, **kwargs)
-
-        # return
-        if simple_response:
-            return response.json()
-        return response
-=======
-        return True
->>>>>>> 2bc4d57f
+        return True